<<<<<<< HEAD
const { keccak256, defaultAbiCoder, randomBytes, arrayify, hexlify } = require('ethers/lib/utils');
=======
'use strict';

const { keccak256, defaultAbiCoder, arrayify, hexlify } = require('ethers/lib/utils');
>>>>>>> 5dc897c5
const { TxBuilder } = require('../dist/tx-builder');
const { updateMoveToml, copyMovePackage } = require('../dist/utils');
const { Ed25519Keypair } = require('@mysten/sui/keypairs/ed25519');
const { Secp256k1Keypair } = require('@mysten/sui/keypairs/secp256k1');
const { fromB64 } = require('@mysten/bcs');
const chai = require('chai');
const { expect } = chai;
const {
    bcsStructs: {
        gateway: { WeightedSigners, MessageToSign, Proof, Message, Transaction },
        gmp: { Singleton },
        its: { TrustedAddresses },
    },
} = require('../dist/bcs');
const { bcs } = require('@mysten/sui/bcs');
const secp256k1 = require('secp256k1');
const chalk = require('chalk');
const { diffJson } = require('diff');
const fs = require('fs');
const path = require('path');

const COMMAND_TYPE_APPROVE_MESSAGES = 0;
const clock = '0x6';

async function publishPackage(client, keypair, packageName) {
    const compileDir = `${__dirname}/../move_compile`;
    copyMovePackage(packageName, null, compileDir);
    const builder = new TxBuilder(client);
    await builder.publishPackageAndTransferCap(packageName, keypair.toSuiAddress(), compileDir);
    const publishTxn = await builder.signAndExecute(keypair);

    const packageId = (publishTxn.objectChanges?.find((a) => a.type === 'published') ?? []).packageId;

    updateMoveToml(packageName, packageId, compileDir);
    return { packageId, publishTxn };
}

function generateEd25519Keypairs(length) {
    return Array.from({ length }, () => Ed25519Keypair.fromSecretKey(arrayify(getRandomBytes32())));
}

function getRandomBytes32() {
    return keccak256(defaultAbiCoder.encode(['string'], [Math.random().toString()]));
}

async function expectRevert(builder, keypair, error = {}) {
    try {
        await builder.signAndExecute(keypair);
        throw new Error(`Expected revert with ${error} but exeuted successfully instead`);
    } catch (e) {
        const errorMessage = e.cause.effects.status.error;
        let regexp = /address: (.*?),/;
        const packageId = `0x${regexp.exec(errorMessage)[1]}`;

        regexp = /Identifier\("(.*?)"\)/;
        const module = regexp.exec(errorMessage)[1];

        regexp = /Some\("(.*?)"\)/;
        const functionName = regexp.exec(errorMessage)[1];

        regexp = /Some\(".*?"\) \}, (.*?)\)/;
        const errorCode = parseInt(regexp.exec(errorMessage)[1]);

        if (error.packageId && error.packageId !== packageId) {
            throw new Error(`Expected ${errorMessage} to match ${error}} but it didn't, ${error.packageId} !== ${packageId}`);
        }

        if (error.module && error.module !== module) {
            throw new Error(`Expected ${errorMessage} to match ${error}} but it didn't, ${error.module} !== ${module}`);
        }

        if (error.function && error.function !== functionName) {
            throw new Error(`Expected ${errorMessage} to match ${error}} but it didn't, ${error.function} !== ${functionName}`);
        }

        if (error.code && error.code !== errorCode) {
            throw new Error(`Expected ${errorMessage} to match ${error}} but it didn't, ${error.code} !== ${errorCode}`);
        }
    }
}

async function expectEvent(builder, keypair, eventData = {}) {
    const response = await builder.signAndExecute(keypair, { showEvents: true });

    const event = response.events.find((event) => event.type === eventData.type);

    function compare(a, b) {
        if (Array.isArray(a)) {
            expect(a.length).to.equal(b.length);

            for (let i = 0; i < a.length; i++) {
                compare(a[i], b[i]);
            }

            return;
        }

        expect(a).to.equal(b);
    }

    for (const key of Object.keys(eventData.arguments)) {
        compare(event.parsedJson[key], eventData.arguments[key]);
    }
}

/**
 *
 * @param {object} data Arbitrary data to be either written to a golden file
 *  or compared to an existing golden file, depending on whether `GOLDEN_TESTS` env var is set or not.
 * @param {string} name Name of the test. The golden file will be stored at `testdata/${name}.json`
 */
function goldenTest(data, name) {
    const goldenDir = path.resolve(__dirname, 'testdata');
    const goldenFilePath = path.join(goldenDir, `${name}.json`);
    const encodedData = JSON.stringify(data, null, 2) + '\n';

    if (process.env.GOLDEN_TESTS) {
        // Write the extracted info to the golden file
        fs.mkdirSync(path.dirname(goldenFilePath), { recursive: true });
        fs.writeFileSync(goldenFilePath, encodedData);
    } else {
        // Read the golden file and compare
        if (!fs.existsSync(goldenFilePath)) {
            throw new Error(`Golden file not found: ${goldenFilePath}`);
        }

        const expectedData = fs.readFileSync(goldenFilePath, 'utf8');

        if (encodedData !== expectedData) {
            const diff = diffJson(JSON.parse(expectedData), JSON.parse(encodedData));

            console.log(`Diff with ${goldenFilePath}:`);

            diff.forEach((part) => {
                const color = part.added ? 'green' : part.removed ? 'red' : '';

                if (color) {
                    process.stdout.write(chalk[color](part.value));
                }
            });

            console.log();

            expect(false).to.be.true(`Public interface for ${name} does not match golden file`);
        }
    }
}

function hashMessage(data, commandType) {
    const toHash = new Uint8Array(data.length + 1);
    toHash[0] = commandType;
    toHash.set(data, 1);

    return keccak256(toHash);
}

function signMessage(privKeys, messageToSign) {
    const signatures = [];

    for (const privKey of privKeys) {
        const { signature, recid } = secp256k1.ecdsaSign(arrayify(keccak256(messageToSign)), arrayify(privKey));
        signatures.push(new Uint8Array([...signature, recid]));
    }

    return signatures;
}

function calculateNextSigners(gatewayInfo, nonce) {
    const signerKeys = [getRandomBytes32(), getRandomBytes32(), getRandomBytes32()];
    const pubKeys = signerKeys.map((key) => Secp256k1Keypair.fromSecretKey(arrayify(key)).getPublicKey().toRawBytes());
    const keys = signerKeys.map((key, index) => {
        return { privKey: key, pubKey: pubKeys[index] };
    });
    keys.sort((key1, key2) => {
        for (let i = 0; i < 33; i++) {
            if (key1.pubKey[i] < key2.pubKey[i]) return -1;
            if (key1.pubKey[i] > key2.pubKey[i]) return 1;
        }

        return 0;
    });
    gatewayInfo.signerKeys = keys.map((key) => key.privKey);
    gatewayInfo.signers = {
        signers: keys.map((key) => {
            return { pub_key: key.pubKey, weight: 1 };
        }),
        threshold: 2,
        nonce: hexlify([++nonce]),
    };
}

async function approveMessage(client, keypair, gatewayInfo, contractCallInfo) {
    const { packageId, gateway, signers, signerKeys, domainSeparator } = gatewayInfo;
    const messageData = bcs.vector(Message).serialize([contractCallInfo]).toBytes();

    const hashed = hashMessage(messageData, COMMAND_TYPE_APPROVE_MESSAGES);

    const message = MessageToSign.serialize({
        domain_separator: domainSeparator,
        signers_hash: keccak256(WeightedSigners.serialize(signers).toBytes()),
        data_hash: hashed,
    }).toBytes();

    const signatures = signMessage(signerKeys, message);
    const encodedProof = Proof.serialize({
        signers,
        signatures,
    }).toBytes();

    let builder = new TxBuilder(client);

    await builder.moveCall({
        target: `${packageId}::gateway::approve_messages`,
        arguments: [gateway, messageData, encodedProof],
    });

    await builder.signAndExecute(keypair);

    builder = new TxBuilder(client);

    const payloadHash = await builder.moveCall({
        target: `${packageId}::bytes32::new`,
        arguments: [contractCallInfo.payload_hash],
    });

    await builder.moveCall({
        target: `${packageId}::gateway::is_message_approved`,
        arguments: [
            gateway,
            contractCallInfo.source_chain,
            contractCallInfo.message_id,
            contractCallInfo.source_address,
            contractCallInfo.destination_id,
            payloadHash,
        ],
    });
}

async function approveAndExecuteMessage(client, keypair, gatewayInfo, messageInfo, executeOptions) {
    const axelarPackageId = gatewayInfo.packageId;
    const discoveryPackageId = gatewayInfo.discoveryPackageId;
    const gateway = gatewayInfo.gateway;
    const discovery = gatewayInfo.discovery;

    await approveMessage(client, keypair, gatewayInfo, messageInfo);

    const discoveryArg = [0];
    discoveryArg.push(...arrayify(discovery));
    const targetIdArg = [1];
    targetIdArg.push(...arrayify(messageInfo.destination_id));
    let moveCalls = [
        {
            function: {
                package_id: discoveryPackageId,
                module_name: 'discovery',
                name: 'get_transaction',
            },
            arguments: [discoveryArg, targetIdArg],
            type_arguments: [],
        },
    ];
    let isFinal = false;

    while (!isFinal) {
        const builder = new TxBuilder(client);
        makeCalls(builder.tx, moveCalls, messageInfo.payload);
        const resp = await builder.devInspect(keypair.toSuiAddress());

        const txData = resp.results[0].returnValues[0][0];
        const nextTx = Transaction.parse(new Uint8Array(txData));
        isFinal = nextTx.is_final;
        moveCalls = nextTx.move_calls;
    }

    const builder = new TxBuilder(client);
    const ApprovedMessage = await builder.moveCall({
        target: `${axelarPackageId}::gateway::take_approved_message`,
        arguments: [
            gateway,
            messageInfo.source_chain,
            messageInfo.message_id,
            messageInfo.source_address,
            messageInfo.destination_id,
            messageInfo.payload,
        ],
    });
    makeCalls(builder.tx, moveCalls, messageInfo.payload, ApprovedMessage);
    return await builder.signAndExecute(keypair, executeOptions);
}

function makeCalls(tx, moveCalls, payload, ApprovedMessage) {
    const returns = [];

    for (const call of moveCalls) {
        let result = tx.moveCall(buildMoveCall(tx, call, payload, ApprovedMessage, returns));
        if (!Array.isArray(result)) result = [result];
        returns.push(result);
    }
}

function buildMoveCall(tx, moveCallInfo, payload, callContractObj, previousReturns) {
    const decodeArgs = (args, tx) =>
        args.map((arg) => {
            if (arg[0] === 0) {
                return tx.object(hexlify(arg.slice(1)));
            } else if (arg[0] === 1) {
                return tx.pure(new Uint8Array(arg.slice(1)));
            } else if (arg[0] === 2) {
                return callContractObj;
            } else if (arg[0] === 3) {
                return tx.pure(bcs.vector(bcs.U8).serialize(arrayify(payload)));
            } else if (arg[0] === 4) {
                return previousReturns[arg[1]][arg[2]];
            }

            throw new Error(`Invalid argument prefix: ${arg[0]}`);
        });
    const decodeDescription = (description) => `${description.package_id}::${description.module_name}::${description.name}`;
    return {
        target: decodeDescription(moveCallInfo.function),
        arguments: decodeArgs(moveCallInfo.arguments, tx),
        typeArguments: moveCallInfo.type_arguments,
        getSingletonChannelId,
    };
}

function findObjectId(tx, objectType, type = 'created') {
    return tx.objectChanges.find((change) => change.type === type && change.objectType.includes(objectType))?.objectId;
}

const getBcsBytesByObjectId = async (client, objectId) => {
    const response = await client.getObject({
        id: objectId,
        options: {
            showBcs: true,
        },
    });

    return fromB64(response.data.bcs.bcsBytes);
};

const getSingletonChannelId = async (client, singletonObjectId) => {
    const bcsBytes = await getBcsBytesByObjectId(client, singletonObjectId);
    const data = Singleton.parse(bcsBytes);
    return '0x' + data.channel.id;
};

async function setupITSTrustedAddresses(
    client,
    keypair,
    gatewayInfo,
    objectIds,
    deployments,
    trustedAddresses,
    trustedChains = ['Ethereum'],
) {
    const governanceInfo = {
        trustedSourceChain: 'Axelar',
        trustedSourceAddress: 'Governance Source Address',
        messageType: BigInt('0x2af37a0d5d48850a855b1aaaf57f726c107eb99b40eabf4cc1ba30410cfa2f68'),
    };

    // The payload is abi encoded, the trusted address data is bcs encoded.
    const trustedAddressesData = TrustedAddresses.serialize({
        trusted_chains: trustedChains,
        trusted_addresses: trustedAddresses,
    }).toBytes();

    const payload = defaultAbiCoder.encode(['uint256', 'bytes'], [governanceInfo.messageType, trustedAddressesData]);

    const trustedAddressMessage = {
        message_id: hexlify(randomBytes(32)),
        destination_id: objectIds.itsChannel,
        source_chain: governanceInfo.trustedSourceChain,
        source_address: governanceInfo.trustedSourceAddress,
        payload_hash: keccak256(payload),
    };

    await approveMessage(client, keypair, gatewayInfo, trustedAddressMessage);

    // Set trusted addresses
    const trustedAddressTxBuilder = new TxBuilder(client);

    const approvedMessage = await trustedAddressTxBuilder.moveCall({
        target: `${deployments.axelar_gateway.packageId}::gateway::take_approved_message`,
        arguments: [
            objectIds.gateway,
            trustedAddressMessage.source_chain,
            trustedAddressMessage.message_id,
            trustedAddressMessage.source_address,
            trustedAddressMessage.destination_id,
            hexlify(payload),
        ],
    });

    await trustedAddressTxBuilder.moveCall({
        target: `${deployments.its.packageId}::service::set_trusted_addresses`,
        arguments: [objectIds.its, objectIds.governance, approvedMessage],
    });

    const trustedAddressResult = await trustedAddressTxBuilder.signAndExecute(keypair);

    return trustedAddressResult;
}

module.exports = {
    clock,
    publishPackage,
    findObjectId,
    getRandomBytes32,
    expectRevert,
    expectEvent,
    hashMessage,
    signMessage,
    approveMessage,
    approveAndExecuteMessage,
<<<<<<< HEAD
    generateEd25519Keypairs,
    calculateNextSigners,
    getBcsBytesByObjectId,
    getSingletonChannelId,
    setupITSTrustedAddresses,
=======
    goldenTest,
>>>>>>> 5dc897c5
};<|MERGE_RESOLUTION|>--- conflicted
+++ resolved
@@ -1,10 +1,6 @@
-<<<<<<< HEAD
+'use strict';
+
 const { keccak256, defaultAbiCoder, randomBytes, arrayify, hexlify } = require('ethers/lib/utils');
-=======
-'use strict';
-
-const { keccak256, defaultAbiCoder, arrayify, hexlify } = require('ethers/lib/utils');
->>>>>>> 5dc897c5
 const { TxBuilder } = require('../dist/tx-builder');
 const { updateMoveToml, copyMovePackage } = require('../dist/utils');
 const { Ed25519Keypair } = require('@mysten/sui/keypairs/ed25519');
@@ -421,13 +417,10 @@
     signMessage,
     approveMessage,
     approveAndExecuteMessage,
-<<<<<<< HEAD
     generateEd25519Keypairs,
     calculateNextSigners,
     getBcsBytesByObjectId,
     getSingletonChannelId,
     setupITSTrustedAddresses,
-=======
     goldenTest,
->>>>>>> 5dc897c5
 };