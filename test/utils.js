const { keccak256, defaultAbiCoder } = require('ethers/lib/utils');
const { TxBuilder } = require('../dist/tx-builder');
<<<<<<< HEAD
const { updateMoveToml } = require('../dist/utils');
=======
const { updateMoveToml, copyMovePackage } = require('../dist/utils');
>>>>>>> 60979268
const chai = require('chai');
const { expect } = chai;

async function publishPackage(client, keypair, packageName) {
    const compileDir = `${__dirname}/../move_compile`;
    copyMovePackage(packageName, null, compileDir);
    const builder = new TxBuilder(client);
    await builder.publishPackageAndTransferCap(packageName, keypair.toSuiAddress(), compileDir);
    const publishTxn = await builder.signAndExecute(keypair);

    const packageId = (publishTxn.objectChanges?.find((a) => a.type === 'published') ?? []).packageId;

    updateMoveToml(packageName, packageId, compileDir);
    return { packageId, publishTxn };
}

function getRandomBytes32() {
    return keccak256(defaultAbiCoder.encode(['string'], [Math.random().toString()]));
}

async function expectRevert(builder, keypair, error = {}) {
    try {
        await builder.signAndExecute(keypair);
        throw new Error(`Expected revert with ${error} but exeuted successfully instead`);
    } catch (e) {
        const errorMessage = e.cause.effects.status.error;
        let regexp = /address: (.*?),/;
        const packageId = `0x${regexp.exec(errorMessage)[1]}`;

        regexp = /Identifier\("(.*?)"\)/;
        const module = regexp.exec(errorMessage)[1];

        regexp = /Some\("(.*?)"\)/;
        const functionName = regexp.exec(errorMessage)[1];

        regexp = /Some\(".*?"\) \}, (.*?)\)/;
        const errorCode = parseInt(regexp.exec(errorMessage)[1]);

        if (error.packageId && error.packageId !== packageId) {
            throw new Error(`Expected ${errorMessage} to match ${error}} but it didn't, ${error.packageId} !== ${packageId}`);
        }

        if (error.module && error.module !== module) {
            throw new Error(`Expected ${errorMessage} to match ${error}} but it didn't, ${error.module} !== ${module}`);
        }

        if (error.function && error.function !== functionName) {
            throw new Error(`Expected ${errorMessage} to match ${error}} but it didn't, ${error.function} !== ${functionName}`);
        }

        if (error.code && error.code !== errorCode) {
            throw new Error(`Expected ${errorMessage} to match ${error}} but it didn't, ${error.code} !== ${errorCode}`);
        }
    }
}

async function expectEvent(builder, keypair, eventData = {}) {
    const response = await builder.signAndExecute(keypair, { showEvents: true });

    const event = response.events.find((event) => event.type === eventData.type);

    function compare(a, b) {
        if (Array.isArray(a)) {
            expect(a.length).to.equal(b.length);

            for (let i = 0; i < a.length; i++) {
                compare(a[i], b[i]);
            }

            return;
        }

        expect(a).to.equal(b);
    }

    for (const key of Object.keys(eventData.arguments)) {
        compare(event.parsedJson[key], eventData.arguments[key]);
    }
}

module.exports = {
    publishPackage,
    getRandomBytes32,
    expectRevert,
    expectEvent,
};<|MERGE_RESOLUTION|>--- conflicted
+++ resolved
@@ -1,10 +1,6 @@
 const { keccak256, defaultAbiCoder } = require('ethers/lib/utils');
 const { TxBuilder } = require('../dist/tx-builder');
-<<<<<<< HEAD
-const { updateMoveToml } = require('../dist/utils');
-=======
 const { updateMoveToml, copyMovePackage } = require('../dist/utils');
->>>>>>> 60979268
 const chai = require('chai');
 const { expect } = chai;
 
