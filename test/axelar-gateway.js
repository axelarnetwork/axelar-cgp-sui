<<<<<<< HEAD
const { SuiClient, getFullnodeUrl } = require('@mysten/sui.js/client');
const { Ed25519Keypair } = require('@mysten/sui.js/keypairs/ed25519');
const { Secp256k1Keypair } = require('@mysten/sui.js/keypairs/secp256k1');
const { requestSuiFromFaucetV0, getFaucetHost } = require('@mysten/sui.js/faucet');
=======
const { SuiClient, getFullnodeUrl } = require('@mysten/sui/client');
const { Ed25519Keypair } = require('@mysten/sui/keypairs/ed25519');
const { Secp256k1Keypair } = require('@mysten/sui/keypairs/secp256k1');
const { requestSuiFromFaucetV0, getFaucetHost } = require('@mysten/sui/faucet');
>>>>>>> 60979268
const { publishPackage, getRandomBytes32, expectRevert, expectEvent } = require('./utils');
const { TxBuilder } = require('../dist/tx-builder');
const {
    bcsStructs: {
        gateway: { WeightedSigners, MessageToSign, Proof },
    },
} = require('../dist/bcs');
const { arrayify, hexlify, keccak256 } = require('ethers/lib/utils');
const secp256k1 = require('secp256k1');

const COMMAND_TYPE_ROTATE_SIGNERS = 1;
const clock = '0x6';

<<<<<<< HEAD
const minimumRotationDelay = 1000;
const domainSeparator = getRandomBytes32();
let operatorKeys;
let signers;
let nonce = 0;
let packageId, pubkeys, gateway;

function calculateNextSigners() {
    operatorKeys = [getRandomBytes32(), getRandomBytes32(), getRandomBytes32()];
    pubkeys = operatorKeys.map((key) => Secp256k1Keypair.fromSecretKey(arrayify(key)).getPublicKey().toRawBytes());
    const keys = operatorKeys.map((key, index) => {
        return { privkey: key, pubkey: pubkeys[index] };
    });
    keys.sort((key1, key2) => {
        for (let i = 0; i < 33; i++) {
            if (key1.pubkey[i] < key2.pubkey[i]) return -1;
            if (key1.pubkey[i] > key2.pubkey[i]) return 1;
        }

        return 0;
    });
    operatorKeys = keys.map((key) => key.privkey);
    signers = {
        signers: keys.map((key) => {
            return { pubkey: key.pubkey, weight: 1 };
        }),
        threshold: 2,
        nonce: hexlify([++nonce]),
    };
}

async function deployGateway(client, keypair, deployer = keypair, operator = keypair) {
    let result = await publishPackage(client, deployer, 'axelar_gateway');
    packageId = result.packageId;
    const creatorCap = result.publishTxn.objectChanges.find((change) => change.objectType === `${packageId}::gateway::CreatorCap`).objectId;

    calculateNextSigners();

    const encodedSigners = axelarStructs.WeightedSigners.serialize(signers).toBytes();
    const builder = new TxBuilder(client);

    const separator = await builder.moveCall({
        target: `${packageId}::bytes32::new`,
        arguments: [domainSeparator],
    });

    await builder.moveCall({
        target: `${packageId}::gateway::setup`,
        arguments: [creatorCap, operator.toSuiAddress(), separator, minimumRotationDelay, encodedSigners, '0x6'],
    });

    result = await builder.signAndExecute(deployer);

    gateway = result.objectChanges.find((change) => change.objectType === `${packageId}::gateway::Gateway`).objectId;
    return {
        gateway,
        packageId,
    };
}

describe('test', () => {
=======
describe('Axelar Gateway', () => {
>>>>>>> 60979268
    let client;
    const operator = Ed25519Keypair.fromSecretKey(arrayify(getRandomBytes32()));
    const deployer = Ed25519Keypair.fromSecretKey(arrayify(getRandomBytes32()));
    const keypair = Ed25519Keypair.fromSecretKey(arrayify(getRandomBytes32()));
    const domainSeparator = getRandomBytes32();
    const network = process.env.NETWORK || 'localnet';
    let operatorKeys;
    let signers;
    let nonce = 0;
    let packageId;
    let gateway;

    function calculateNextSigners() {
        operatorKeys = [getRandomBytes32(), getRandomBytes32(), getRandomBytes32()];
        const pubKeys = operatorKeys.map((key) => Secp256k1Keypair.fromSecretKey(arrayify(key)).getPublicKey().toRawBytes());
        const keys = operatorKeys.map((key, index) => {
            return { privKey: key, pubKey: pubKeys[index] };
        });
        keys.sort((key1, key2) => {
            for (let i = 0; i < 33; i++) {
                if (key1.pubKey[i] < key2.pubKey[i]) return -1;
                if (key1.pubKey[i] > key2.pubKey[i]) return 1;
            }

            return 0;
        });
        operatorKeys = keys.map((key) => key.privKey);
        signers = {
            signers: keys.map((key) => {
                return { pub_key: key.pubKey, weight: 1 };
            }),
            threshold: 2,
            nonce: hexlify([++nonce]),
        };
    }

    function hashMessage(data) {
        const toHash = new Uint8Array(data.length + 1);
        toHash[0] = COMMAND_TYPE_ROTATE_SIGNERS;
        toHash.set(data, 1);

        return keccak256(toHash);
    }

    function sign(privKeys, messageToSign) {
        const signatures = [];

        for (const privKey of privKeys) {
            const { signature, recid } = secp256k1.ecdsaSign(arrayify(keccak256(messageToSign)), arrayify(privKey));
            signatures.push(new Uint8Array([...signature, recid]));
        }

        return signatures;
    }

    async function sleep(ms = 1000) {
        await new Promise((resolve) => setTimeout(resolve, ms));
    }

    const minimumRotationDelay = 1000;
    const previousSignersRetention = 15;

    before(async () => {
        client = new SuiClient({ url: getFullnodeUrl(network) });

        await Promise.all(
            [operator, deployer, keypair].map((keypair) =>
                requestSuiFromFaucetV0({
                    host: getFaucetHost(network),
                    recipient: keypair.toSuiAddress(),
                }),
            ),
        );

        let result = await publishPackage(client, deployer, 'axelar_gateway');
        packageId = result.packageId;
        const creatorCap = result.publishTxn.objectChanges.find(
            (change) => change.objectType === `${packageId}::gateway::CreatorCap`,
        ).objectId;

        calculateNextSigners();

        const encodedSigners = WeightedSigners.serialize(signers).toBytes();
        const builder = new TxBuilder(client);

        const separator = await builder.moveCall({
            target: `${packageId}::bytes32::new`,
            arguments: [domainSeparator],
        });

        await builder.moveCall({
            target: `${packageId}::gateway::setup`,
            arguments: [
                creatorCap,
                operator.toSuiAddress(),
                separator,
                minimumRotationDelay,
                previousSignersRetention,
                encodedSigners,
                clock,
            ],
        });

        result = await builder.signAndExecute(deployer);

        gateway = result.objectChanges.find((change) => change.objectType === `${packageId}::gateway::Gateway`).objectId;
    });

    describe('Signer Rotation', () => {
        it('Should rotate signers', async () => {
            await sleep(2000);
            const proofSigners = signers;
            const proofKeys = operatorKeys;
            calculateNextSigners();

            const encodedSigners = WeightedSigners.serialize(signers).toBytes();

            const hashed = hashMessage(encodedSigners);

            const message = MessageToSign.serialize({
                domain_separator: domainSeparator,
                signers_hash: keccak256(WeightedSigners.serialize(proofSigners).toBytes()),
                data_hash: hashed,
            }).toBytes();

            const signatures = sign(proofKeys, message);
            const encodedProof = Proof.serialize({
                signers: proofSigners,
                signatures,
            }).toBytes();

            const builder = new TxBuilder(client);

            await builder.moveCall({
                target: `${packageId}::gateway::rotate_signers`,
                arguments: [gateway, clock, encodedSigners, encodedProof],
            });

            await builder.signAndExecute(keypair);
        });

        it('Should not rotate to empty signers', async () => {
            await sleep(2000);
            const proofSigners = signers;
            const proofKeys = operatorKeys;

            const encodedSigners = WeightedSigners.serialize({
                signers: [],
                threshold: 2,
                nonce: hexlify([nonce + 1]),
            }).toBytes();

            const hashed = hashMessage(encodedSigners);

            const message = MessageToSign.serialize({
                domain_separator: domainSeparator,
                signers_hash: keccak256(WeightedSigners.serialize(proofSigners).toBytes()),
                data_hash: hashed,
            }).toBytes();

            const signatures = sign(proofKeys, message);
            const encodedProof = Proof.serialize({
                signers: proofSigners,
                signatures,
            }).toBytes();

            const builder = new TxBuilder(client);

            await builder.moveCall({
                target: `${packageId}::gateway::rotate_signers`,
                arguments: [gateway, clock, encodedSigners, encodedProof],
            });

            await expectRevert(builder, keypair, {
                packageId,
                module: 'weighted_signers',
                function: 'peel',
                code: 0,
            });
        });
    });
<<<<<<< HEAD

    describe('Contract Call', () => {
        let channel;
        before(async () => {
            const builder = new TxBuilder(client);

            channel = await builder.moveCall({
                target: `${packageId}::channel::new`,
                arguments: [],
                typeArguments: [],
            });

            builder.tx.transferObjects([channel], keypair.toSuiAddress());

            const response = await builder.signAndExecute(keypair);

            channel = response.objectChanges.find((change) => change.objectType === `${packageId}::channel::Channel`).objectId;
        });

        it('Make Contract Call', async () => {
            const destinationChain = 'Destination Chain';
            const destinationAddress = 'Destination Address';
            const payload = '0x1234';
            const builder = new TxBuilder(client);

            await builder.moveCall({
                target: `${packageId}::gateway::call_contract`,
                arguments: [channel, destinationChain, destinationAddress, payload],
                typeArguments: [],
            });

            await expectEvent(builder, keypair, {
                type: `${packageId}::gateway::ContractCall`,
                arguments: {
                    destination_address: destinationAddress,
                    destination_chain: destinationChain,
                    payload: arrayify(payload),
                    payload_hash: keccak256(payload),
                    source_id: channel,
                },
            });
        });
    });
});
=======
>>>>>>> 60979268

    describe('Contract Call', () => {
        let channel;
        before(async () => {
            const builder = new TxBuilder(client);

            channel = await builder.moveCall({
                target: `${packageId}::channel::new`,
                arguments: [],
                typeArguments: [],
            });

            builder.tx.transferObjects([channel], keypair.toSuiAddress());

            const response = await builder.signAndExecute(keypair);

            channel = response.objectChanges.find((change) => change.objectType === `${packageId}::channel::Channel`).objectId;
        });

        it('Make Contract Call', async () => {
            const destinationChain = 'Destination Chain';
            const destinationAddress = 'Destination Address';
            const payload = '0x1234';
            const builder = new TxBuilder(client);

            await builder.moveCall({
                target: `${packageId}::gateway::call_contract`,
                arguments: [channel, destinationChain, destinationAddress, payload],
                typeArguments: [],
            });

            await expectEvent(builder, keypair, {
                type: `${packageId}::gateway::ContractCall`,
                arguments: {
                    destination_address: destinationAddress,
                    destination_chain: destinationChain,
                    payload: arrayify(payload),
                    payload_hash: keccak256(payload),
                    source_id: channel,
                },
            });
        });
    });
});<|MERGE_RESOLUTION|>--- conflicted
+++ resolved
@@ -1,14 +1,7 @@
-<<<<<<< HEAD
-const { SuiClient, getFullnodeUrl } = require('@mysten/sui.js/client');
-const { Ed25519Keypair } = require('@mysten/sui.js/keypairs/ed25519');
-const { Secp256k1Keypair } = require('@mysten/sui.js/keypairs/secp256k1');
-const { requestSuiFromFaucetV0, getFaucetHost } = require('@mysten/sui.js/faucet');
-=======
 const { SuiClient, getFullnodeUrl } = require('@mysten/sui/client');
 const { Ed25519Keypair } = require('@mysten/sui/keypairs/ed25519');
 const { Secp256k1Keypair } = require('@mysten/sui/keypairs/secp256k1');
 const { requestSuiFromFaucetV0, getFaucetHost } = require('@mysten/sui/faucet');
->>>>>>> 60979268
 const { publishPackage, getRandomBytes32, expectRevert, expectEvent } = require('./utils');
 const { TxBuilder } = require('../dist/tx-builder');
 const {
@@ -22,71 +15,7 @@
 const COMMAND_TYPE_ROTATE_SIGNERS = 1;
 const clock = '0x6';
 
-<<<<<<< HEAD
-const minimumRotationDelay = 1000;
-const domainSeparator = getRandomBytes32();
-let operatorKeys;
-let signers;
-let nonce = 0;
-let packageId, pubkeys, gateway;
-
-function calculateNextSigners() {
-    operatorKeys = [getRandomBytes32(), getRandomBytes32(), getRandomBytes32()];
-    pubkeys = operatorKeys.map((key) => Secp256k1Keypair.fromSecretKey(arrayify(key)).getPublicKey().toRawBytes());
-    const keys = operatorKeys.map((key, index) => {
-        return { privkey: key, pubkey: pubkeys[index] };
-    });
-    keys.sort((key1, key2) => {
-        for (let i = 0; i < 33; i++) {
-            if (key1.pubkey[i] < key2.pubkey[i]) return -1;
-            if (key1.pubkey[i] > key2.pubkey[i]) return 1;
-        }
-
-        return 0;
-    });
-    operatorKeys = keys.map((key) => key.privkey);
-    signers = {
-        signers: keys.map((key) => {
-            return { pubkey: key.pubkey, weight: 1 };
-        }),
-        threshold: 2,
-        nonce: hexlify([++nonce]),
-    };
-}
-
-async function deployGateway(client, keypair, deployer = keypair, operator = keypair) {
-    let result = await publishPackage(client, deployer, 'axelar_gateway');
-    packageId = result.packageId;
-    const creatorCap = result.publishTxn.objectChanges.find((change) => change.objectType === `${packageId}::gateway::CreatorCap`).objectId;
-
-    calculateNextSigners();
-
-    const encodedSigners = axelarStructs.WeightedSigners.serialize(signers).toBytes();
-    const builder = new TxBuilder(client);
-
-    const separator = await builder.moveCall({
-        target: `${packageId}::bytes32::new`,
-        arguments: [domainSeparator],
-    });
-
-    await builder.moveCall({
-        target: `${packageId}::gateway::setup`,
-        arguments: [creatorCap, operator.toSuiAddress(), separator, minimumRotationDelay, encodedSigners, '0x6'],
-    });
-
-    result = await builder.signAndExecute(deployer);
-
-    gateway = result.objectChanges.find((change) => change.objectType === `${packageId}::gateway::Gateway`).objectId;
-    return {
-        gateway,
-        packageId,
-    };
-}
-
-describe('test', () => {
-=======
 describe('Axelar Gateway', () => {
->>>>>>> 60979268
     let client;
     const operator = Ed25519Keypair.fromSecretKey(arrayify(getRandomBytes32()));
     const deployer = Ed25519Keypair.fromSecretKey(arrayify(getRandomBytes32()));
@@ -268,7 +197,6 @@
             });
         });
     });
-<<<<<<< HEAD
 
     describe('Contract Call', () => {
         let channel;
@@ -312,9 +240,6 @@
             });
         });
     });
-});
-=======
->>>>>>> 60979268
 
     describe('Contract Call', () => {
         let channel;
