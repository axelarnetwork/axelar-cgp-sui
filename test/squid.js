/*
This is a short spec for what there is to be done. You can check https://github.com/axelarnetwork/interchain-token-service/blob/main/test/InterchainTokenService.js for some details.
[x] Test deployment of interchian token service.
[x] Test `register_transaction` (this tells relayers how to execute contract calls).
[x] Test owner functions (mint/burn).
[x] Test public functions (`register_token` etc.).
[x] Write an ITS example.
[x] Use the ITS example for end to end tests.
*/
const { SuiClient, getFullnodeUrl } = require('@mysten/sui/client');
const { bcs } = require('@mysten/sui/bcs');
const {
    publishPackage,
    generateEd25519Keypairs,
    findObjectId,
    getRandomBytes32,
    calculateNextSigners,
    getVersionedChannelId,
    setupTrustedAddresses,
    approveAndExecuteMessage,
    publishExternalPackage,
} = require('./testutils');
const { CLOCK_PACKAGE_ID, getDeploymentOrder, fundAccountsFromFaucet, bcsStructs, ITSMessageType, TxBuilder } = require('../dist/cjs');
const { keccak256, defaultAbiCoder, hexlify, randomBytes } = require('ethers/lib/utils');
const chai = require('chai');
const { expect } = chai;

const SUI = '0x2';

describe('Squid', () => {
    // Sui Client
    let client;
    const network = process.env.NETWORK || 'localnet';

    // Store the deployed packages info
    const deployments = {};

    // Store the object ids from move transactions
    let objectIds = {};

    // A list of contracts to publish
    const dependencies = getDeploymentOrder('squid', `${__dirname}/../move`);
    // should be ['version_control', 'utils', 'axelar_gateway', 'gas_service', 'abi', 'governance', 'relayer_discovery', 'its', 'example']

    // Parameters for Gateway Setup
    const gatewayInfo = {};
    const domainSeparator = getRandomBytes32();
    const [operator, deployer, keypair] = generateEd25519Keypairs(3);
    const minimumRotationDelay = 1000;
    const previousSignersRetention = 15;
    const nonce = 0;

    // Parameters for Trusted Addresses
    const trustedSourceChain = 'axelar';
    const trustedSourceAddress = 'hub_address';
    const otherChain = 'Avalanche';
    const coins = {};
    const pools = {};

    // Initializes the gateway object.
    async function setupGateway() {
        calculateNextSigners(gatewayInfo, nonce);
        const encodedSigners = bcsStructs.gateway.WeightedSigners.serialize(gatewayInfo.signers).toBytes();

        const gatewaySetupTxBuilder = new TxBuilder(client);

        await gatewaySetupTxBuilder.moveCall({
            target: `${deployments.axelar_gateway.packageId}::gateway::setup`,
            arguments: [
                objectIds.creatorCap,
                operator.toSuiAddress(),
                domainSeparator,
                minimumRotationDelay,
                previousSignersRetention,
                encodedSigners,
                CLOCK_PACKAGE_ID,
            ],
        });

        const gatewaySetupReceipt = await gatewaySetupTxBuilder.signAndExecute(deployer);

        objectIds.gateway = findObjectId(gatewaySetupReceipt, 'gateway::Gateway');

        gatewayInfo.gateway = objectIds.gateway;
        gatewayInfo.domainSeparator = domainSeparator;
        gatewayInfo.packageId = deployments.axelar_gateway.packageId;
        gatewayInfo.discoveryPackageId;
        gatewayInfo.discoveryPackageId = deployments.relayer_discovery.packageId;
        gatewayInfo.discovery = objectIds.relayerDiscovery;
    }

    // Registers the ITS in relayer discovery
    async function registerItsTransaction() {
        const registerTransactionBuilder = new TxBuilder(client);

        await registerTransactionBuilder.moveCall({
            target: `${deployments.interchain_token_service.packageId}::discovery::register_transaction`,
            arguments: [objectIds.its, objectIds.relayerDiscovery],
        });

        await registerTransactionBuilder.signAndExecute(deployer);
    }

    // Registers Squid in relyaer discovery
    async function registerSquidTransaction() {
        const registerTransactionBuilder = new TxBuilder(client);

        await registerTransactionBuilder.moveCall({
            target: `${deployments.squid.packageId}::discovery::register_transaction`,
            arguments: [objectIds.squid, objectIds.its, objectIds.gateway, objectIds.relayerDiscovery],
        });

        await registerTransactionBuilder.signAndExecute(deployer);
    }

    // Deploys the deepbook package (and the DEEP token).
    async function deployDeepbook() {
        deployments.token = await publishExternalPackage(client, deployer, 'token', `${__dirname}/../node_modules/deepbookv3/packages`);
        deployments.deepbook = await publishExternalPackage(
            client,
            deployer,
            'deepbook',
            `${__dirname}/../node_modules/deepbookv3/packages`,
        );
    }

    // Funds sui with some DEEP
    async function giveDeepToSquid() {
        const giveDeepBuilder = new TxBuilder(client);

        await giveDeepBuilder.moveCall({
            target: `${deployments.squid.packageId}::squid::give_deep`,
            arguments: [objectIds.squid, objectIds.deepCoin],
        });

        await giveDeepBuilder.signAndExecute(deployer);
    }

    // Creates a balance manager (used to fund deepbook pools)
    async function createBalanceManager(keypair = deployer) {
        const builder = new TxBuilder(client);

        const balanceManager = await builder.moveCall({
            target: `${deployments.deepbook.packageId}::balance_manager::new`,
            arguments: [],
            typeArguments: [],
        });

        builder.tx.transferObjects([balanceManager], keypair.toSuiAddress());
        const executeTxn = await builder.signAndExecute(deployer);
        return findObjectId(executeTxn, `BalanceManager`);
    }

    // Creates a deepbook pool
    async function createPool(coin1, coin2, tickSize = 100, lotSize = 100, minSize = 100, whitelistedPool = true, stablePool = false) {
        const builder = new TxBuilder(client);

        await builder.moveCall({
            target: `${deployments.deepbook.packageId}::pool::create_pool_admin`,
            arguments: [objectIds.deepbookRegistry, tickSize, lotSize, minSize, whitelistedPool, stablePool, objectIds.deepbookAdminCap],
            typeArguments: [coins[coin1].type, coins[coin2].type],
        });
        const executeTxn = await builder.signAndExecute(deployer);

        return findObjectId(executeTxn, `pool::Pool`, 'created', 'PoolInner');
    }

    // Funds a deepbook pool
    async function fundPool(coin1, coin2, amount, price = 1000000000) {
        const builder = new TxBuilder(client);
        const tradeProof = await builder.moveCall({
            target: `${deployments.deepbook.packageId}::balance_manager::generate_proof_as_owner`,
            arguments: [objectIds.balanceManager],
            typeArguments: [],
        });
        const input = await builder.moveCall({
            target: `${SUI}::coin::mint`,
            arguments: [coins[coin2].treasuryCap, amount],
            typeArguments: [coins[coin2].type],
        });
        await builder.moveCall({
            target: `${deployments.deepbook.packageId}::balance_manager::deposit`,
            arguments: [objectIds.balanceManager, input],
            typeArguments: [coins[coin2].type],
        });
        await builder.moveCall({
            target: `${deployments.deepbook.packageId}::pool::place_limit_order`,
            arguments: [
                pools[coin1 + coin2],
                objectIds.balanceManager,
                tradeProof,
                0,
                0,
                0,
                price,
                amount,
                true,
                true,
                1000000000000000,
                CLOCK_PACKAGE_ID,
            ],
            typeArguments: [coins[coin1].type, coins[coin2].type],
        });

        await builder.signAndExecute(deployer);
    }

    // Funds an ITS lock/unlock token by sending a call.
    async function fundIts(amount, coinName = 'a') {
        const builder = new TxBuilder(client);

        const input = await builder.moveCall({
            target: `${SUI}::coin::mint`,
            arguments: [coins[coinName].treasuryCap, amount],
            typeArguments: [coins[coinName].type],
        });

        const channel = await builder.moveCall({
            target: `${deployments.axelar_gateway.packageId}::channel::new`,
            arguments: [],
            typeArguments: [],
        });

        const tokenId = await builder.moveCall({
            target: `${deployments.interchain_token_service.packageId}::token_id::from_address`,
            arguments: [objectIds.tokenId],
            typeArguments: [],
        });

        const interchainTransfer = await builder.moveCall({
            target: `${deployments.interchain_token_service.packageId}::interchain_token_service::prepare_interchain_transfer`,
            arguments: [tokenId, input, otherChain, '0xadd1', '0x', channel],
            typeArguments: [coins[coinName].type],
        });

        const messageTicket = await builder.moveCall({
            target: `${deployments.interchain_token_service.packageId}::interchain_token_service::send_interchain_transfer`,
            arguments: [objectIds.its, interchainTransfer, CLOCK_PACKAGE_ID],
            typeArguments: [coins[coinName].type],
        });

        await builder.moveCall({
            target: `${deployments.axelar_gateway.packageId}::gateway::send_message`,
            arguments: [objectIds.gateway, messageTicket],
            typeArguments: [],
        });

        await builder.moveCall({
            target: `${deployments.axelar_gateway.packageId}::channel::destroy`,
            arguments: [channel],
            typeArguments: [],
        });
        await builder.signAndExecute(deployer);
    }

    // Registers a coin with ITS
    async function registerCoin(coin) {
        const builder = new TxBuilder(client);

        const coinInfo = await builder.moveCall({
            target: `${deployments.interchain_token_service.packageId}::coin_info::from_metadata`,
            arguments: [coins[coin].coinMetadata],
            typeArguments: [coins[coin].type],
        });
        const coinManagment = await builder.moveCall({
            target: `${deployments.interchain_token_service.packageId}::coin_management::new_locked`,
            arguments: [],
            typeArguments: [coins[coin].type],
        });
        await builder.moveCall({
            target: `${deployments.interchain_token_service.packageId}::interchain_token_service::register_coin`,
            arguments: [objectIds.its, coinInfo, coinManagment],
            typeArguments: [coins[coin].type],
        });

        const registerTxn = await builder.signAndExecute(deployer, { showEvents: true });

        objectIds.tokenId = registerTxn.events[0].parsedJson.token_id.id;
    }

    // Get the swap data for the Squid transaction. We have these be consistent but test different scenarios.
    function getSwapData() {
        const swap1 = bcsStructs.squid.DeepbookV3SwapData.serialize({
            swap_type: { DeepbookV3: null },
            pool_id: pools.ab,
            has_base: true,
            min_output: 1,
            base_type: coins.a.type.slice(2),
            quote_type: coins.b.type.slice(2),
            lot_size: 100,
            should_sweep: true,
        }).toBytes();

        const swap2 = bcsStructs.squid.DeepbookV3SwapData.serialize({
            swap_type: { DeepbookV3: null },
            pool_id: pools.bc,
            has_base: true,
            min_output: 1,
            base_type: coins.b.type.slice(2),
            quote_type: coins.c.type.slice(2),
            lot_size: 100,
            should_sweep: true,
        }).toBytes();

        const transfer = bcsStructs.squid.SuiTransferSwapData.serialize({
            swap_type: { SuiTransfer: null },
            coin_type: coins.c.type.slice(2),
            recipient: keypair.toSuiAddress(),
            fallback: false,
        }).toBytes();

        const fallback = bcsStructs.squid.SuiTransferSwapData.serialize({
            swap_type: { SuiTransfer: null },
            coin_type: coins.a.type.slice(2),
            recipient: keypair.toSuiAddress(),
            fallback: true,
        }).toBytes();

        const swapData = bcs.vector(bcs.vector(bcs.U8)).serialize([swap1, swap2, transfer, fallback]).toBytes();
        return swapData;
    }

    // Query all the coins that `keypair` has, and then give them away so that future queries are informative still.
    async function getAndLoseCoins() {
        // wait a bit since coins sometimes take a bit to load.
        await new Promise((resolve) => setTimeout(resolve, 1000));
        const ownedCoins = await client.getAllCoins({
            owner: keypair.toSuiAddress(),
        });
        const balances = {};
        const builder = new TxBuilder(client);

        for (const coinName of ['a', 'b', 'c']) {
            const coin = ownedCoins.data.find((coin) => coin.coinType === coins[coinName].type);

            if (!coin) {
                balances[coinName] = 0;
                continue;
            }

            balances[coinName] = Number(coin.balance);

            builder.tx.transferObjects([coin.coinObjectId], deployer.toSuiAddress());
        }

        await builder.signAndExecute(keypair);
        return balances;
    }

    before(async () => {
        client = new SuiClient({ url: getFullnodeUrl(network) });

        // Request funds from faucet
        const addresses = [operator, deployer, keypair].map((keypair) => keypair.toSuiAddress());
        await fundAccountsFromFaucet(addresses);

        await deployDeepbook();

        objectIds = {
            balanceManager: await createBalanceManager(),
            deepCoin: findObjectId(deployments.token.publishTxn, `Coin<${deployments.token.packageId}`),
            deepbookAdminCap: findObjectId(deployments.deepbook.publishTxn, 'DeepbookAdminCap'),
            deepbookRegistry: findObjectId(deployments.deepbook.publishTxn, 'Registry', 'created', 'RegistryInner'),
        };

        dependencies.push('gas_service', 'example');

        // Publish all packages
        for (const packageDir of dependencies) {
            let publishedReceipt;

            if (packageDir === 'squid') {
                publishedReceipt = await publishPackage(client, deployer, packageDir, { showEvents: true }, (moveJson) => {
                    moveJson.dependencies.deepbook = { local: '../deepbook' };
                    moveJson.dependencies.token = { local: '../token' };
                    return moveJson;
                });
            } else {
                publishedReceipt = await publishPackage(client, deployer, packageDir, { showEvents: true });
            }

            deployments[packageDir] = publishedReceipt;
        }

        objectIds = {
            ...objectIds,
            squid: findObjectId(deployments.squid.publishTxn, 'squid::Squid'),
            squidV0: findObjectId(deployments.squid.publishTxn, 'squid_v0::Squid_v0'),
            its: findObjectId(deployments.interchain_token_service.publishTxn, 'interchain_token_service::InterchainTokenService'),
            itsV0: findObjectId(deployments.interchain_token_service.publishTxn, 'interchain_token_service_v0::InterchainTokenService_v0'),
            relayerDiscovery: findObjectId(
                deployments.relayer_discovery.publishTxn,
                `${deployments.relayer_discovery.packageId}::discovery::RelayerDiscovery`,
            ),
            gasService: findObjectId(deployments.gas_service.publishTxn, `${deployments.gas_service.packageId}::gas_service::GasService`),
            creatorCap: findObjectId(deployments.axelar_gateway.publishTxn, 'OwnerCap'),
            itsOwnerCap: findObjectId(
                deployments.interchain_token_service.publishTxn,
                `${deployments.interchain_token_service.packageId}::owner_cap::OwnerCap`,
            ),
            gateway: findObjectId(
                deployments.interchain_token_service.publishTxn,
                `${deployments.axelar_gateway.packageId}::gateway::Gateway`,
            ),
        };
        // Find the object ids from the publish transactions
        objectIds = {
            ...objectIds,
            itsChannel: await getVersionedChannelId(client, objectIds.itsV0),
            squidChannel: await getVersionedChannelId(client, objectIds.squidV0),
        };

        for (const token of ['a', 'b', 'c']) {
            const name = `token_${token}`;
            const type = `${deployments.example.packageId}::${name}::${name.toUpperCase()}`;
            coins[token] = {
                treasuryCap: findObjectId(deployments.example.publishTxn, `TreasuryCap<${type}>`),
                coinMetadata: findObjectId(deployments.example.publishTxn, `CoinMetadata<${type}>`),
                type,
            };
        }

        pools.ab = await createPool('a', 'b');
        pools.bc = await createPool('b', 'c');
        await setupGateway();
        await registerItsTransaction();
        await registerSquidTransaction();
<<<<<<< HEAD
        await setupTrustedAddresses(client, deployer, objectIds, deployments, [otherChain]);
        await new Promise((resolve) => setTimeout(resolve, 1000));
=======
        await setupTrustedAddresses(client, deployer, objectIds, deployments, [trustedSourceAddress], [trustedSourceChain]);
>>>>>>> c296518c
        await registerCoin('a');
        await giveDeepToSquid();
    });

    it('should succesfully perform a swap', async () => {
        const swapData = getSwapData();
        const amount = 1e6;

        await fundIts(amount);
        await fundPool('a', 'b', amount);
        await fundPool('b', 'c', amount);

        const messageType = ITSMessageType.InterchainTokenTransfer;
        const tokenId = objectIds.tokenId;
        const sourceAddress = '0x1234';
        const destinationAddress = objectIds.itsChannel; // The ITS Channel ID. All ITS messages are sent to this channel
        const data = swapData;
        // Channel ID for Squid. This will be encoded in the payload
        const squidChannelId = objectIds.squidChannel;
        // ITS transfer payload from Ethereum to Sui
        let payload = defaultAbiCoder.encode(
            ['uint256', 'uint256', 'bytes', 'bytes', 'uint256', 'bytes'],
            [messageType, tokenId, sourceAddress, squidChannelId, amount, data],
        );
        payload = defaultAbiCoder.encode(['uint256', 'string', 'bytes'], [ITSMessageType.ReceiveFromItsHub, otherChain, payload]);

        const message = {
            source_chain: trustedSourceChain,
            message_id: hexlify(randomBytes(32)),
            source_address: trustedSourceAddress,
            destination_id: destinationAddress,
            payload,
            payload_hash: keccak256(payload),
        };

        await approveAndExecuteMessage(client, keypair, gatewayInfo, message);

        const balances = await getAndLoseCoins();
        expect(balances.a).to.equal(0);
        expect(balances.b).to.equal(0);
        expect(balances.c).to.equal(amount);
    });

    it('should succesfully fallback whn pools are not funded properly', async () => {
        const swapData = getSwapData();
        const amount = 1e6;

        await fundIts(amount);

        const messageType = ITSMessageType.InterchainTokenTransfer;
        const tokenId = objectIds.tokenId;
        const sourceAddress = '0x1234';
        const destinationAddress = objectIds.itsChannel; // The ITS Channel ID. All ITS messages are sent to this channel
        const data = swapData;
        // Channel ID for Squid. This will be encoded in the payload
        const squidChannelId = objectIds.squidChannel;
        // ITS transfer payload from Ethereum to Sui
        let payload = defaultAbiCoder.encode(
            ['uint256', 'uint256', 'bytes', 'bytes', 'uint256', 'bytes'],
            [messageType, tokenId, sourceAddress, squidChannelId, amount, data],
        );
        payload = defaultAbiCoder.encode(['uint256', 'string', 'bytes'], [ITSMessageType.ReceiveFromItsHub, otherChain, payload]);

        const message = {
            source_chain: trustedSourceChain,
            message_id: hexlify(randomBytes(32)),
            source_address: trustedSourceAddress,
            destination_id: destinationAddress,
            payload,
            payload_hash: keccak256(payload),
        };

        await approveAndExecuteMessage(client, keypair, gatewayInfo, message);

        const balances = await getAndLoseCoins();
        expect(balances.a).to.equal(amount);
        expect(balances.b).to.equal(0);
        expect(balances.c).to.equal(0);
    });
});<|MERGE_RESOLUTION|>--- conflicted
+++ resolved
@@ -425,12 +425,7 @@
         await setupGateway();
         await registerItsTransaction();
         await registerSquidTransaction();
-<<<<<<< HEAD
         await setupTrustedAddresses(client, deployer, objectIds, deployments, [otherChain]);
-        await new Promise((resolve) => setTimeout(resolve, 1000));
-=======
-        await setupTrustedAddresses(client, deployer, objectIds, deployments, [trustedSourceAddress], [trustedSourceChain]);
->>>>>>> c296518c
         await registerCoin('a');
         await giveDeepToSquid();
     });
