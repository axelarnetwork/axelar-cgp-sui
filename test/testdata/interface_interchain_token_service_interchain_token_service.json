{
  "structs": {
    "InterchainTokenService": {
      "name": "InterchainTokenService",
      "abilities": [
        "key"
      ],
      "fields": [
        {
          "name": "id",
          "type": "UID"
        },
        {
          "name": "inner",
          "type": "Versioned"
        }
      ]
    }
  },
  "publicFunctions": {
    "register_coin<T>": {
      "name": "register_coin<T>",
      "visibility": "public",
      "params": {
        "self#0#0": "&mut InterchainTokenService",
        "coin_info#0#0": "CoinInfo<T>",
        "coin_management#0#0": "CoinManagement<T>"
      },
      "returnType": "TokenId"
    },
    "register_custom_coin<T>": {
      "name": "register_custom_coin<T>",
      "visibility": "public",
      "params": {
        "self#0#0": "&mut InterchainTokenService",
        "deployer#0#0": "&Channel",
        "salt#0#0": "Bytes32",
        "coin_metadata#0#0": "&CoinMetadata<T>",
        "coin_management#0#0": "CoinManagement<T>",
        "ctx#0#0": "&mut TxContext"
      },
      "returnType": "TokenId * Option<TreasuryCapReclaimer<T>>"
    },
    "link_coin": {
      "name": "link_coin",
      "visibility": "public",
      "params": {
        "self#0#0": "&InterchainTokenService",
        "deployer#0#0": "&Channel",
        "salt#0#0": "Bytes32",
        "destination_chain#0#0": "String",
        "destination_token_address#0#0": "vector<u8>",
        "token_manager_type#0#0": "TokenManagerType",
        "link_params#0#0": "vector<u8>"
      },
      "returnType": "MessageTicket"
    },
    "register_coin_metadata<T>": {
      "name": "register_coin_metadata<T>",
      "visibility": "public",
      "params": {
        "self#0#0": "&InterchainTokenService",
        "coin_metadata#0#0": "&CoinMetadata<T>"
      },
      "returnType": "MessageTicket"
    },
    "deploy_remote_interchain_token<T>": {
      "name": "deploy_remote_interchain_token<T>",
      "visibility": "public",
      "params": {
        "self#0#0": "&InterchainTokenService",
        "token_id#0#0": "TokenId",
        "destination_chain#0#0": "String"
      },
      "returnType": "MessageTicket"
    },
    "prepare_interchain_transfer<T>": {
      "name": "prepare_interchain_transfer<T>",
      "visibility": "public",
      "params": {
        "token_id#0#0": "TokenId",
        "coin#0#0": "Coin<T>",
        "destination_chain#0#0": "String",
        "destination_address#0#0": "vector<u8>",
        "metadata#0#0": "vector<u8>",
        "source_channel#0#0": "&Channel"
      },
      "returnType": "InterchainTransferTicket<T>"
    },
    "send_interchain_transfer<T>": {
      "name": "send_interchain_transfer<T>",
      "visibility": "public",
      "params": {
        "self#0#0": "&mut InterchainTokenService",
        "ticket#0#0": "InterchainTransferTicket<T>",
        "clock#0#0": "&Clock"
      },
      "returnType": "MessageTicket"
    },
    "receive_interchain_transfer_with_data<T>": {
      "name": "receive_interchain_transfer_with_data<T>",
      "visibility": "public",
      "params": {
        "self#0#0": "&mut InterchainTokenService",
        "approved_message#0#0": "ApprovedMessage",
        "channel#0#0": "&Channel",
        "clock#0#0": "&Clock",
        "ctx#0#0": "&mut TxContext"
      },
      "returnType": "String * vector<u8> * vector<u8> * Coin<T>"
    },
    "give_unlinked_coin<T>": {
      "name": "give_unlinked_coin<T>",
      "visibility": "public",
      "params": {
        "self#0#0": "&mut InterchainTokenService",
        "token_id#0#0": "TokenId",
        "coin_metadata#0#0": "&CoinMetadata<T>",
        "treasury_cap#0#0": "Option<TreasuryCap<T>>",
        "ctx#0#0": "&mut TxContext"
      },
      "returnType": "Option<TreasuryCapReclaimer<T>>"
    },
    "mint_as_distributor<T>": {
      "name": "mint_as_distributor<T>",
      "visibility": "public",
      "params": {
        "self#0#0": "&mut InterchainTokenService",
        "channel#0#0": "&Channel",
        "token_id#0#0": "TokenId",
        "amount#0#0": "u64",
        "ctx#0#0": "&mut TxContext"
      },
      "returnType": "Coin<T>"
    },
    "remove_treasury_cap<T>": {
      "name": "remove_treasury_cap<T>",
      "visibility": "public",
      "params": {
        "self#0#0": "&mut InterchainTokenService",
<<<<<<< HEAD
        "treasury_cap_reclaimer#0#0": "TreasuryCapReclaimer<T>",
        "token_id#0#0": "TokenId"
=======
        "treasury_cap_reclaimer#0#0": "TreasuryCapReclaimer<T>"
>>>>>>> c066e415
      },
      "returnType": "TreasuryCap<T>"
    },
    "restore_treasury_cap<T>": {
      "name": "restore_treasury_cap<T>",
      "visibility": "public",
      "params": {
        "self#0#0": "&mut InterchainTokenService",
        "treasury_cap#0#0": "TreasuryCap<T>",
        "token_id#0#0": "TokenId",
        "ctx#0#0": "&mut TxContext"
      },
      "returnType": "TreasuryCapReclaimer<T>"
    },
    "registered_coin_type": {
      "name": "registered_coin_type",
      "visibility": "public",
      "params": {
        "self#0#0": "&InterchainTokenService",
        "token_id#0#0": "TokenId"
      },
      "returnType": "&TypeName"
    },
    "channel_address": {
      "name": "channel_address",
      "visibility": "public",
      "params": {
        "self#0#0": "&InterchainTokenService"
      },
      "returnType": "address"
    },
    "registered_coin_data<T>": {
      "name": "registered_coin_data<T>",
      "visibility": "public",
      "params": {
        "self#0#0": "&InterchainTokenService",
        "token_id#0#0": "TokenId"
      },
      "returnType": "&CoinData<T>"
    }
  }
}<|MERGE_RESOLUTION|>--- conflicted
+++ resolved
@@ -138,12 +138,7 @@
       "visibility": "public",
       "params": {
         "self#0#0": "&mut InterchainTokenService",
-<<<<<<< HEAD
-        "treasury_cap_reclaimer#0#0": "TreasuryCapReclaimer<T>",
-        "token_id#0#0": "TokenId"
-=======
         "treasury_cap_reclaimer#0#0": "TreasuryCapReclaimer<T>"
->>>>>>> c066e415
       },
       "returnType": "TreasuryCap<T>"
     },
