<<<<<<< HEAD
module operators::operators {
    use sui::bag::{Self, Bag};
    use sui::vec_set::{Self, VecSet};
    use sui::event;
    use std::ascii::String;
    use std::type_name;

    // -----
    // Types
    // -----

    /// The `OwnerCap` capability representing the owner of the contract.
    public struct OwnerCap has key, store {
        id: UID,
=======
module operators::operators;

use std::ascii::String;
use std::type_name;
use sui::bag::{Self, Bag};
use sui::borrow::{Self, Borrow};
use sui::event;
use sui::vec_set::{Self, VecSet};

// -----
// Types
// -----

/// The `OwnerCap` capability representing the owner of the contract.
public struct OwnerCap has key, store {
    id: UID,
}

/// The `OperatorCap` capability representing an approved operator.
public struct OperatorCap has key, store {
    id: UID,
}

/// The main `Operators` struct storing the capabilities and operator IDs.
public struct Operators has key {
    id: UID,
    // The number of operators are small in practice, and under the Sui object size limit, so a dynamic collection doesn't need to be used
    operators: VecSet<address>,
    // map-like collection of capabilities stored as Sui objects
    caps: Bag,
    // map-like collection of Referents storing loaned capabilities. Referents only get stored for the duration of the tx.
    loaned_caps: Bag,
}

// ------
// Errors
// ------

/// When the operator is not found in the set of approved operators.
const EOperatorNotFound: u64 = 0;

/// When the capability is not found.
const ECapNotFound: u64 = 1;

// ------
// Events
// ------

/// Event emitted when a new operator is added.
public struct OperatorAdded has copy, drop {
    operator: address,
}

/// Event emitted when an operator is removed.
public struct OperatorRemoved has copy, drop {
    operator: address,
}

/// Event emitted when a capability is stored.
public struct CapabilityStored has copy, drop {
    cap_id: ID,
    cap_name: String,
}

/// Event emitted when a capability is removed.
public struct CapabilityRemoved has copy, drop {
    cap_id: ID,
    cap_name: String,
}

// -----
// Setup
// -----

/// Initializes the contract and transfers the `OwnerCap` to the sender.
fun init(ctx: &mut TxContext) {
    transfer::share_object(Operators {
        id: object::new(ctx),
        operators: vec_set::empty(),
        caps: bag::new(ctx),
        loaned_caps: bag::new(ctx),
    });

    let cap = OwnerCap {
        id: object::new(ctx),
    };

    transfer::transfer(cap, ctx.sender());
}

// ----------------
// Public Functions
// ----------------

/// Adds a new operator by issuing an `OperatorCap` and storing its ID.
public fun add_operator(
    self: &mut Operators,
    _: &OwnerCap,
    new_operator: address,
    ctx: &mut TxContext,
) {
    let operator_cap = OperatorCap {
        id: object::new(ctx),
    };

    transfer::transfer(operator_cap, new_operator);
    self.operators.insert(new_operator);

    event::emit(OperatorAdded {
        operator: new_operator,
    });
}

/// Removes an operator by ID, revoking their `OperatorCap`.
public fun remove_operator(
    self: &mut Operators,
    _: &OwnerCap,
    operator: address,
) {
    self.operators.remove(&operator);

    event::emit(OperatorRemoved {
        operator,
    });
}

/// Stores a capability in the `Operators` struct.
public fun store_cap<T: key + store>(
    self: &mut Operators,
    _: &OwnerCap,
    cap: T,
) {
    let cap_id = object::id(&cap);
    self.caps.add(cap_id, cap);

    event::emit(CapabilityStored {
        cap_id,
        cap_name: type_name::get<T>().into_string(),
    });
}

/// Allows an approved operator to temporarily loan out a capability by its ID.
/// The loaned capability must be restored by the end of the transaction.
public fun loan_cap<T: key + store>(
    self: &mut Operators,
    _operator_cap: &OperatorCap,
    cap_id: ID,
    ctx: &mut TxContext,
): (T, Borrow) {
    assert!(self.operators.contains(&ctx.sender()), EOperatorNotFound);
    assert!(self.caps.contains(cap_id), ECapNotFound);

    // Remove the capability from the `Operators` struct to loan it out
    let cap = self.caps.remove(cap_id);

    // Create a new `Referent` to store the loaned capability
    let mut referent = borrow::new(cap, ctx);

    // Create a `Borrow` hot potato object from the `Referent` that needs to be returned within the same tx
    let (loaned_cap, borrow_obj) = borrow::borrow(&mut referent);

    // Store the `Referent` in the `Operators` struct
    self.loaned_caps.add(cap_id, referent);

    // Return a tuple of the borrowed capability and the Borrow hot potato object
    (loaned_cap, borrow_obj)
}

/// Restores a previously loaned capability back to the `Operators` struct.
/// This function must be called before the end of the transaction to return the loaned capability.
public fun restore_cap<T: key + store>(
    self: &mut Operators,
    _operator_cap: &OperatorCap,
    cap_id: ID,
    loaned_cap: T,
    borrow_obj: Borrow,
) {
    assert!(self.loaned_caps.contains(cap_id), ECapNotFound);

    // Remove the `Referent` from the `Operators` struct
    let mut referent = self.loaned_caps.remove(cap_id);

    // Put back the borrowed capability and `T` capability into the `Referent`
    borrow::put_back(&mut referent, loaned_cap, borrow_obj);

    // Unpack the `Referent` struct and get the `T` capability
    let cap: T = borrow::destroy(referent);

    // Add the capability back to the `Operators` struct
    self.caps.add(cap_id, cap);
}

/// Removes a capability from the `Operators` struct.
public fun remove_cap<T: key + store>(
    self: &mut Operators,
    _: &OwnerCap,
    cap_id: ID,
): T {
    event::emit(CapabilityRemoved {
        cap_id,
        cap_name: type_name::get<T>().into_string(),
    });

    self.caps.remove<ID, T>(cap_id)
}

// -----
// Tests
// -----

#[test_only]
fun new_operators(ctx: &mut TxContext): Operators {
    Operators {
        id: object::new(ctx),
        operators: vec_set::empty(),
        caps: bag::new(ctx),
        loaned_caps: bag::new(ctx),
>>>>>>> 26a618fb
    }
}

<<<<<<< HEAD
    /// The `OperatorCap` capability representing an approved operator.
    public struct OperatorCap has key, store {
        id: UID,
    }

    /// The main `Operators` struct storing the capabilities and operator IDs.
    public struct Operators has key {
        id: UID,
        // The number of operators are small in practice, and under the Sui object size limit, so a dynamic collection doesn't need to be used
        operators: VecSet<address>,
        // map-like collection of capabilities stored as Sui objects
        caps: Bag,
    }

    public struct Borrow {
        id: ID,
    }

    // ------
    // Errors
    // ------

    /// When the operator is not found in the set of approved operators.
    const EOperatorNotFound: u64 = 0;

    /// When the capability is not found.
    const ECapNotFound: u64 = 1;

    // ------
    // Events
    // ------

    /// Event emitted when a new operator is added.
    public struct OperatorAdded has copy, drop {
        operator: address,
    }

    /// Event emitted when an operator is removed.
    public struct OperatorRemoved has copy, drop {
        operator: address,
    }

    /// Event emitted when a capability is stored.
    public struct CapabilityStored has copy, drop {
        cap_id: ID,
        cap_name: String,
    }

    /// Event emitted when a capability is removed.
    public struct CapabilityRemoved has copy, drop {
        cap_id: ID,
        cap_name: String,
    }

    // -----
    // Setup
    // -----

    /// Initializes the contract and transfers the `OwnerCap` to the sender.
    fun init(ctx: &mut TxContext) {
        transfer::share_object(Operators {
            id: object::new(ctx),
            operators: vec_set::empty(),
            caps: bag::new(ctx),
        });

        let cap = OwnerCap {
            id: object::new(ctx),
        };

        transfer::transfer(cap, ctx.sender());
    }

    // ----------------
    // Public Functions
    // ----------------

    /// Adds a new operator by issuing an `OperatorCap` and storing its ID.
    public fun add_operator(self: &mut Operators, _: &OwnerCap, new_operator: address, ctx: &mut TxContext) {
        let operator_cap = OperatorCap {
            id: object::new(ctx),
        };

        transfer::transfer(operator_cap, new_operator);
        self.operators.insert(new_operator);

        event::emit(OperatorAdded {
            operator: new_operator,
        });
    }

    /// Removes an operator by ID, revoking their `OperatorCap`.
    public fun remove_operator(self: &mut Operators, _: &OwnerCap, operator: address) {
        self.operators.remove(&operator);

        event::emit(OperatorRemoved {
            operator,
        });
    }

    /// Stores a capability in the `Operators` struct.
    public fun store_cap<T: key + store>(self: &mut Operators, _: &OwnerCap, cap: T) {
        let cap_id = object::id(&cap);
        self.caps.add(cap_id, cap);

        event::emit(CapabilityStored {
            cap_id,
            cap_name: type_name::get<T>().into_string(),
        });
    }

    /// Allows an approved operator to temporarily loan out a capability by its ID.
    /// The loaned capability must be restored by the end of the transaction.
    public fun loan_cap<T: key + store>(
        self: &mut Operators,
        _operator_cap: &OperatorCap,
        cap_id: ID,
        ctx: &mut TxContext
    ): (T, Borrow) {
        assert!(self.operators.contains(&ctx.sender()), EOperatorNotFound);
        assert!(self.caps.contains(cap_id), ECapNotFound);

        // Remove the capability from the `Operators` struct to loan it out
        let cap = self.caps.remove(cap_id);

        // Create the Borrow object which tracks the id of the cap loaned.
        let borrow_obj = Borrow {
            id: object::id(&cap),
        };

        // Return a tuple of the borrowed capability and the Borrow hot potato object
        (cap, borrow_obj)
    }

    /// Restores a previously loaned capability back to the `Operators` struct.
    /// This function must be called before the end of the transaction to return the loaned capability.
    public fun restore_cap<T: key + store>(
        self: &mut Operators,
        _operator_cap: &OperatorCap,
        cap: T,
        borrow_obj: Borrow
    ) {
        let cap_id = object::id(&cap);

        // Destroy the Borrow object and capture the id it tracks.
        let Borrow { id } = borrow_obj;

        // Make sure the Borrow object corresponds to cap returned.
        assert!(id == cap_id);

        // Add the capability back to the `Operators` struct
        self.caps.add(cap_id, cap);
    }

    /// Removes a capability from the `Operators` struct.
    public fun remove_cap<T: key + store>(self: &mut Operators, _: &OwnerCap, cap_id: ID): T {
        event::emit(CapabilityRemoved {
            cap_id,
            cap_name: type_name::get<T>().into_string(),
        });

        self.caps.remove<ID, T>(cap_id)
    }

    // -----
    // Tests
    // -----

    #[test_only]
    fun new_operators(ctx: &mut TxContext): Operators {
        Operators {
            id: object::new(ctx),
            operators: vec_set::empty(),
            caps: bag::new(ctx),
        }
    }

    #[test_only]
    fun destroy_operators(operators: Operators) {
        let Operators { id, operators, caps } = operators;

        id.delete();
        caps.destroy_empty();

        let mut keys = operators.into_keys();

        while (!keys.is_empty()) {
            keys.pop_back();
        };

        keys.destroy_empty();
    }

    #[test_only]
    fun new_owner_cap(ctx: &mut TxContext): OwnerCap {
        OwnerCap {
            id: object::new(ctx),
        }
    }

    #[test_only]
    fun destroy_owner_cap(owner_cap: OwnerCap) {
        let OwnerCap { id } = owner_cap;
        object::delete(id);
    }

    #[test_only]
    fun new_operator_cap(self: &mut Operators, ctx: &mut TxContext): OperatorCap {
        let operator_cap = OperatorCap {
            id: object::new(ctx),
        };

        self.operators.insert(ctx.sender());
        operator_cap
    }

    #[test_only]
    fun destroy_operator_cap(operator_cap: OperatorCap) {
        let OperatorCap { id } = operator_cap;
        object::delete(id);
    }

    #[test]
    fun test_init() {
        let ctx = &mut tx_context::dummy();
        init(ctx);

        let owner_cap = new_owner_cap(ctx);
        destroy_owner_cap(owner_cap);
    }

    #[test]
    fun test_add_and_remove_operator() {
        let ctx = &mut tx_context::dummy();
        let mut operators = new_operators(ctx);
        let owner_cap = new_owner_cap(ctx);

        let new_operator = @0x1;
        add_operator(&mut operators, &owner_cap, new_operator, ctx);
        assert!(operators.operators.size() == 1, 0);

        let operator_id = operators.operators.keys()[0];
        remove_operator(&mut operators, &owner_cap, operator_id);
        assert!(operators.operators.is_empty(), 1);

        destroy_owner_cap(owner_cap);
        destroy_operators(operators);
    }

    #[test]
    fun test_store_and_remove_cap() {
        let ctx = &mut tx_context::dummy();
        let mut operators = new_operators(ctx);
        let owner_cap = new_owner_cap(ctx);
        let operator_cap = new_operator_cap(&mut operators, ctx);
        let external_cap = new_owner_cap(ctx);

        let external_id = object::id(&external_cap);

        store_cap(&mut operators, &owner_cap, external_cap);
        assert!(operators.caps.contains(external_id), 0);

        let (cap, loaned_cap) = loan_cap<OwnerCap>(&mut operators, &operator_cap, external_id, ctx);
        assert!(!operators.caps.contains(external_id), 2);
        restore_cap(&mut operators, &operator_cap, cap, loaned_cap);
        assert!(operators.caps.contains(external_id), 2);

        let removed_cap = remove_cap<OwnerCap>(&mut operators, &owner_cap, external_id);
        assert!(!operators.caps.contains(external_id), 3);

        destroy_operator_cap(operator_cap);
        destroy_owner_cap(owner_cap);
        destroy_owner_cap(removed_cap);
        destroy_operators(operators);
    }

    #[test]
    #[expected_failure(abort_code = vec_set::EKeyDoesNotExist)]
    fun test_remove_operator_fail() {
        let ctx = &mut tx_context::dummy();
        let mut operators = new_operators(ctx);
        let owner_cap = new_owner_cap(ctx);

        remove_operator(&mut operators, &owner_cap, ctx.sender());

        destroy_owner_cap(owner_cap);
        destroy_operators(operators);
    }

    #[test]
    #[expected_failure(abort_code = EOperatorNotFound)]
    fun test_borrow_cap_not_operator() {
        let ctx = &mut tx_context::dummy();
        let mut operators = new_operators(ctx);
        let owner_cap = new_owner_cap(ctx);
        let operator_cap = new_operator_cap(&mut operators, ctx);
        let external_cap = new_owner_cap(ctx);

        let external_id = object::id(&external_cap);

        store_cap(&mut operators, &owner_cap, external_cap);
        remove_operator(&mut operators, &owner_cap, ctx.sender());

        let (cap, loaned_cap) = loan_cap<OwnerCap>(&mut operators, &operator_cap, external_id, ctx);
        restore_cap(&mut operators, &operator_cap, cap, loaned_cap);

        destroy_operator_cap(operator_cap);
        destroy_owner_cap(owner_cap);
        destroy_operators(operators);
    }

    #[test]
    #[expected_failure(abort_code = ECapNotFound)]
    fun test_borrow_cap_no_such_cap() {
        let ctx = &mut tx_context::dummy();
        let mut operators = new_operators(ctx);
        let owner_cap = new_owner_cap(ctx);
        let operator_cap = new_operator_cap(&mut operators, ctx);

        let operator_id = object::id(&operator_cap);

        let (cap, loaned_cap) = loan_cap<OwnerCap>(&mut operators, &operator_cap, operator_id, ctx);
        restore_cap(&mut operators, &operator_cap, cap, loaned_cap);

        destroy_operator_cap(operator_cap);
        destroy_owner_cap(owner_cap);
        destroy_operators(operators);
    }
=======
#[test_only]
fun destroy_operators(operators: Operators) {
    let Operators { id, operators, caps, loaned_caps } = operators;

    id.delete();
    caps.destroy_empty();
    loaned_caps.destroy_empty();
>>>>>>> 26a618fb

    let mut keys = operators.into_keys();

    while (!keys.is_empty()) {
        keys.pop_back();
    };

    keys.destroy_empty();
}

#[test_only]
fun new_owner_cap(ctx: &mut TxContext): OwnerCap {
    OwnerCap {
        id: object::new(ctx),
    }
}

#[test_only]
fun destroy_owner_cap(owner_cap: OwnerCap) {
    let OwnerCap { id } = owner_cap;
    object::delete(id);
}

#[test_only]
fun new_operator_cap(self: &mut Operators, ctx: &mut TxContext): OperatorCap {
    let operator_cap = OperatorCap {
        id: object::new(ctx),
    };

    self.operators.insert(ctx.sender());
    operator_cap
}

#[test_only]
fun destroy_operator_cap(operator_cap: OperatorCap) {
    let OperatorCap { id } = operator_cap;
    object::delete(id);
}

#[test]
fun test_init() {
    let ctx = &mut tx_context::dummy();
    init(ctx);

    let owner_cap = new_owner_cap(ctx);
    destroy_owner_cap(owner_cap);
}

#[test]
fun test_add_and_remove_operator() {
    let ctx = &mut tx_context::dummy();
    let mut operators = new_operators(ctx);
    let owner_cap = new_owner_cap(ctx);

    let new_operator = @0x1;
    add_operator(&mut operators, &owner_cap, new_operator, ctx);
    assert!(operators.operators.size() == 1, 0);

    let operator_id = operators.operators.keys()[0];
    remove_operator(&mut operators, &owner_cap, operator_id);
    assert!(operators.operators.is_empty(), 1);

    destroy_owner_cap(owner_cap);
    destroy_operators(operators);
}

#[test]
fun test_store_and_remove_cap() {
    let ctx = &mut tx_context::dummy();
    let mut operators = new_operators(ctx);
    let owner_cap = new_owner_cap(ctx);
    let operator_cap = new_operator_cap(&mut operators, ctx);
    let external_cap = new_owner_cap(ctx);

    let external_id = object::id(&external_cap);

    store_cap(&mut operators, &owner_cap, external_cap);
    assert!(operators.caps.contains(external_id), 0);

    let (cap, loaned_cap) = loan_cap<OwnerCap>(
        &mut operators,
        &operator_cap,
        external_id,
        ctx,
    );
    assert!(operators.loaned_caps.contains(external_id), 1);
    assert!(!operators.caps.contains(external_id), 2);
    restore_cap(&mut operators, &operator_cap, external_id, cap, loaned_cap);
    assert!(!operators.loaned_caps.contains(external_id), 3);
    assert!(operators.caps.contains(external_id), 2);

    let removed_cap = remove_cap<OwnerCap>(
        &mut operators,
        &owner_cap,
        external_id,
    );
    assert!(!operators.caps.contains(external_id), 3);

    destroy_operator_cap(operator_cap);
    destroy_owner_cap(owner_cap);
    destroy_owner_cap(removed_cap);
    destroy_operators(operators);
}

#[test]
#[expected_failure(abort_code = vec_set::EKeyDoesNotExist)]
fun test_remove_operator_fail() {
    let ctx = &mut tx_context::dummy();
    let mut operators = new_operators(ctx);
    let owner_cap = new_owner_cap(ctx);

    remove_operator(&mut operators, &owner_cap, ctx.sender());

    destroy_owner_cap(owner_cap);
    destroy_operators(operators);
}

#[test]
#[expected_failure(abort_code = EOperatorNotFound)]
fun test_borrow_cap_not_operator() {
    let ctx = &mut tx_context::dummy();
    let mut operators = new_operators(ctx);
    let owner_cap = new_owner_cap(ctx);
    let operator_cap = new_operator_cap(&mut operators, ctx);
    let external_cap = new_owner_cap(ctx);

    let external_id = object::id(&external_cap);

    store_cap(&mut operators, &owner_cap, external_cap);
    remove_operator(&mut operators, &owner_cap, ctx.sender());

    let (cap, loaned_cap) = loan_cap<OwnerCap>(
        &mut operators,
        &operator_cap,
        external_id,
        ctx,
    );
    restore_cap(&mut operators, &operator_cap, external_id, cap, loaned_cap);

    destroy_operator_cap(operator_cap);
    destroy_owner_cap(owner_cap);
    destroy_operators(operators);
}

#[test]
#[expected_failure(abort_code = ECapNotFound)]
fun test_borrow_cap_no_such_cap() {
    let ctx = &mut tx_context::dummy();
    let mut operators = new_operators(ctx);
    let owner_cap = new_owner_cap(ctx);
    let operator_cap = new_operator_cap(&mut operators, ctx);

    let operator_id = object::id(&operator_cap);

    let (cap, loaned_cap) = loan_cap<OwnerCap>(
        &mut operators,
        &operator_cap,
        operator_id,
        ctx,
    );
    restore_cap(&mut operators, &operator_cap, operator_id, cap, loaned_cap);

    destroy_operator_cap(operator_cap);
    destroy_owner_cap(owner_cap);
    destroy_operators(operators);
}

#[test]
#[expected_failure(abort_code = sui::dynamic_field::EFieldDoesNotExist)]
fun test_remove_cap_fail() {
    let ctx = &mut tx_context::dummy();
    let mut operators = new_operators(ctx);
    let owner_cap = new_owner_cap(ctx);
    let operator_cap = new_operator_cap(&mut operators, ctx);
    let external_cap = new_owner_cap(ctx);

    let external_id = object::id(&external_cap);

    let removed_cap = remove_cap<OwnerCap>(
        &mut operators,
        &owner_cap,
        external_id,
    );

    destroy_operator_cap(operator_cap);
    destroy_owner_cap(owner_cap);
    destroy_owner_cap(external_cap);
    destroy_owner_cap(removed_cap);
    destroy_operators(operators);
}<|MERGE_RESOLUTION|>--- conflicted
+++ resolved
@@ -1,27 +1,10 @@
-<<<<<<< HEAD
-module operators::operators {
-    use sui::bag::{Self, Bag};
-    use sui::vec_set::{Self, VecSet};
-    use sui::event;
-    use std::ascii::String;
-    use std::type_name;
-
-    // -----
-    // Types
-    // -----
-
-    /// The `OwnerCap` capability representing the owner of the contract.
-    public struct OwnerCap has key, store {
-        id: UID,
-=======
 module operators::operators;
 
+use sui::bag::{Self, Bag};
+use sui::vec_set::{Self, VecSet};
+use sui::event;
 use std::ascii::String;
 use std::type_name;
-use sui::bag::{Self, Bag};
-use sui::borrow::{Self, Borrow};
-use sui::event;
-use sui::vec_set::{Self, VecSet};
 
 // -----
 // Types
@@ -44,8 +27,10 @@
     operators: VecSet<address>,
     // map-like collection of capabilities stored as Sui objects
     caps: Bag,
-    // map-like collection of Referents storing loaned capabilities. Referents only get stored for the duration of the tx.
-    loaned_caps: Bag,
+}
+
+public struct Borrow {
+    id: ID,
 }
 
 // ------
@@ -94,7 +79,6 @@
         id: object::new(ctx),
         operators: vec_set::empty(),
         caps: bag::new(ctx),
-        loaned_caps: bag::new(ctx),
     });
 
     let cap = OwnerCap {
@@ -109,12 +93,7 @@
 // ----------------
 
 /// Adds a new operator by issuing an `OperatorCap` and storing its ID.
-public fun add_operator(
-    self: &mut Operators,
-    _: &OwnerCap,
-    new_operator: address,
-    ctx: &mut TxContext,
-) {
+public fun add_operator(self: &mut Operators, _: &OwnerCap, new_operator: address, ctx: &mut TxContext) {
     let operator_cap = OperatorCap {
         id: object::new(ctx),
     };
@@ -128,11 +107,7 @@
 }
 
 /// Removes an operator by ID, revoking their `OperatorCap`.
-public fun remove_operator(
-    self: &mut Operators,
-    _: &OwnerCap,
-    operator: address,
-) {
+public fun remove_operator(self: &mut Operators, _: &OwnerCap, operator: address) {
     self.operators.remove(&operator);
 
     event::emit(OperatorRemoved {
@@ -141,11 +116,7 @@
 }
 
 /// Stores a capability in the `Operators` struct.
-public fun store_cap<T: key + store>(
-    self: &mut Operators,
-    _: &OwnerCap,
-    cap: T,
-) {
+public fun store_cap<T: key + store>(self: &mut Operators, _: &OwnerCap, cap: T) {
     let cap_id = object::id(&cap);
     self.caps.add(cap_id, cap);
 
@@ -161,7 +132,7 @@
     self: &mut Operators,
     _operator_cap: &OperatorCap,
     cap_id: ID,
-    ctx: &mut TxContext,
+    ctx: &mut TxContext
 ): (T, Borrow) {
     assert!(self.operators.contains(&ctx.sender()), EOperatorNotFound);
     assert!(self.caps.contains(cap_id), ECapNotFound);
@@ -169,17 +140,13 @@
     // Remove the capability from the `Operators` struct to loan it out
     let cap = self.caps.remove(cap_id);
 
-    // Create a new `Referent` to store the loaned capability
-    let mut referent = borrow::new(cap, ctx);
-
-    // Create a `Borrow` hot potato object from the `Referent` that needs to be returned within the same tx
-    let (loaned_cap, borrow_obj) = borrow::borrow(&mut referent);
-
-    // Store the `Referent` in the `Operators` struct
-    self.loaned_caps.add(cap_id, referent);
+    // Create the Borrow object which tracks the id of the cap loaned.
+    let borrow_obj = Borrow {
+        id: object::id(&cap),
+    };
 
     // Return a tuple of the borrowed capability and the Borrow hot potato object
-    (loaned_cap, borrow_obj)
+    (cap, borrow_obj)
 }
 
 /// Restores a previously loaned capability back to the `Operators` struct.
@@ -187,31 +154,23 @@
 public fun restore_cap<T: key + store>(
     self: &mut Operators,
     _operator_cap: &OperatorCap,
-    cap_id: ID,
-    loaned_cap: T,
-    borrow_obj: Borrow,
+    cap: T,
+    borrow_obj: Borrow
 ) {
-    assert!(self.loaned_caps.contains(cap_id), ECapNotFound);
-
-    // Remove the `Referent` from the `Operators` struct
-    let mut referent = self.loaned_caps.remove(cap_id);
-
-    // Put back the borrowed capability and `T` capability into the `Referent`
-    borrow::put_back(&mut referent, loaned_cap, borrow_obj);
-
-    // Unpack the `Referent` struct and get the `T` capability
-    let cap: T = borrow::destroy(referent);
+    let cap_id = object::id(&cap);
+
+    // Destroy the Borrow object and capture the id it tracks.
+    let Borrow { id } = borrow_obj;
+
+    // Make sure the Borrow object corresponds to cap returned.
+    assert!(id == cap_id);
 
     // Add the capability back to the `Operators` struct
     self.caps.add(cap_id, cap);
 }
 
 /// Removes a capability from the `Operators` struct.
-public fun remove_cap<T: key + store>(
-    self: &mut Operators,
-    _: &OwnerCap,
-    cap_id: ID,
-): T {
+public fun remove_cap<T: key + store>(self: &mut Operators, _: &OwnerCap, cap_id: ID): T {
     event::emit(CapabilityRemoved {
         cap_id,
         cap_name: type_name::get<T>().into_string(),
@@ -230,349 +189,15 @@
         id: object::new(ctx),
         operators: vec_set::empty(),
         caps: bag::new(ctx),
-        loaned_caps: bag::new(ctx),
->>>>>>> 26a618fb
     }
 }
 
-<<<<<<< HEAD
-    /// The `OperatorCap` capability representing an approved operator.
-    public struct OperatorCap has key, store {
-        id: UID,
-    }
-
-    /// The main `Operators` struct storing the capabilities and operator IDs.
-    public struct Operators has key {
-        id: UID,
-        // The number of operators are small in practice, and under the Sui object size limit, so a dynamic collection doesn't need to be used
-        operators: VecSet<address>,
-        // map-like collection of capabilities stored as Sui objects
-        caps: Bag,
-    }
-
-    public struct Borrow {
-        id: ID,
-    }
-
-    // ------
-    // Errors
-    // ------
-
-    /// When the operator is not found in the set of approved operators.
-    const EOperatorNotFound: u64 = 0;
-
-    /// When the capability is not found.
-    const ECapNotFound: u64 = 1;
-
-    // ------
-    // Events
-    // ------
-
-    /// Event emitted when a new operator is added.
-    public struct OperatorAdded has copy, drop {
-        operator: address,
-    }
-
-    /// Event emitted when an operator is removed.
-    public struct OperatorRemoved has copy, drop {
-        operator: address,
-    }
-
-    /// Event emitted when a capability is stored.
-    public struct CapabilityStored has copy, drop {
-        cap_id: ID,
-        cap_name: String,
-    }
-
-    /// Event emitted when a capability is removed.
-    public struct CapabilityRemoved has copy, drop {
-        cap_id: ID,
-        cap_name: String,
-    }
-
-    // -----
-    // Setup
-    // -----
-
-    /// Initializes the contract and transfers the `OwnerCap` to the sender.
-    fun init(ctx: &mut TxContext) {
-        transfer::share_object(Operators {
-            id: object::new(ctx),
-            operators: vec_set::empty(),
-            caps: bag::new(ctx),
-        });
-
-        let cap = OwnerCap {
-            id: object::new(ctx),
-        };
-
-        transfer::transfer(cap, ctx.sender());
-    }
-
-    // ----------------
-    // Public Functions
-    // ----------------
-
-    /// Adds a new operator by issuing an `OperatorCap` and storing its ID.
-    public fun add_operator(self: &mut Operators, _: &OwnerCap, new_operator: address, ctx: &mut TxContext) {
-        let operator_cap = OperatorCap {
-            id: object::new(ctx),
-        };
-
-        transfer::transfer(operator_cap, new_operator);
-        self.operators.insert(new_operator);
-
-        event::emit(OperatorAdded {
-            operator: new_operator,
-        });
-    }
-
-    /// Removes an operator by ID, revoking their `OperatorCap`.
-    public fun remove_operator(self: &mut Operators, _: &OwnerCap, operator: address) {
-        self.operators.remove(&operator);
-
-        event::emit(OperatorRemoved {
-            operator,
-        });
-    }
-
-    /// Stores a capability in the `Operators` struct.
-    public fun store_cap<T: key + store>(self: &mut Operators, _: &OwnerCap, cap: T) {
-        let cap_id = object::id(&cap);
-        self.caps.add(cap_id, cap);
-
-        event::emit(CapabilityStored {
-            cap_id,
-            cap_name: type_name::get<T>().into_string(),
-        });
-    }
-
-    /// Allows an approved operator to temporarily loan out a capability by its ID.
-    /// The loaned capability must be restored by the end of the transaction.
-    public fun loan_cap<T: key + store>(
-        self: &mut Operators,
-        _operator_cap: &OperatorCap,
-        cap_id: ID,
-        ctx: &mut TxContext
-    ): (T, Borrow) {
-        assert!(self.operators.contains(&ctx.sender()), EOperatorNotFound);
-        assert!(self.caps.contains(cap_id), ECapNotFound);
-
-        // Remove the capability from the `Operators` struct to loan it out
-        let cap = self.caps.remove(cap_id);
-
-        // Create the Borrow object which tracks the id of the cap loaned.
-        let borrow_obj = Borrow {
-            id: object::id(&cap),
-        };
-
-        // Return a tuple of the borrowed capability and the Borrow hot potato object
-        (cap, borrow_obj)
-    }
-
-    /// Restores a previously loaned capability back to the `Operators` struct.
-    /// This function must be called before the end of the transaction to return the loaned capability.
-    public fun restore_cap<T: key + store>(
-        self: &mut Operators,
-        _operator_cap: &OperatorCap,
-        cap: T,
-        borrow_obj: Borrow
-    ) {
-        let cap_id = object::id(&cap);
-
-        // Destroy the Borrow object and capture the id it tracks.
-        let Borrow { id } = borrow_obj;
-
-        // Make sure the Borrow object corresponds to cap returned.
-        assert!(id == cap_id);
-
-        // Add the capability back to the `Operators` struct
-        self.caps.add(cap_id, cap);
-    }
-
-    /// Removes a capability from the `Operators` struct.
-    public fun remove_cap<T: key + store>(self: &mut Operators, _: &OwnerCap, cap_id: ID): T {
-        event::emit(CapabilityRemoved {
-            cap_id,
-            cap_name: type_name::get<T>().into_string(),
-        });
-
-        self.caps.remove<ID, T>(cap_id)
-    }
-
-    // -----
-    // Tests
-    // -----
-
-    #[test_only]
-    fun new_operators(ctx: &mut TxContext): Operators {
-        Operators {
-            id: object::new(ctx),
-            operators: vec_set::empty(),
-            caps: bag::new(ctx),
-        }
-    }
-
-    #[test_only]
-    fun destroy_operators(operators: Operators) {
-        let Operators { id, operators, caps } = operators;
-
-        id.delete();
-        caps.destroy_empty();
-
-        let mut keys = operators.into_keys();
-
-        while (!keys.is_empty()) {
-            keys.pop_back();
-        };
-
-        keys.destroy_empty();
-    }
-
-    #[test_only]
-    fun new_owner_cap(ctx: &mut TxContext): OwnerCap {
-        OwnerCap {
-            id: object::new(ctx),
-        }
-    }
-
-    #[test_only]
-    fun destroy_owner_cap(owner_cap: OwnerCap) {
-        let OwnerCap { id } = owner_cap;
-        object::delete(id);
-    }
-
-    #[test_only]
-    fun new_operator_cap(self: &mut Operators, ctx: &mut TxContext): OperatorCap {
-        let operator_cap = OperatorCap {
-            id: object::new(ctx),
-        };
-
-        self.operators.insert(ctx.sender());
-        operator_cap
-    }
-
-    #[test_only]
-    fun destroy_operator_cap(operator_cap: OperatorCap) {
-        let OperatorCap { id } = operator_cap;
-        object::delete(id);
-    }
-
-    #[test]
-    fun test_init() {
-        let ctx = &mut tx_context::dummy();
-        init(ctx);
-
-        let owner_cap = new_owner_cap(ctx);
-        destroy_owner_cap(owner_cap);
-    }
-
-    #[test]
-    fun test_add_and_remove_operator() {
-        let ctx = &mut tx_context::dummy();
-        let mut operators = new_operators(ctx);
-        let owner_cap = new_owner_cap(ctx);
-
-        let new_operator = @0x1;
-        add_operator(&mut operators, &owner_cap, new_operator, ctx);
-        assert!(operators.operators.size() == 1, 0);
-
-        let operator_id = operators.operators.keys()[0];
-        remove_operator(&mut operators, &owner_cap, operator_id);
-        assert!(operators.operators.is_empty(), 1);
-
-        destroy_owner_cap(owner_cap);
-        destroy_operators(operators);
-    }
-
-    #[test]
-    fun test_store_and_remove_cap() {
-        let ctx = &mut tx_context::dummy();
-        let mut operators = new_operators(ctx);
-        let owner_cap = new_owner_cap(ctx);
-        let operator_cap = new_operator_cap(&mut operators, ctx);
-        let external_cap = new_owner_cap(ctx);
-
-        let external_id = object::id(&external_cap);
-
-        store_cap(&mut operators, &owner_cap, external_cap);
-        assert!(operators.caps.contains(external_id), 0);
-
-        let (cap, loaned_cap) = loan_cap<OwnerCap>(&mut operators, &operator_cap, external_id, ctx);
-        assert!(!operators.caps.contains(external_id), 2);
-        restore_cap(&mut operators, &operator_cap, cap, loaned_cap);
-        assert!(operators.caps.contains(external_id), 2);
-
-        let removed_cap = remove_cap<OwnerCap>(&mut operators, &owner_cap, external_id);
-        assert!(!operators.caps.contains(external_id), 3);
-
-        destroy_operator_cap(operator_cap);
-        destroy_owner_cap(owner_cap);
-        destroy_owner_cap(removed_cap);
-        destroy_operators(operators);
-    }
-
-    #[test]
-    #[expected_failure(abort_code = vec_set::EKeyDoesNotExist)]
-    fun test_remove_operator_fail() {
-        let ctx = &mut tx_context::dummy();
-        let mut operators = new_operators(ctx);
-        let owner_cap = new_owner_cap(ctx);
-
-        remove_operator(&mut operators, &owner_cap, ctx.sender());
-
-        destroy_owner_cap(owner_cap);
-        destroy_operators(operators);
-    }
-
-    #[test]
-    #[expected_failure(abort_code = EOperatorNotFound)]
-    fun test_borrow_cap_not_operator() {
-        let ctx = &mut tx_context::dummy();
-        let mut operators = new_operators(ctx);
-        let owner_cap = new_owner_cap(ctx);
-        let operator_cap = new_operator_cap(&mut operators, ctx);
-        let external_cap = new_owner_cap(ctx);
-
-        let external_id = object::id(&external_cap);
-
-        store_cap(&mut operators, &owner_cap, external_cap);
-        remove_operator(&mut operators, &owner_cap, ctx.sender());
-
-        let (cap, loaned_cap) = loan_cap<OwnerCap>(&mut operators, &operator_cap, external_id, ctx);
-        restore_cap(&mut operators, &operator_cap, cap, loaned_cap);
-
-        destroy_operator_cap(operator_cap);
-        destroy_owner_cap(owner_cap);
-        destroy_operators(operators);
-    }
-
-    #[test]
-    #[expected_failure(abort_code = ECapNotFound)]
-    fun test_borrow_cap_no_such_cap() {
-        let ctx = &mut tx_context::dummy();
-        let mut operators = new_operators(ctx);
-        let owner_cap = new_owner_cap(ctx);
-        let operator_cap = new_operator_cap(&mut operators, ctx);
-
-        let operator_id = object::id(&operator_cap);
-
-        let (cap, loaned_cap) = loan_cap<OwnerCap>(&mut operators, &operator_cap, operator_id, ctx);
-        restore_cap(&mut operators, &operator_cap, cap, loaned_cap);
-
-        destroy_operator_cap(operator_cap);
-        destroy_owner_cap(owner_cap);
-        destroy_operators(operators);
-    }
-=======
 #[test_only]
 fun destroy_operators(operators: Operators) {
-    let Operators { id, operators, caps, loaned_caps } = operators;
+    let Operators { id, operators, caps } = operators;
 
     id.delete();
     caps.destroy_empty();
-    loaned_caps.destroy_empty();
->>>>>>> 26a618fb
 
     let mut keys = operators.into_keys();
 
@@ -658,10 +283,8 @@
         external_id,
         ctx,
     );
-    assert!(operators.loaned_caps.contains(external_id), 1);
-    assert!(!operators.caps.contains(external_id), 2);
-    restore_cap(&mut operators, &operator_cap, external_id, cap, loaned_cap);
-    assert!(!operators.loaned_caps.contains(external_id), 3);
+    assert!(!operators.caps.contains(external_id), 1);
+    restore_cap(&mut operators, &operator_cap, cap, loaned_cap);
     assert!(operators.caps.contains(external_id), 2);
 
     let removed_cap = remove_cap<OwnerCap>(
@@ -710,7 +333,7 @@
         external_id,
         ctx,
     );
-    restore_cap(&mut operators, &operator_cap, external_id, cap, loaned_cap);
+    restore_cap(&mut operators, &operator_cap, cap, loaned_cap);
 
     destroy_operator_cap(operator_cap);
     destroy_owner_cap(owner_cap);
@@ -733,7 +356,7 @@
         operator_id,
         ctx,
     );
-    restore_cap(&mut operators, &operator_cap, operator_id, cap, loaned_cap);
+    restore_cap(&mut operators, &operator_cap, cap, loaned_cap);
 
     destroy_operator_cap(operator_cap);
     destroy_owner_cap(owner_cap);
