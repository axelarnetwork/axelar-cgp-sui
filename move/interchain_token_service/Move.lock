--- conflicted
+++ resolved
@@ -2,17 +2,16 @@
 
 [move]
 version = 3
-<<<<<<< HEAD
-manifest_digest = "6CB871A32EAA4C5610BFBA83AB9A0C5106C61A8974F46E1DACB2ED22E6842B75"
-=======
-manifest_digest = "70901184B46B6FCAB56DED465EC67936DEE21D96AA21C7C394A1FE6ECBE321A4"
->>>>>>> a8990a01
-deps_digest = "52B406A7A21811BEF51751CF88DA0E76DAEFFEAC888D4F4060B1A72BBE7D8D35"
+manifest_digest = "95F37FB7B358C2B2C22DF1C2764BACD846E94BDAA7B027EDDAB92F4956F3B346"
+deps_digest = "8227D341C0550A37580C10FA45FE148A465225149C69D179737E0FE454AD6AEC"
 dependencies = [
   { id = "Abi", name = "Abi" },
   { id = "AxelarGateway", name = "AxelarGateway" },
+  { id = "Bridge", name = "Bridge" },
+  { id = "MoveStdlib", name = "MoveStdlib" },
   { id = "RelayerDiscovery", name = "RelayerDiscovery" },
   { id = "Sui", name = "Sui" },
+  { id = "SuiSystem", name = "SuiSystem" },
   { id = "Utils", name = "Utils" },
   { id = "VersionControl", name = "VersionControl" },
 ]
@@ -22,7 +21,10 @@
 source = { local = "../abi" }
 
 dependencies = [
+  { id = "Bridge", name = "Bridge" },
+  { id = "MoveStdlib", name = "MoveStdlib" },
   { id = "Sui", name = "Sui" },
+  { id = "SuiSystem", name = "SuiSystem" },
 ]
 
 [[move.package]]
@@ -30,15 +32,27 @@
 source = { local = "../axelar_gateway" }
 
 dependencies = [
+  { id = "Bridge", name = "Bridge" },
   { id = "MoveStdlib", name = "MoveStdlib" },
   { id = "Sui", name = "Sui" },
+  { id = "SuiSystem", name = "SuiSystem" },
   { id = "Utils", name = "Utils" },
   { id = "VersionControl", name = "VersionControl" },
 ]
 
 [[move.package]]
+id = "Bridge"
+source = { git = "https://github.com/MystenLabs/sui.git", rev = "2cde80b5766b0bc2073908e10f6e3c81c93fd691", subdir = "crates/sui-framework/packages/bridge" }
+
+dependencies = [
+  { id = "MoveStdlib", name = "MoveStdlib" },
+  { id = "Sui", name = "Sui" },
+  { id = "SuiSystem", name = "SuiSystem" },
+]
+
+[[move.package]]
 id = "MoveStdlib"
-source = { git = "https://github.com/MystenLabs/sui.git", rev = "mainnet-v1.50.1", subdir = "crates/sui-framework/packages/move-stdlib" }
+source = { git = "https://github.com/MystenLabs/sui.git", rev = "2cde80b5766b0bc2073908e10f6e3c81c93fd691", subdir = "crates/sui-framework/packages/move-stdlib" }
 
 [[move.package]]
 id = "RelayerDiscovery"
@@ -46,16 +60,28 @@
 
 dependencies = [
   { id = "AxelarGateway", name = "AxelarGateway" },
+  { id = "Bridge", name = "Bridge" },
+  { id = "MoveStdlib", name = "MoveStdlib" },
   { id = "Sui", name = "Sui" },
+  { id = "SuiSystem", name = "SuiSystem" },
   { id = "VersionControl", name = "VersionControl" },
 ]
 
 [[move.package]]
 id = "Sui"
-source = { git = "https://github.com/MystenLabs/sui.git", rev = "mainnet-v1.50.1", subdir = "crates/sui-framework/packages/sui-framework" }
+source = { git = "https://github.com/MystenLabs/sui.git", rev = "2cde80b5766b0bc2073908e10f6e3c81c93fd691", subdir = "crates/sui-framework/packages/sui-framework" }
 
 dependencies = [
   { id = "MoveStdlib", name = "MoveStdlib" },
+]
+
+[[move.package]]
+id = "SuiSystem"
+source = { git = "https://github.com/MystenLabs/sui.git", rev = "2cde80b5766b0bc2073908e10f6e3c81c93fd691", subdir = "crates/sui-framework/packages/sui-system" }
+
+dependencies = [
+  { id = "MoveStdlib", name = "MoveStdlib" },
+  { id = "Sui", name = "Sui" },
 ]
 
 [[move.package]]
@@ -75,10 +101,6 @@
 ]
 
 [move.toolchain-version]
-<<<<<<< HEAD
-compiler-version = "1.50.1"
-=======
-compiler-version = "1.38.3"
->>>>>>> a8990a01
+compiler-version = "1.55.0"
 edition = "2024"
 flavor = "sui"