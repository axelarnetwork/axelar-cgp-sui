module interchain_token_service::events {
    use axelar_gateway::{bytes32::{Self, Bytes32}, channel::Channel};
    use interchain_token_service::{token_id::{TokenId, UnregisteredTokenId, UnlinkedTokenId}, token_manager_type::TokenManagerType};
    use std::{ascii::String, string};
    use sui::{address, event, hash::keccak256};

    // -----
    // Types
    // -----
    public struct CoinRegistered<phantom T> has copy, drop {
        token_id: TokenId,
    }

    public struct InterchainTransfer<phantom T> has copy, drop {
        token_id: TokenId,
        source_address: address,
        destination_chain: String,
        destination_address: vector<u8>,
        amount: u64,
        data_hash: Bytes32,
    }

    public struct InterchainTokenDeploymentStarted<phantom T> has copy, drop {
        token_id: TokenId,
        name: string::String,
        symbol: String,
        decimals: u8,
        destination_chain: String,
    }

    public struct InterchainTransferReceived<phantom T> has copy, drop {
        message_id: String,
        token_id: TokenId,
        source_chain: String,
        source_address: vector<u8>,
        destination_address: address,
        amount: u64,
        data_hash: Bytes32,
    }

    public struct UnregisteredCoinReceived<phantom T> has copy, drop {
        token_id: UnregisteredTokenId,
        symbol: String,
        decimals: u8,
    }

    public struct UnlinkedCoinReceived<phantom T> has copy, drop {
        unlinked_token_id: UnlinkedTokenId,
        token_id: TokenId,
        token_manager_type: TokenManagerType,
    }

    public struct TrustedChainAdded has copy, drop {
        chain_name: String,
    }

    public struct TrustedChainRemoved has copy, drop {
        chain_name: String,
    }

    public struct FlowLimitSet<phantom T> has copy, drop {
        token_id: TokenId,
        flow_limit: Option<u64>,
    }

    public struct DistributorshipTransfered<phantom T> has copy, drop {
        token_id: TokenId,
        new_distributor: Option<address>,
    }

    public struct OperatorshipTransfered<phantom T> has copy, drop {
        token_id: TokenId,
        new_operator: Option<address>,
    }

    public struct InterchainTokenIdClaimed<phantom T> has copy, drop {
        token_id: TokenId,
        deployer: ID,
        salt: Bytes32,
    }

    public struct LinkTokenStarted has copy, drop {
        token_id: TokenId,
        destination_chain: String,
        source_token_address: vector<u8>,
        destination_token_address: vector<u8>,
        token_manager_type: TokenManagerType,
        link_params: vector<u8>,
    }

    public struct LinkTokenReceived<phantom T> has copy, drop {
        token_id: TokenId,
        source_chain: String,
        source_token_address: vector<u8>,
        token_manager_type: TokenManagerType,
        link_params: vector<u8>,
    }

    public struct CoinMetadataRegistered<phantom T> has copy, drop {
        decimals: u8,
    }

    // -----------------
    // Package Functions
    // -----------------
    public(package) fun coin_registered<T>(token_id: TokenId) {
        event::emit(CoinRegistered<T> {
            token_id,
        });
    }

    public(package) fun interchain_transfer<T>(
        token_id: TokenId,
        source_address: address,
        destination_chain: String,
        destination_address: vector<u8>,
        amount: u64,
        data: &vector<u8>,
    ) {
        let data_hash = if (data.length() == 0) {
            bytes32::new(@0x0)
        } else {
            bytes32::new(address::from_bytes(keccak256(data)))
        };
        event::emit(InterchainTransfer<T> {
            token_id,
            source_address,
            destination_chain,
            destination_address,
            amount,
            data_hash,
        });
    }

    public(package) fun interchain_token_deployment_started<T>(
        token_id: TokenId,
        name: string::String,
        symbol: String,
        decimals: u8,
        destination_chain: String,
    ) {
        event::emit(InterchainTokenDeploymentStarted<T> {
            token_id,
            name,
            symbol,
            decimals,
            destination_chain,
        });
    }

    public(package) fun interchain_transfer_received<T>(
        message_id: String,
        token_id: TokenId,
        source_chain: String,
        source_address: vector<u8>,
        destination_address: address,
        amount: u64,
        data: &vector<u8>,
    ) {
        let data_hash = bytes32::new(address::from_bytes(keccak256(data)));
        event::emit(InterchainTransferReceived<T> {
            message_id,
            token_id,
            source_chain,
            source_address,
            destination_address,
            amount,
            data_hash,
        });
    }

    public(package) fun unregistered_coin_received<T>(token_id: UnregisteredTokenId, symbol: String, decimals: u8) {
        event::emit(UnregisteredCoinReceived<T> {
            token_id,
            symbol,
            decimals,
        });
    }

    public(package) fun unlinked_coin_received<T>(
        unlinked_token_id: UnlinkedTokenId,
        token_id: TokenId,
        token_manager_type: TokenManagerType,
    ) {
        event::emit(UnlinkedCoinReceived<T> {
            unlinked_token_id,
            token_id,
            token_manager_type,
        });
    }

    public(package) fun trusted_chain_added(chain_name: String) {
        event::emit(TrustedChainAdded {
            chain_name,
        });
    }

    public(package) fun trusted_chain_removed(chain_name: String) {
        event::emit(TrustedChainRemoved {
            chain_name,
        });
    }

    public(package) fun flow_limit_set<T>(token_id: TokenId, flow_limit: Option<u64>) {
        event::emit(FlowLimitSet<T> {
            token_id,
            flow_limit,
        });
    }

    public(package) fun distributorship_transfered<T>(token_id: TokenId, new_distributor: Option<address>) {
        event::emit(DistributorshipTransfered<T> {
            token_id,
            new_distributor,
        });
    }

    public(package) fun operatorship_transfered<T>(token_id: TokenId, new_operator: Option<address>) {
        event::emit(OperatorshipTransfered<T> {
            token_id,
            new_operator,
        });
    }

    public(package) fun interchain_token_id_claimed<T>(token_id: TokenId, deployer: &Channel, salt: Bytes32) {
        event::emit(InterchainTokenIdClaimed<T> {
            token_id,
            deployer: deployer.id(),
            salt,
        });
    }

    public(package) fun link_token_started(
        token_id: TokenId,
        destination_chain: String,
        source_token_address: vector<u8>,
        destination_token_address: vector<u8>,
        token_manager_type: TokenManagerType,
        link_params: vector<u8>,
    ) {
        event::emit(LinkTokenStarted {
            token_id,
            destination_chain,
            source_token_address,
            destination_token_address,
            token_manager_type,
            link_params,
        });
    }

<<<<<<< HEAD
    public(package) fun coin_metadata_registered<T>(decimals: u8) {
        event::emit(CoinMetadataRegistered<T> {
            decimals,
=======
    public(package) fun link_token_received<T>(
        token_id: TokenId,
        source_chain: String,
        source_token_address: vector<u8>,
        token_manager_type: TokenManagerType,
        link_params: vector<u8>,
    ) {
        event::emit(LinkTokenReceived<T> {
            token_id,
            source_chain,
            source_token_address,
            token_manager_type,
            link_params,
>>>>>>> d2818c87
        });
    }

    // ---------
    // Test Only
    // ---------
    #[test_only]
    use interchain_token_service::coin::COIN;
    #[test_only]
    use interchain_token_service::token_id;
    #[test_only]
    use utils::utils;

    // -----
    // Tests
    // -----
    #[test]
    fun test_interchain_transfer_empty_data() {
        let token_id = token_id::from_address(@0x1);
        let source_address = @0x2;
        let destination_chain = b"destination chain".to_ascii_string();
        let destination_address = b"destination address";
        let amount = 123;
        let data = b"";
        let data_hash = bytes32::new(@0x0);

        interchain_transfer<COIN>(
            token_id,
            source_address,
            destination_chain,
            destination_address,
            amount,
            &data,
        );
        let event = utils::assert_event<InterchainTransfer<COIN>>();

        assert!(event.data_hash == data_hash);
        assert!(event.source_address == source_address);
        assert!(event.destination_chain == destination_chain);
        assert!(event.destination_address == destination_address);
        assert!(event.amount == amount);
    }

    #[test]
    fun test_interchain_transfer_nonempty_data() {
        let token_id = token_id::from_address(@0x1);
        let source_address = @0x2;
        let destination_chain = b"destination chain".to_ascii_string();
        let destination_address = b"destination address";
        let amount = 123;
        let data = b"data";
        let data_hash = bytes32::new(address::from_bytes(keccak256(&data)));

        interchain_transfer<COIN>(
            token_id,
            source_address,
            destination_chain,
            destination_address,
            amount,
            &data,
        );
        let event = utils::assert_event<InterchainTransfer<COIN>>();

        assert!(event.data_hash == data_hash);
        assert!(event.source_address == source_address);
        assert!(event.destination_chain == destination_chain);
        assert!(event.destination_address == destination_address);
        assert!(event.amount == amount);
    }
}<|MERGE_RESOLUTION|>--- conflicted
+++ resolved
@@ -248,11 +248,12 @@
         });
     }
 
-<<<<<<< HEAD
     public(package) fun coin_metadata_registered<T>(decimals: u8) {
         event::emit(CoinMetadataRegistered<T> {
             decimals,
-=======
+        });
+    }
+
     public(package) fun link_token_received<T>(
         token_id: TokenId,
         source_chain: String,
@@ -266,7 +267,6 @@
             source_token_address,
             token_manager_type,
             link_params,
->>>>>>> d2818c87
         });
     }
 
