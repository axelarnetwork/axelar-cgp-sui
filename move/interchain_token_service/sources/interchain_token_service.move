module interchain_token_service::interchain_token_service {
    use axelar_gateway::{bytes32::Bytes32, channel::{ApprovedMessage, Channel}, message_ticket::MessageTicket};
    use interchain_token_service::{
        coin_data::CoinData,
        coin_info::CoinInfo,
        coin_management::CoinManagement,
        creator_cap::{Self, CreatorCap},
        interchain_token_service_v0::{Self, InterchainTokenService_v0},
        interchain_transfer_ticket::{Self, InterchainTransferTicket},
        operator_cap::{Self, OperatorCap},
        owner_cap::{Self, OwnerCap},
        token_id::TokenId,
        token_manager_type::TokenManagerType,
        treasury_cap_reclaimer::TreasuryCapReclaimer
    };
    use relayer_discovery::{discovery::RelayerDiscovery, transaction::Transaction};
    use std::{ascii::{Self, String}, type_name::TypeName};
    use sui::{clock::Clock, coin::{Coin, TreasuryCap, CoinMetadata}, versioned::{Self, Versioned}};
    use version_control::version_control::{Self, VersionControl};

    // -------
    // Version
    // -------
    const VERSION: u64 = 1;
    const DATA_VERSION: u64 = 0;

    // -------
    // Structs
    // -------
    public struct InterchainTokenService has key {
        id: UID,
        inner: Versioned,
    }

    // -----
    // Setup
    // -----
    fun init(ctx: &mut TxContext) {
        transfer::public_transfer(
            owner_cap::create(ctx),
            ctx.sender(),
        );

        transfer::public_transfer(
            operator_cap::create(ctx),
            ctx.sender(),
        );

        transfer::public_transfer(
            creator_cap::create(ctx),
            ctx.sender(),
        );
    }

    entry fun setup(creator_cap: CreatorCap, chain_name: String, its_hub_address: String, ctx: &mut TxContext) {
        let inner = versioned::create(
            DATA_VERSION,
            interchain_token_service_v0::new(
                version_control(),
                chain_name,
                its_hub_address,
                ctx,
            ),
            ctx,
        );

        // Share the its object for anyone to use.
        transfer::share_object(InterchainTokenService {
            id: object::new(ctx),
            inner,
        });

        creator_cap.destroy();
    }

    // ------
    // Macros
    // ------
    /// This macro also uses version control to sinplify things a bit.
    macro fun value($self: &InterchainTokenService, $function_name: vector<u8>): &InterchainTokenService_v0 {
        let its = $self;
        let value = its.inner.load_value<InterchainTokenService_v0>();
        value.version_control().check(VERSION, ascii::string($function_name));
        value
    }

    /// This macro also uses version control to sinplify things a bit.
    macro fun value_mut($self: &mut InterchainTokenService, $function_name: vector<u8>): &mut InterchainTokenService_v0 {
        let its = $self;
        let value = its.inner.load_value_mut<InterchainTokenService_v0>();
        value.version_control().check(VERSION, ascii::string($function_name));
        value
    }

    // ---------------
    // Entry Functions
    // ---------------
    entry fun allow_function(self: &mut InterchainTokenService, _: &OwnerCap, version: u64, function_name: String) {
        self.value_mut!(b"allow_function").allow_function(version, function_name);
    }

    entry fun disallow_function(self: &mut InterchainTokenService, _: &OwnerCap, version: u64, function_name: String) {
        self.value_mut!(b"disallow_function").disallow_function(version, function_name);
    }

    // ----------------
    // Public Functions
    // ----------------
    public fun register_coin<T>(self: &mut InterchainTokenService, coin_info: CoinInfo<T>, coin_management: CoinManagement<T>): TokenId {
        let value = self.value_mut!(b"register_coin");

        value.register_coin(coin_info, coin_management)
    }

    public fun register_custom_coin<T>(
        self: &mut InterchainTokenService,
        deployer: &Channel,
        salt: Bytes32,
        coin_metadata: &CoinMetadata<T>,
        coin_management: CoinManagement<T>,
        ctx: &mut TxContext,
    ): (TokenId, Option<TreasuryCapReclaimer<T>>) {
        let value = self.value_mut!(b"register_custom_coin");

        value.register_custom_coin(deployer, salt, coin_metadata, coin_management, ctx)
    }

    public fun link_coin(
        self: &InterchainTokenService,
        deployer: &Channel,
        salt: Bytes32,
        destination_chain: String,
        destination_token_address: vector<u8>,
        token_manager_type: TokenManagerType,
        link_params: vector<u8>,
    ): MessageTicket {
        let value = self.value!(b"link_coin");

        value.link_coin(deployer, salt, destination_chain, destination_token_address, token_manager_type, link_params)
    }

    public fun register_coin_metadata<T>(self: &InterchainTokenService, coin_metadata: &CoinMetadata<T>): MessageTicket {
        let value = self.value!(b"register_coin_metadata");

        value.register_coin_metadata(coin_metadata)
    }

    public fun deploy_remote_interchain_token<T>(
        self: &InterchainTokenService,
        token_id: TokenId,
        destination_chain: String,
    ): MessageTicket {
        let value = self.value!(b"deploy_remote_interchain_token");

        value.deploy_remote_interchain_token<T>(token_id, destination_chain)
    }

    public fun prepare_interchain_transfer<T>(
        token_id: TokenId,
        coin: Coin<T>,
        destination_chain: String,
        destination_address: vector<u8>,
        metadata: vector<u8>,
        source_channel: &Channel,
    ): InterchainTransferTicket<T> {
        interchain_transfer_ticket::new<T>(
            token_id,
            coin.into_balance(),
            source_channel.to_address(),
            destination_chain,
            destination_address,
            metadata,
            VERSION,
        )
    }

    public fun send_interchain_transfer<T>(
        self: &mut InterchainTokenService,
        ticket: InterchainTransferTicket<T>,
        clock: &Clock,
    ): MessageTicket {
        let value = self.value_mut!(b"send_interchain_transfer");

        value.send_interchain_transfer<T>(
            ticket,
            VERSION,
            clock,
        )
    }

    public fun receive_interchain_transfer<T>(
        self: &mut InterchainTokenService,
        approved_message: ApprovedMessage,
        clock: &Clock,
        ctx: &mut TxContext,
    ) {
        let value = self.value_mut!(b"receive_interchain_transfer");

        value.receive_interchain_transfer<T>(approved_message, clock, ctx);
    }

    public fun receive_interchain_transfer_with_data<T>(
        self: &mut InterchainTokenService,
        approved_message: ApprovedMessage,
        channel: &Channel,
        clock: &Clock,
        ctx: &mut TxContext,
    ): (String, vector<u8>, vector<u8>, Coin<T>) {
        let value = self.value_mut!(b"receive_interchain_transfer_with_data");

        value.receive_interchain_transfer_with_data<T>(
            approved_message,
            channel,
            clock,
            ctx,
        )
    }

    public fun receive_deploy_interchain_token<T>(self: &mut InterchainTokenService, approved_message: ApprovedMessage) {
        let value = self.value_mut!(b"receive_deploy_interchain_token");

        value.receive_deploy_interchain_token<T>(approved_message);
    }

    public(package) fun receive_link_coin<T>(self: &mut InterchainTokenService, approved_message: ApprovedMessage) {
        let value = self.value_mut!(b"receive_link_coin");

        value.receive_link_coin<T>(approved_message);
    }

    // We need an coin with zero supply that has the proper decimals and typing, and
    // no Url.
    public fun give_unregistered_coin<T>(self: &mut InterchainTokenService, treasury_cap: TreasuryCap<T>, coin_metadata: CoinMetadata<T>) {
        let value = self.value_mut!(b"give_unregistered_coin");

        value.give_unregistered_coin<T>(treasury_cap, coin_metadata);
    }

    /// This function needs to be called before receiving a link token message.
    /// It ensures the coin metadata is recorded with the ITS, and that the treasury cap is present in case of mint_burn.
    public fun give_unlinked_coin<T>(
        self: &mut InterchainTokenService,
        token_id: TokenId,
        coin_metadata: &CoinMetadata<T>,
        treasury_cap: Option<TreasuryCap<T>>,
        ctx: &mut TxContext,
    ): Option<TreasuryCapReclaimer<T>> {
        let value = self.value_mut!(b"give_unlinked_coin");

        value.give_unlinked_coin(token_id, coin_metadata, treasury_cap, ctx)
    }

    public fun mint_as_distributor<T>(
        self: &mut InterchainTokenService,
        channel: &Channel,
        token_id: TokenId,
        amount: u64,
        ctx: &mut TxContext,
    ): Coin<T> {
        let value = self.value_mut!(b"mint_as_distributor");

        value.mint_as_distributor<T>(
            channel,
            token_id,
            amount,
            ctx,
        )
    }

    public fun mint_to_as_distributor<T>(
        self: &mut InterchainTokenService,
        channel: &Channel,
        token_id: TokenId,
        to: address,
        amount: u64,
        ctx: &mut TxContext,
    ) {
        let value = self.value_mut!(b"mint_to_as_distributor");

        value.mint_to_as_distributor<T>(
            channel,
            token_id,
            to,
            amount,
            ctx,
        );
    }

    public fun burn_as_distributor<T>(self: &mut InterchainTokenService, channel: &Channel, token_id: TokenId, coin: Coin<T>) {
        let value = self.value_mut!(b"mint_to_as_distributor");

        value.burn_as_distributor<T>(
            channel,
            token_id,
            coin,
        );
    }

    // This is the entrypoint for operators to set the flow limits of their tokens
    // (tokenManager.setFlowLimit on EVM)
    public fun set_flow_limit_as_token_operator<T>(
        self: &mut InterchainTokenService,
        channel: &Channel,
        token_id: TokenId,
        limit: Option<u64>,
    ) {
        let value = self.value_mut!(b"set_flow_limit_as_token_operator");

        value.set_flow_limit_as_token_operator<T>(
            channel,
            token_id,
            limit,
        );
    }

    // This is the entrypoint for operators to set the flow limits of their tokens
    // (interchainTokenService.setFlowLimits on EVM)
    public fun set_flow_limit<T>(self: &mut InterchainTokenService, _: &OperatorCap, token_ids: TokenId, limit: Option<u64>) {
        let value = self.value_mut!(b"set_flow_limit");

        value.set_flow_limit<T>(
            token_ids,
            limit,
        );
    }

    /// The current distributor can use this function to update the distributorship.
    /// If an empty Option is provided then the distributor will be removed forever.
    public fun transfer_distributorship<T>(
        self: &mut InterchainTokenService,
        channel: &Channel,
        token_id: TokenId,
        new_distributor: Option<address>,
    ) {
        let value = self.value_mut!(b"transfer_distributorship");

        value.transfer_distributorship<T>(
            channel,
            token_id,
            new_distributor,
        );
    }

    /// The current operator can use this function to update the operatorship.
    /// If an empty Option is provided then the operator will be removed forever.
    public fun transfer_operatorship<T>(
        self: &mut InterchainTokenService,
        channel: &Channel,
        token_id: TokenId,
        new_operator: Option<address>,
    ) {
        let value = self.value_mut!(b"transfer_operatorship");

        value.transfer_operatorship<T>(
            channel,
            token_id,
            new_operator,
        );
    }

<<<<<<< HEAD
    /// This can be used bye the person who added the treasury cap to reclaim mint/burn permission from ITS.
    /// Doing so will render the coin unusable by ITS until restore_treasury_cap is called.
    public fun remove_treasury_cap<T>(
        self: &mut InterchainTokenService,
        treasury_cap_reclaimer: TreasuryCapReclaimer<T>,
        token_id: TokenId,
    ): TreasuryCap<T> {
        let value = self.value_mut!(b"remove_treasury_cap");

        value.remove_treasury_cap<T>(
            treasury_cap_reclaimer,
            token_id,
        )
    }

    /// This can only be called for coins that have had remove_treasury_cap called on them, to restore their functionality
=======
    /// This can be used by the `deployer` who added the treasury cap to reclaim mint/burn permission from ITS for that `token_id`.
    /// Doing so will render the coin unusable by ITS until `restore_treasury_cap` is called.
    public fun remove_treasury_cap<T>(self: &mut InterchainTokenService, treasury_cap_reclaimer: TreasuryCapReclaimer<T>): TreasuryCap<T> {
        let value = self.value_mut!(b"remove_treasury_cap");

        value.remove_treasury_cap<T>(treasury_cap_reclaimer)
    }

    /// This can only be called for coins that have had `remove_treasury_cap` called on them, to restore their functionality
>>>>>>> c066e415
    public fun restore_treasury_cap<T>(
        self: &mut InterchainTokenService,
        treasury_cap: TreasuryCap<T>,
        token_id: TokenId,
        ctx: &mut TxContext,
    ): TreasuryCapReclaimer<T> {
        let value = self.value_mut!(b"restore_treasury_cap");

        value.restore_treasury_cap<T>(
            treasury_cap,
            token_id,
            ctx,
        )
    }

    // ---------------
    // Owner Functions
    // ---------------
    public fun add_trusted_chains(self: &mut InterchainTokenService, _owner_cap: &OwnerCap, chain_names: vector<String>) {
        let value = self.value_mut!(b"add_trusted_chains");

        value.add_trusted_chains(chain_names);
    }

    public fun remove_trusted_chains(self: &mut InterchainTokenService, _owner_cap: &OwnerCap, chain_names: vector<String>) {
        let value = self.value_mut!(b"remove_trusted_chains");

        value.remove_trusted_chains(chain_names);
    }

    // === Getters ===
    public fun registered_coin_type(self: &InterchainTokenService, token_id: TokenId): &TypeName {
        self.package_value().registered_coin_type(token_id)
    }

    public fun channel_address(self: &InterchainTokenService): address {
        self.package_value().channel_address()
    }

    public fun registered_coin_data<T>(self: &InterchainTokenService, token_id: TokenId): &CoinData<T> {
        self.package_value().coin_data<T>(token_id)
    }

    // -----------------
    // Package Functions
    // -----------------
    // This function allows the rest of the package to read information about InterchainTokenService
    // (discovery needs this).
    public(package) fun package_value(self: &InterchainTokenService): &InterchainTokenService_v0 {
        self.inner.load_value<InterchainTokenService_v0>()
    }

    public(package) fun register_transaction(
        self: &mut InterchainTokenService,
        discovery: &mut RelayerDiscovery,
        transaction: Transaction,
    ) {
        let value = self.value_mut!(b"register_transaction");

        value.set_relayer_discovery_id(discovery);

        discovery.register_transaction(
            value.channel(),
            transaction,
        );
    }

    // -----------------
    // Private Functions
    // -----------------
    fun version_control(): VersionControl {
        version_control::new(vector[
            // Version 0
            vector[
                b"register_coin",
                b"deploy_remote_interchain_token",
                b"send_interchain_transfer",
                b"receive_interchain_transfer",
                b"receive_interchain_transfer_with_data",
                b"receive_deploy_interchain_token",
                b"give_unregistered_coin",
                b"mint_as_distributor",
                b"mint_to_as_distributor",
                b"burn_as_distributor",
                b"add_trusted_chains",
                b"remove_trusted_chains",
                b"register_transaction",
                b"set_flow_limit",
                b"set_flow_limit_as_token_operator",
                b"transfer_distributorship",
                b"transfer_operatorship",
                b"allow_function",
                b"disallow_function",
            ].map!(|function_name| function_name.to_ascii_string()),
            // Version 1
            vector[
                b"register_coin",
                b"register_custom_coin",
                b"link_coin",
                b"register_coin_metadata",
                b"deploy_remote_interchain_token",
                b"send_interchain_transfer",
                b"receive_interchain_transfer",
                b"receive_interchain_transfer_with_data",
                b"receive_deploy_interchain_token",
                b"receive_link_coin",
                b"give_unregistered_coin",
                b"give_unlinked_coin",
                b"mint_as_distributor",
                b"mint_to_as_distributor",
                b"burn_as_distributor",
                b"add_trusted_chains",
                b"remove_trusted_chains",
                b"register_transaction",
                b"set_flow_limit",
                b"set_flow_limit_as_token_operator",
                b"transfer_distributorship",
                b"transfer_operatorship",
                b"remove_treasury_cap",
                b"restore_treasury_cap",
                b"allow_function",
                b"disallow_function",
            ].map!(|function_name| function_name.to_ascii_string()),
        ])
    }

    // ---------
    // Test Only
    // ---------
    #[test_only]
    use interchain_token_service::coin::COIN;
    #[test_only]
    use interchain_token_service::token_manager_type;
    #[test_only]
    use axelar_gateway::bytes32;
    #[test_only]
    use axelar_gateway::channel;
    #[test_only]
    use std::string;
    #[test_only]
    use std::type_name;
    #[test_only]
    use abi::abi;
    #[test_only]
    use utils::utils;

    // === MESSAGE TYPES ===
    #[test_only]
    const MESSAGE_TYPE_INTERCHAIN_TRANSFER: u256 = 0;
    #[test_only]
    const MESSAGE_TYPE_DEPLOY_INTERCHAIN_TOKEN: u256 = 1;
    // const MESSAGE_TYPE_DEPLOY_TOKEN_MANAGER: u256 = 2;
    #[test_only]
    const MESSAGE_TYPE_LINK_TOKEN: u256 = 5;
    #[test_only]
    const MESSAGE_TYPE_REGISTER_TOKEN_METADATA: u256 = 6;
    #[test_only]
    const MESSAGE_TYPE_RECEIVE_FROM_HUB: u256 = 4;

    // === HUB CONSTANTS ===
    // Axelar.
    #[test_only]
    const ITS_HUB_CHAIN_NAME: vector<u8> = b"axelar";
    // The address of the ITS HUB.
    #[test_only]
    const ITS_HUB_ADDRESS: vector<u8> = b"hub_address";

    #[test_only]
    public fun create_for_testing(ctx: &mut TxContext): InterchainTokenService {
        let mut version_control = version_control();
        version_control.allowed_functions()[VERSION].insert(b"".to_ascii_string());

        let mut value = interchain_token_service_v0::new(
            version_control,
            b"chain name".to_ascii_string(),
            ITS_HUB_ADDRESS.to_ascii_string(),
            ctx,
        );
        value.add_trusted_chain(
            std::ascii::string(b"Chain Name"),
        );

        let inner = versioned::create(
            DATA_VERSION,
            value,
            ctx,
        );

        InterchainTokenService {
            id: object::new(ctx),
            inner,
        }
    }

    #[test_only]
    public(package) fun add_unregistered_coin_type_for_testing(
        self: &mut InterchainTokenService,
        token_id: interchain_token_service::token_id::UnregisteredTokenId,
        type_name: std::type_name::TypeName,
    ) {
        self.value_mut!(b"").add_unregistered_coin_type_for_testing(token_id, type_name);
    }

    #[test_only]
    public(package) fun remove_unregistered_coin_type_for_testing(
        self: &mut InterchainTokenService,
        token_id: interchain_token_service::token_id::UnregisteredTokenId,
    ): std::type_name::TypeName {
        self.value_mut!(b"").remove_unregistered_coin_type_for_testing(token_id)
    }

    #[test_only]
    public(package) fun add_registered_coin_type_for_testing(
        self: &mut InterchainTokenService,
        token_id: TokenId,
        type_name: std::type_name::TypeName,
    ) {
        self.value_mut!(b"").add_registered_coin_type_for_testing(token_id, type_name);
    }

    #[test_only]
    public(package) fun remove_registered_coin_type_for_testing(
        self: &mut InterchainTokenService,
        token_id: TokenId,
    ): std::type_name::TypeName {
        self.value_mut!(b"").remove_registered_coin_type_for_testing(token_id)
    }

    // -----
    // Tests
    // -----
    #[test]
    fun test_register_coin() {
        let ctx = &mut sui::tx_context::dummy();
        let mut its = create_for_testing(ctx);

        let coin_info =
            interchain_token_service::coin_info::from_info<COIN>(
        string::utf8(b"Name"),
        ascii::string(b"Symbol"),
        10,
    );
        let coin_management = interchain_token_service::coin_management::new_locked();

        register_coin(&mut its, coin_info, coin_management);
        utils::assert_event<interchain_token_service::events::CoinRegistered<COIN>>();

        sui::test_utils::destroy(its);
    }

    #[test]
    fun test_register_custom_lock_unlock_coin() {
        let ctx = &mut sui::tx_context::dummy();
        let mut its = create_for_testing(ctx);

        let (treasury_cap, coin_metadata) = interchain_token_service::coin::create_treasury_and_metadata(b"symbol", 9, ctx);
        let coin_management = interchain_token_service::coin_management::new_locked();

        let deployer = channel::new(ctx);
        let salt = bytes32::new(deployer.id().to_address());

        let (_, treasury_cap_reclaimer) = register_custom_coin(&mut its, &deployer, salt, &coin_metadata, coin_management, ctx);

        treasury_cap_reclaimer.destroy_none();

        utils::assert_event<interchain_token_service::events::CoinRegistered<COIN>>();

        deployer.destroy();
        sui::test_utils::destroy(treasury_cap);
        sui::test_utils::destroy(coin_metadata);
        sui::test_utils::destroy(its);
    }

    #[test]
    fun test_register_custom_mint_burn_coin() {
        let ctx = &mut sui::tx_context::dummy();
        let mut its = create_for_testing(ctx);

        let (treasury_cap, coin_metadata) = interchain_token_service::coin::create_treasury_and_metadata(
            b"Symbol",
            10,
            ctx,
        );

        let coin_management = interchain_token_service::coin_management::new_with_cap(treasury_cap);

        let deployer = channel::new(ctx);
        let salt = bytes32::new(deployer.id().to_address());

        let (_, treasury_cap_reclaimer) = register_custom_coin(&mut its, &deployer, salt, &coin_metadata, coin_management, ctx);

        let treasury_cap_reclaimer = treasury_cap_reclaimer.destroy_some();

        utils::assert_event<interchain_token_service::events::CoinRegistered<COIN>>();

        deployer.destroy();
        treasury_cap_reclaimer.destroy();
        sui::test_utils::destroy(coin_metadata);
        sui::test_utils::destroy(its);
    }

    #[test]
    fun test_link_coin() {
        let ctx = &mut sui::tx_context::dummy();
        let mut its = create_for_testing(ctx);

        let deployer = channel::new(ctx);
        let salt = bytes32::new(deployer.id().to_address());

        //
        let value = its.value_mut!(b"");
        let token_id = interchain_token_service::token_id::custom_token_id(&value.chain_name_hash(), &deployer, &salt);
        let source_token_type = type_name::get<COIN>();
        its.add_registered_coin_type_for_testing(token_id, source_token_type);

        let destination_chain = ascii::string(b"Chain Name");
        let destination_token_address = b"destination_token_address";
        let token_manager_type = token_manager_type::lock_unlock();
        let source_token_address = source_token_type.into_string().into_bytes();
        let link_params = b"link_params";

        let message_ticket = its.link_coin(
            &deployer,
            salt,
            destination_chain,
            destination_token_address,
            token_manager_type,
            link_params,
        );

        utils::assert_event<interchain_token_service::events::LinkTokenStarted>();

        let mut writer = abi::new_writer(6);

        writer
            .write_u256(MESSAGE_TYPE_LINK_TOKEN)
            .write_u256(token_id.to_u256())
            .write_u256(token_manager_type.to_u256())
            .write_bytes(source_token_address)
            .write_bytes(destination_token_address)
            .write_bytes(link_params);

        let payload = interchain_token_service_v0::wrap_payload_sending(writer.into_bytes(), destination_chain);

        assert!(message_ticket.source_id() == its.value!(b"").channel().to_address());
        assert!(message_ticket.destination_chain() == ITS_HUB_CHAIN_NAME.to_ascii_string());
        assert!(message_ticket.destination_address() == ITS_HUB_ADDRESS.to_ascii_string());
        assert!(message_ticket.payload() == payload);
        assert!(message_ticket.version() == 0);

        deployer.destroy();
        sui::test_utils::destroy(message_ticket);
        sui::test_utils::destroy(its);
    }

    #[test]
    fun test_deploy_remote_interchain_token() {
        let ctx = &mut sui::tx_context::dummy();
        let mut its = create_for_testing(ctx);
        let token_name = string::utf8(b"Name");
        let token_symbol = ascii::string(b"Symbol");
        let token_decimals = 10;

        let coin_info =
            interchain_token_service::coin_info::from_info<COIN>(
        token_name,
        token_symbol,
        token_decimals,
    );
        let coin_management = interchain_token_service::coin_management::new_locked();

        let token_id = register_coin(&mut its, coin_info, coin_management);
        let destination_chain = ascii::string(b"Chain Name");
        let message_ticket = deploy_remote_interchain_token<COIN>(
            &its,
            token_id,
            destination_chain,
        );

        utils::assert_event<interchain_token_service::events::InterchainTokenDeploymentStarted<COIN>>();

        let mut writer = abi::new_writer(6);

        writer
            .write_u256(MESSAGE_TYPE_DEPLOY_INTERCHAIN_TOKEN)
            .write_u256(token_id.to_u256())
            .write_bytes(*token_name.as_bytes())
            .write_bytes(*token_symbol.as_bytes())
            .write_u256((token_decimals as u256))
            .write_bytes(vector::empty());

        let payload = interchain_token_service_v0::wrap_payload_sending(writer.into_bytes(), destination_chain);

        assert!(message_ticket.source_id() == its.value!(b"").channel().to_address());
        assert!(message_ticket.destination_chain() == ITS_HUB_CHAIN_NAME.to_ascii_string());
        assert!(message_ticket.destination_address() == ITS_HUB_ADDRESS.to_ascii_string());
        assert!(message_ticket.payload() == payload);
        assert!(message_ticket.version() == 0);

        sui::test_utils::destroy(its);
        sui::test_utils::destroy(message_ticket);
    }

    #[test]
    fun test_deploy_interchain_token() {
        let ctx = &mut tx_context::dummy();
        let mut its = create_for_testing(ctx);

        let coin_info =
            interchain_token_service::coin_info::from_info<COIN>(
        string::utf8(b"Name"),
        ascii::string(b"Symbol"),
        10,
    );
        let coin_management = interchain_token_service::coin_management::new_locked();

        let token_id = register_coin(&mut its, coin_info, coin_management);

        utils::assert_event<interchain_token_service::events::CoinRegistered<COIN>>();

        let amount = 1234;
        let coin = sui::coin::mint_for_testing<COIN>(amount, ctx);
        let destination_chain = ascii::string(b"Chain Name");
        let destination_address = b"address";
        let metadata = b"";
        let source_channel = channel::new(ctx);
        let clock = sui::clock::create_for_testing(ctx);

        let interchain_transfer_ticket = prepare_interchain_transfer<COIN>(
            token_id,
            coin,
            destination_chain,
            destination_address,
            metadata,
            &source_channel,
        );
        let message_ticket = send_interchain_transfer<COIN>(
            &mut its,
            interchain_transfer_ticket,
            &clock,
        );

        utils::assert_event<interchain_token_service::events::InterchainTransfer<COIN>>();

        let mut writer = abi::new_writer(6);
        writer
            .write_u256(MESSAGE_TYPE_INTERCHAIN_TRANSFER)
            .write_u256(token_id.to_u256())
            .write_bytes(source_channel.to_address().to_bytes())
            .write_bytes(destination_address)
            .write_u256((amount as u256))
            .write_bytes(b"");

        let payload = interchain_token_service_v0::wrap_payload_sending(writer.into_bytes(), destination_chain);

        assert!(message_ticket.source_id() == its.value!(b"").channel().to_address());
        assert!(message_ticket.destination_chain() == ITS_HUB_CHAIN_NAME.to_ascii_string());
        assert!(message_ticket.destination_address() == ITS_HUB_ADDRESS.to_ascii_string());
        assert!(message_ticket.payload() == payload);
        assert!(message_ticket.version() == 0);

        clock.destroy_for_testing();
        source_channel.destroy();
        sui::test_utils::destroy(its);
        sui::test_utils::destroy(message_ticket);
    }

    #[test]
    fun test_receive_interchain_transfer() {
        let ctx = &mut tx_context::dummy();
        let clock = sui::clock::create_for_testing(ctx);
        let mut its = create_for_testing(ctx);

        let coin_info =
            interchain_token_service::coin_info::from_info<COIN>(
                string::utf8(b"Name"),
                ascii::string(b"Symbol"),
                10,
            );

        let amount = 1234;
        let mut coin_management = interchain_token_service::coin_management::new_locked();
        let coin = sui::coin::mint_for_testing<COIN>(amount, ctx);
        coin_management.take_balance(coin.into_balance(), &clock);

        let token_id = register_coin(&mut its, coin_info, coin_management);
        let source_chain = ascii::string(b"Chain Name");
        let message_id = ascii::string(b"Message Id");
        let its_source_address = b"Source Address";
        let destination_address = @0x1;

        let mut writer = abi::new_writer(6);

        writer
            .write_u256(MESSAGE_TYPE_INTERCHAIN_TRANSFER)
            .write_u256(token_id.to_u256())
            .write_bytes(its_source_address)
            .write_bytes(destination_address.to_bytes())
            .write_u256((amount as u256))
            .write_bytes(b"");

        let mut payload = writer.into_bytes();
        writer = abi::new_writer(3);
        writer.write_u256(MESSAGE_TYPE_RECEIVE_FROM_HUB).write_bytes(source_chain.into_bytes()).write_bytes(payload);
        payload = writer.into_bytes();

        let approved_message = channel::new_approved_message(
            ITS_HUB_CHAIN_NAME.to_ascii_string(),
            message_id,
            ITS_HUB_ADDRESS.to_ascii_string(),
            its.value!(b"").channel().to_address(),
            payload,
        );

        receive_interchain_transfer<COIN>(&mut its, approved_message, &clock, ctx);

        utils::assert_event<interchain_token_service::events::InterchainTransferReceived<COIN>>();

        clock.destroy_for_testing();
        sui::test_utils::destroy(its);
    }

    #[test]
    fun test_receive_interchain_transfer_with_data() {
        let ctx = &mut tx_context::dummy();
        let clock = sui::clock::create_for_testing(ctx);
        let mut its = create_for_testing(ctx);

        let coin_info =
            interchain_token_service::coin_info::from_info<COIN>(
        string::utf8(b"Name"),
        ascii::string(b"Symbol"),
        10,
    );

        let amount = 1234;
        let data = b"some_data";
        let mut coin_management = interchain_token_service::coin_management::new_locked();
        let coin = sui::coin::mint_for_testing<COIN>(amount, ctx);
        coin_management.take_balance(coin.into_balance(), &clock);

        let token_id = its.register_coin(coin_info, coin_management);
        let source_chain = ascii::string(b"Chain Name");
        let message_id = ascii::string(b"Message Id");
        let its_source_address = b"Source Address";
        let channel = channel::new(ctx);
        let destination_address = channel.to_address();

        let mut writer = abi::new_writer(6);
        writer
            .write_u256(MESSAGE_TYPE_INTERCHAIN_TRANSFER)
            .write_u256(token_id.to_u256())
            .write_bytes(its_source_address)
            .write_bytes(destination_address.to_bytes())
            .write_u256((amount as u256))
            .write_bytes(data);
        let mut payload = writer.into_bytes();
        writer = abi::new_writer(3);
        writer.write_u256(MESSAGE_TYPE_RECEIVE_FROM_HUB).write_bytes(source_chain.into_bytes()).write_bytes(payload);
        payload = writer.into_bytes();

        let approved_message = channel::new_approved_message(
            ITS_HUB_CHAIN_NAME.to_ascii_string(),
            message_id,
            ITS_HUB_ADDRESS.to_ascii_string(),
            its.value!(b"").channel().to_address(),
            payload,
        );

        let (received_source_chain, received_source_address, received_data, received_coin) = its.receive_interchain_transfer_with_data<
            COIN,
        >(
            approved_message,
            &channel,
            &clock,
            ctx,
        );

        utils::assert_event<interchain_token_service::events::InterchainTransferReceived<COIN>>();

        assert!(received_source_chain == source_chain);
        assert!(received_source_address == its_source_address);
        assert!(received_data == data);
        assert!(received_coin.value() == amount);

        clock.destroy_for_testing();
        channel.destroy();
        sui::test_utils::destroy(its);
        sui::test_utils::destroy(received_coin);
    }

    #[test]
    fun test_receive_deploy_interchain_token() {
        let ctx = &mut tx_context::dummy();
        let clock = sui::clock::create_for_testing(ctx);
        let mut its = create_for_testing(ctx);

        let source_chain = ascii::string(b"Chain Name");
        let message_id = ascii::string(b"Message Id");
        let name = b"Token Name";
        let symbol = b"Symbol";
        let decimals = 9;
        let token_id: u256 = 1234;

        its.value_mut!(b"").create_unregistered_coin(symbol, decimals, ctx);

        let mut writer = abi::new_writer(6);
        writer
            .write_u256(MESSAGE_TYPE_DEPLOY_INTERCHAIN_TOKEN)
            .write_u256(token_id)
            .write_bytes(name)
            .write_bytes(symbol)
            .write_u256((decimals as u256))
            .write_bytes(vector::empty());
        let mut payload = writer.into_bytes();
        writer = abi::new_writer(3);
        writer.write_u256(MESSAGE_TYPE_RECEIVE_FROM_HUB).write_bytes(source_chain.into_bytes()).write_bytes(payload);
        payload = writer.into_bytes();

        let approved_message = channel::new_approved_message(
            ITS_HUB_CHAIN_NAME.to_ascii_string(),
            message_id,
            ITS_HUB_ADDRESS.to_ascii_string(),
            its.value!(b"").channel().to_address(),
            payload,
        );

        receive_deploy_interchain_token<COIN>(&mut its, approved_message);

        utils::assert_event<interchain_token_service::events::CoinRegistered<COIN>>();

        clock.destroy_for_testing();
        sui::test_utils::destroy(its);
    }

    #[test]
    fun test_receive_link_token_lock_unlock() {
        let ctx = &mut tx_context::dummy();
        let mut its = create_for_testing(ctx);

        let source_chain = ascii::string(b"Chain Name");
        let message_id = ascii::string(b"Message Id");
        let source_token_address = b"source_token_address";
        let destination_token_address = type_name::get<COIN>().into_string().into_bytes();
        let link_params = b"";
        let symbol = b"Symbol";
        let decimals = 9;
        let token_id = interchain_token_service::token_id::from_u256(1234);
        let has_treasury_cap = false;
        let token_manager_type = token_manager_type::lock_unlock();

        its.value_mut!(b"").create_unlinked_coin(token_id, symbol, decimals, has_treasury_cap, ctx);

        let mut writer = abi::new_writer(6);
        writer
            .write_u256(MESSAGE_TYPE_LINK_TOKEN)
            .write_u256(token_id.to_u256())
            .write_u256(token_manager_type.to_u256())
            .write_bytes(source_token_address)
            .write_bytes(destination_token_address)
            .write_bytes(link_params);
        let mut payload = writer.into_bytes();
        writer = abi::new_writer(3);
        writer.write_u256(MESSAGE_TYPE_RECEIVE_FROM_HUB).write_bytes(source_chain.into_bytes()).write_bytes(payload);
        payload = writer.into_bytes();

        let approved_message = channel::new_approved_message(
            ITS_HUB_CHAIN_NAME.to_ascii_string(),
            message_id,
            ITS_HUB_ADDRESS.to_ascii_string(),
            its.value!(b"").channel().to_address(),
            payload,
        );

        receive_link_coin<COIN>(&mut its, approved_message);

        utils::assert_event<interchain_token_service::events::LinkTokenReceived<COIN>>();
        utils::assert_event<interchain_token_service::events::CoinRegistered<COIN>>();

        assert!(its.value!(b"").coin_data<COIN>(token_id).coin_management().operator().is_none());

        sui::test_utils::destroy(its);
    }

    #[test]
    fun test_receive_link_token_mint_burn() {
        let ctx = &mut tx_context::dummy();
        let mut its = create_for_testing(ctx);

        let source_chain = ascii::string(b"Chain Name");
        let message_id = ascii::string(b"Message Id");
        let source_token_address = b"source_token_address";
        let destination_token_address = type_name::get<COIN>().into_string().into_bytes();
        let operator = sui::address::from_u256(5678);
        let link_params = (copy operator).to_bytes();
        let symbol = b"Symbol";
        let decimals = 9;
        let token_id = interchain_token_service::token_id::from_u256(1234);
        let has_treasury_cap = true;
        let token_manager_type = token_manager_type::mint_burn();

        its.value_mut!(b"").create_unlinked_coin(token_id, symbol, decimals, has_treasury_cap, ctx);

        let mut writer = abi::new_writer(6);
        writer
            .write_u256(MESSAGE_TYPE_LINK_TOKEN)
            .write_u256(token_id.to_u256())
            .write_u256(token_manager_type.to_u256())
            .write_bytes(source_token_address)
            .write_bytes(destination_token_address)
            .write_bytes(link_params);
        let mut payload = writer.into_bytes();
        writer = abi::new_writer(3);
        writer.write_u256(MESSAGE_TYPE_RECEIVE_FROM_HUB).write_bytes(source_chain.into_bytes()).write_bytes(payload);
        payload = writer.into_bytes();

        let approved_message = channel::new_approved_message(
            ITS_HUB_CHAIN_NAME.to_ascii_string(),
            message_id,
            ITS_HUB_ADDRESS.to_ascii_string(),
            its.value!(b"").channel().to_address(),
            payload,
        );

        receive_link_coin<COIN>(&mut its, approved_message);

        utils::assert_event<interchain_token_service::events::CoinRegistered<COIN>>();

        assert!(its.value!(b"").coin_data<COIN>(token_id).coin_management().operator().contains(&operator));

        sui::test_utils::destroy(its);
    }

    #[test]
    fun test_give_unregistered_coin() {
        let symbol = b"COIN";
        let decimals = 12;
        let ctx = &mut tx_context::dummy();
        let mut its = create_for_testing(ctx);

        let (treasury_cap, coin_metadata) = interchain_token_service::coin::create_treasury_and_metadata(
            symbol,
            decimals,
            ctx,
        );

        give_unregistered_coin<COIN>(&mut its, treasury_cap, coin_metadata);

        sui::test_utils::destroy(its);
    }

    #[test]
    fun test_give_unlinked_coin() {
        let symbol = b"COIN";
        let decimals = 12;
        let ctx = &mut tx_context::dummy();
        let mut its = create_for_testing(ctx);

        let (treasury_cap, coin_metadata) = interchain_token_service::coin::create_treasury_and_metadata(
            symbol,
            decimals,
            ctx,
        );

        let token_id = interchain_token_service::token_id::from_u256(1234);

        let empty_option = give_unlinked_coin<COIN>(&mut its, token_id, &coin_metadata, option::none(), ctx);
        empty_option.destroy_none();
        let full_option = give_unlinked_coin<COIN>(&mut its, token_id, &coin_metadata, option::some(treasury_cap), ctx);
        full_option.destroy_some().destroy();

        sui::test_utils::destroy(coin_metadata);
        sui::test_utils::destroy(its);
    }

    #[test]
    fun test_mint_as_distributor() {
        let ctx = &mut tx_context::dummy();
        let mut its = create_for_testing(ctx);
        let symbol = b"COIN";
        let decimals = 9;

        let (treasury_cap, coin_metadata) = interchain_token_service::coin::create_treasury_and_metadata(
            symbol,
            decimals,
            ctx,
        );
        let coin_info = interchain_token_service::coin_info::from_metadata<COIN>(
        coin_metadata,
    );
        let mut coin_management = interchain_token_service::coin_management::new_with_cap(treasury_cap);

        let channel = channel::new(ctx);
        coin_management.add_distributor(channel.to_address());
        let amount = 1234;

        let token_id = register_coin(&mut its, coin_info, coin_management);
        let coin = mint_as_distributor<COIN>(
            &mut its,
            &channel,
            token_id,
            amount,
            ctx,
        );

        assert!(coin.value() == amount);

        sui::test_utils::destroy(its);
        sui::test_utils::destroy(coin);
        channel.destroy();
    }

    #[test]
    fun test_mint_to_as_distributor() {
        let ctx = &mut tx_context::dummy();
        let mut its = create_for_testing(ctx);
        let symbol = b"COIN";
        let decimals = 9;

        let (treasury_cap, coin_metadata) = interchain_token_service::coin::create_treasury_and_metadata(
            symbol,
            decimals,
            ctx,
        );
        let coin_info = interchain_token_service::coin_info::from_metadata<COIN>(
        coin_metadata,
    );
        let mut coin_management = interchain_token_service::coin_management::new_with_cap(treasury_cap);

        let channel = channel::new(ctx);
        coin_management.add_distributor(channel.to_address());
        let amount = 1234;

        let token_id = register_coin(&mut its, coin_info, coin_management);
        mint_to_as_distributor<COIN>(
            &mut its,
            &channel,
            token_id,
            @0x2,
            amount,
            ctx,
        );

        sui::test_utils::destroy(its);
        channel.destroy();
    }

    #[test]
    fun test_burn_as_distributor() {
        let ctx = &mut tx_context::dummy();
        let mut its = create_for_testing(ctx);
        let symbol = b"COIN";
        let decimals = 9;
        let amount = 1234;

        let (mut treasury_cap, coin_metadata) = interchain_token_service::coin::create_treasury_and_metadata(symbol, decimals, ctx);
        let coin = treasury_cap.mint(amount, ctx);
        let coin_info = interchain_token_service::coin_info::from_metadata<COIN>(
        coin_metadata,
    );
        let mut coin_management = interchain_token_service::coin_management::new_with_cap(treasury_cap);

        let channel = channel::new(ctx);
        coin_management.add_distributor(channel.to_address());

        let token_id = register_coin(&mut its, coin_info, coin_management);
        burn_as_distributor<COIN>(&mut its, &channel, token_id, coin);

        sui::test_utils::destroy(its);
        channel.destroy();
    }

    #[test]
    fun test_add_trusted_chain() {
        let ctx = &mut tx_context::dummy();
        let mut its = create_for_testing(ctx);

        let owner_cap = owner_cap::create(
            ctx,
        );

        let trusted_chains = vector[b"Ethereum", b"Avalance", b"Axelar"].map!(|chain| chain.to_ascii_string());

        its.add_trusted_chains(&owner_cap, trusted_chains);
        its.remove_trusted_chains(&owner_cap, trusted_chains);

        sui::test_utils::destroy(its);
        sui::test_utils::destroy(owner_cap);
    }

    #[test]
    fun test_set_flow_limit_as_token_operator() {
        let ctx = &mut tx_context::dummy();
        let mut its = create_for_testing(ctx);
        let symbol = b"COIN";
        let decimals = 9;
        let limit = option::some(1234);

        let (treasury_cap, coin_metadata) = interchain_token_service::coin::create_treasury_and_metadata(
            symbol,
            decimals,
            ctx,
        );
        let coin_info = interchain_token_service::coin_info::from_metadata<COIN>(
        coin_metadata,
    );
        let mut coin_management = interchain_token_service::coin_management::new_with_cap(treasury_cap);

        let channel = channel::new(ctx);
        coin_management.add_operator(channel.to_address());

        let token_id = register_coin(&mut its, coin_info, coin_management);
        its.set_flow_limit_as_token_operator<COIN>(&channel, token_id, limit);

        sui::test_utils::destroy(its);
        channel.destroy();
    }

    #[test]
    fun test_set_flow_limit() {
        let ctx = &mut tx_context::dummy();
        let mut its = create_for_testing(ctx);
        let symbol = b"COIN";
        let decimals = 9;
        let limit = option::some(1234);

        let (treasury_cap, coin_metadata) = interchain_token_service::coin::create_treasury_and_metadata(
            symbol,
            decimals,
            ctx,
        );
        let coin_info = interchain_token_service::coin_info::from_metadata<COIN>(
        coin_metadata,
    );
        let coin_management = interchain_token_service::coin_management::new_with_cap(treasury_cap);

        let operator_cap = operator_cap::create(ctx);

        let token_id = register_coin(&mut its, coin_info, coin_management);
        its.set_flow_limit<COIN>(&operator_cap, token_id, limit);

        sui::test_utils::destroy(its);
        sui::test_utils::destroy(operator_cap);
    }

    #[test]
    fun test_init() {
        let mut ts = sui::test_scenario::begin(@0x0);

        init(ts.ctx());
        ts.next_tx(@0x0);

        let owner_cap = ts.take_from_sender<OwnerCap>();
        let operator_cap = ts.take_from_sender<OperatorCap>();

        ts.return_to_sender(owner_cap);
        ts.return_to_sender(operator_cap);
        ts.end();
    }

    #[test]
    fun test_setup() {
        let mut ts = sui::test_scenario::begin(@0x0);
        let creator_cap = creator_cap::create(ts.ctx());
        let chain_name = b"chain name".to_ascii_string();

        setup(creator_cap, chain_name, ITS_HUB_ADDRESS.to_ascii_string(), ts.ctx());
        ts.next_tx(@0x0);

        let its = ts.take_shared<InterchainTokenService>();
        let chain_name_hash = axelar_gateway::bytes32::from_bytes(sui::hash::keccak256(&chain_name.into_bytes()));
        assert!(its.value!(b"send_interchain_transfer").chain_name_hash() == chain_name_hash);

        sui::test_scenario::return_shared(its);
        ts.end();
    }

    #[test]
    fun test_registered_coin_type() {
        let ctx = &mut tx_context::dummy();
        let mut its = create_for_testing(ctx);
        let token_id = interchain_token_service::token_id::from_address(@0x1);
        its.add_registered_coin_type_for_testing(
            token_id,
            std::type_name::get<COIN>(),
        );
        its.registered_coin_type(token_id);

        sui::test_utils::destroy(its);
    }

    #[test]
    fun test_channel_address() {
        let ctx = &mut tx_context::dummy();
        let its = create_for_testing(ctx);

        its.channel_address();

        sui::test_utils::destroy(its);
    }

    #[test]
    fun test_allow_function() {
        let ctx = &mut sui::tx_context::dummy();
        let mut self = create_for_testing(ctx);
        let owner_cap = owner_cap::create(ctx);
        let version = 0;
        let function_name = b"function_name".to_ascii_string();

        self.allow_function(&owner_cap, version, function_name);

        sui::test_utils::destroy(self);
        sui::test_utils::destroy(owner_cap);
    }

    #[test]
    fun test_disallow_function() {
        let ctx = &mut sui::tx_context::dummy();
        let mut self = create_for_testing(ctx);
        let owner_cap = owner_cap::create(ctx);
        let version = 0;
        let function_name = b"send_interchain_transfer".to_ascii_string();

        self.disallow_function(&owner_cap, version, function_name);

        sui::test_utils::destroy(self);
        sui::test_utils::destroy(owner_cap);
    }

    #[test]
    fun test_remove_restore_treasury_cap() {
        let ctx = &mut sui::tx_context::dummy();
        let mut its = create_for_testing(ctx);

        let (treasury_cap, coin_metadata) = interchain_token_service::coin::create_treasury_and_metadata(
            b"Symbol",
            10,
            ctx,
        );

        let coin_management = interchain_token_service::coin_management::new_with_cap(treasury_cap);

        let deployer = channel::new(ctx);
        let salt = bytes32::new(deployer.id().to_address());

        let (token_id, treasury_cap_reclaimer) = its.register_custom_coin(&deployer, salt, &coin_metadata, coin_management, ctx);

        let treasury_cap_reclaimer = treasury_cap_reclaimer.destroy_some();

        utils::assert_event<interchain_token_service::events::CoinRegistered<COIN>>();

<<<<<<< HEAD
        let treasury_cap = its.remove_treasury_cap(treasury_cap_reclaimer, token_id);
=======
        let treasury_cap = its.remove_treasury_cap(treasury_cap_reclaimer);
>>>>>>> c066e415
        let treasury_cap_reclaimer = its.restore_treasury_cap(treasury_cap, token_id, ctx);

        deployer.destroy();
        treasury_cap_reclaimer.destroy();
        sui::test_utils::destroy(coin_metadata);
        sui::test_utils::destroy(its);
    }

    #[test]
    fun test_register_coin_metadata() {
        let ctx = &mut sui::tx_context::dummy();
        let its = create_for_testing(ctx);

        let decimals = 8;

        let coin_metadata = interchain_token_service::coin::create_metadata(
            b"Symbol",
            decimals,
            ctx,
        );

        let message_ticket = its.register_coin_metadata<COIN>(&coin_metadata);

        utils::assert_event<interchain_token_service::events::CoinMetadataRegistered<COIN>>();

        let mut writer = abi::new_writer(3);

        writer
            .write_u256(MESSAGE_TYPE_REGISTER_TOKEN_METADATA)
            .write_bytes(type_name::get<COIN>().into_string().into_bytes())
            .write_u8(decimals);

        let payload = writer.into_bytes();

        assert!(message_ticket.source_id() == its.value!(b"").channel().to_address());
        assert!(message_ticket.destination_chain() == ITS_HUB_CHAIN_NAME.to_ascii_string());
        assert!(message_ticket.destination_address() == ITS_HUB_ADDRESS.to_ascii_string());
        assert!(message_ticket.payload() == payload);
        assert!(message_ticket.version() == 0);

        sui::test_utils::destroy(coin_metadata);
        sui::test_utils::destroy(message_ticket);
        sui::test_utils::destroy(its);
    }
}<|MERGE_RESOLUTION|>--- conflicted
+++ resolved
@@ -358,24 +358,6 @@
         );
     }
 
-<<<<<<< HEAD
-    /// This can be used bye the person who added the treasury cap to reclaim mint/burn permission from ITS.
-    /// Doing so will render the coin unusable by ITS until restore_treasury_cap is called.
-    public fun remove_treasury_cap<T>(
-        self: &mut InterchainTokenService,
-        treasury_cap_reclaimer: TreasuryCapReclaimer<T>,
-        token_id: TokenId,
-    ): TreasuryCap<T> {
-        let value = self.value_mut!(b"remove_treasury_cap");
-
-        value.remove_treasury_cap<T>(
-            treasury_cap_reclaimer,
-            token_id,
-        )
-    }
-
-    /// This can only be called for coins that have had remove_treasury_cap called on them, to restore their functionality
-=======
     /// This can be used by the `deployer` who added the treasury cap to reclaim mint/burn permission from ITS for that `token_id`.
     /// Doing so will render the coin unusable by ITS until `restore_treasury_cap` is called.
     public fun remove_treasury_cap<T>(self: &mut InterchainTokenService, treasury_cap_reclaimer: TreasuryCapReclaimer<T>): TreasuryCap<T> {
@@ -385,7 +367,6 @@
     }
 
     /// This can only be called for coins that have had `remove_treasury_cap` called on them, to restore their functionality
->>>>>>> c066e415
     public fun restore_treasury_cap<T>(
         self: &mut InterchainTokenService,
         treasury_cap: TreasuryCap<T>,
@@ -1437,11 +1418,7 @@
 
         utils::assert_event<interchain_token_service::events::CoinRegistered<COIN>>();
 
-<<<<<<< HEAD
-        let treasury_cap = its.remove_treasury_cap(treasury_cap_reclaimer, token_id);
-=======
         let treasury_cap = its.remove_treasury_cap(treasury_cap_reclaimer);
->>>>>>> c066e415
         let treasury_cap_reclaimer = its.restore_treasury_cap(treasury_cap, token_id, ctx);
 
         deployer.destroy();
