module interchain_token_service::interchain_token_service {
    use axelar_gateway::{bytes32::Bytes32, channel::{ApprovedMessage, Channel}, message_ticket::MessageTicket};
    use interchain_token_service::{
        coin_data::CoinData,
        coin_info::CoinInfo,
        coin_management::CoinManagement,
        creator_cap::{Self, CreatorCap},
        interchain_token_service_v0::{Self, InterchainTokenService_v0},
        interchain_transfer_ticket::{Self, InterchainTransferTicket},
        operator_cap::{Self, OperatorCap},
        owner_cap::{Self, OwnerCap},
        token_id::TokenId,
        treasury_cap_reclaimer::TreasuryCapReclaimer
    };
    use relayer_discovery::{discovery::RelayerDiscovery, transaction::Transaction};
    use std::{ascii::{Self, String}, type_name::TypeName};
    use sui::{clock::Clock, coin::{Coin, TreasuryCap, CoinMetadata}, versioned::{Self, Versioned}};
    use version_control::version_control::{Self, VersionControl};

    // -------
    // Version
    // -------
    const VERSION: u64 = 1;
    const DATA_VERSION: u64 = 0;

    // -------
    // Structs
    // -------
    public struct InterchainTokenService has key {
        id: UID,
        inner: Versioned,
    }

    // -----
    // Setup
    // -----
    fun init(ctx: &mut TxContext) {
        transfer::public_transfer(
            owner_cap::create(ctx),
            ctx.sender(),
        );

        transfer::public_transfer(
            operator_cap::create(ctx),
            ctx.sender(),
        );

        transfer::public_transfer(
            creator_cap::create(ctx),
            ctx.sender(),
        );
    }

    entry fun setup(creator_cap: CreatorCap, chain_name: String, its_hub_address: String, ctx: &mut TxContext) {
        let inner = versioned::create(
            DATA_VERSION,
            interchain_token_service_v0::new(
                version_control(),
                chain_name,
                its_hub_address,
                ctx,
            ),
            ctx,
        );

        // Share the its object for anyone to use.
        transfer::share_object(InterchainTokenService {
            id: object::new(ctx),
            inner,
        });

        creator_cap.destroy();
    }

    // ------
    // Macros
    // ------
    /// This macro also uses version control to sinplify things a bit.
    macro fun value($self: &InterchainTokenService, $function_name: vector<u8>): &InterchainTokenService_v0 {
        let its = $self;
        let value = its.inner.load_value<InterchainTokenService_v0>();
        value.version_control().check(VERSION, ascii::string($function_name));
        value
    }

    /// This macro also uses version control to sinplify things a bit.
    macro fun value_mut($self: &mut InterchainTokenService, $function_name: vector<u8>): &mut InterchainTokenService_v0 {
        let its = $self;
        let value = its.inner.load_value_mut<InterchainTokenService_v0>();
        value.version_control().check(VERSION, ascii::string($function_name));
        value
    }

    // ---------------
    // Entry Functions
    // ---------------
    entry fun allow_function(self: &mut InterchainTokenService, _: &OwnerCap, version: u64, function_name: String) {
        self.value_mut!(b"allow_function").allow_function(version, function_name);
    }

    entry fun disallow_function(self: &mut InterchainTokenService, _: &OwnerCap, version: u64, function_name: String) {
        self.value_mut!(b"disallow_function").disallow_function(version, function_name);
    }

    // ----------------
    // Public Functions
    // ----------------
    public fun register_coin<T>(self: &mut InterchainTokenService, coin_info: CoinInfo<T>, coin_management: CoinManagement<T>): TokenId {
        let value = self.value_mut!(b"register_coin");

        value.register_coin(coin_info, coin_management)
    }

    public fun register_custom_coin<T>(
        self: &mut InterchainTokenService,
        deployer: &Channel,
        salt: Bytes32,
        coin_metadata: &CoinMetadata<T>,
        coin_management: CoinManagement<T>,
        ctx: &mut TxContext,
    ): (TokenId, Option<TreasuryCapReclaimer<T>>) {
        let value = self.value_mut!(b"register_custom_coin");

        value.register_custom_coin(deployer, salt, coin_metadata, coin_management, ctx)
    }

    public fun link_coin(
        self: &InterchainTokenService,
        deployer: &Channel,
        salt: Bytes32,
        destination_chain: String,
        destination_token_address: vector<u8>,
        token_manager_type: u8,
        link_params: vector<u8>,
    ): MessageTicket {
        let value = self.value!(b"link_coin");

        value.link_coin(deployer, salt, destination_chain, destination_token_address, token_manager_type, link_params)
    }

    public fun register_coin_metadata<T>(self: &InterchainTokenService, coin_metadata: &CoinMetadata<T>): MessageTicket {
        let value = self.value!(b"register_coin_metadata");

        value.register_coin_metadata(coin_metadata)
    }

    public fun deploy_remote_interchain_token<T>(
        self: &InterchainTokenService,
        token_id: TokenId,
        destination_chain: String,
    ): MessageTicket {
        let value = self.value!(b"deploy_remote_interchain_token");

        value.deploy_remote_interchain_token<T>(token_id, destination_chain)
    }

    public fun prepare_interchain_transfer<T>(
        token_id: TokenId,
        coin: Coin<T>,
        destination_chain: String,
        destination_address: vector<u8>,
        metadata: vector<u8>,
        source_channel: &Channel,
    ): InterchainTransferTicket<T> {
        interchain_transfer_ticket::new<T>(
            token_id,
            coin.into_balance(),
            source_channel.to_address(),
            destination_chain,
            destination_address,
            metadata,
            VERSION,
        )
    }

    public fun send_interchain_transfer<T>(
        self: &mut InterchainTokenService,
        ticket: InterchainTransferTicket<T>,
        clock: &Clock,
    ): MessageTicket {
        let value = self.value_mut!(b"send_interchain_transfer");

        value.send_interchain_transfer<T>(
            ticket,
            VERSION,
            clock,
        )
    }

    public fun receive_interchain_transfer<T>(
        self: &mut InterchainTokenService,
        approved_message: ApprovedMessage,
        clock: &Clock,
        ctx: &mut TxContext,
    ) {
        let value = self.value_mut!(b"receive_interchain_transfer");

        value.receive_interchain_transfer<T>(approved_message, clock, ctx);
    }

    public fun receive_interchain_transfer_with_data<T>(
        self: &mut InterchainTokenService,
        approved_message: ApprovedMessage,
        channel: &Channel,
        clock: &Clock,
        ctx: &mut TxContext,
    ): (String, vector<u8>, vector<u8>, Coin<T>) {
        let value = self.value_mut!(b"receive_interchain_transfer_with_data");

        value.receive_interchain_transfer_with_data<T>(
            approved_message,
            channel,
            clock,
            ctx,
        )
    }

    public fun receive_deploy_interchain_token<T>(self: &mut InterchainTokenService, approved_message: ApprovedMessage) {
        let value = self.value_mut!(b"receive_deploy_interchain_token");

        value.receive_deploy_interchain_token<T>(approved_message);
    }

    public(package) fun receive_link_coin<T>(self: &mut InterchainTokenService, approved_message: ApprovedMessage) {
        let value = self.value_mut!(b"receive_link_coin");

        value.receive_link_coin<T>(approved_message);
    }

    // We need an coin with zero supply that has the proper decimals and typing, and
    // no Url.
    public fun give_unregistered_coin<T>(self: &mut InterchainTokenService, treasury_cap: TreasuryCap<T>, coin_metadata: CoinMetadata<T>) {
        let value = self.value_mut!(b"give_unregistered_coin");

        value.give_unregistered_coin<T>(treasury_cap, coin_metadata);
    }

    /// This function needs to be called before receiving a link token message.
    /// It ensures the coin metadata is recorded with the ITS, and that the treasury cap is present in case of mint_burn.
    public fun give_unlinked_coin<T>(
        self: &mut InterchainTokenService,
        token_id: TokenId,
        coin_metadata: &CoinMetadata<T>,
        treasury_cap: Option<TreasuryCap<T>>,
        ctx: &mut TxContext,
    ): Option<TreasuryCapReclaimer<T>> {
        let value = self.value_mut!(b"give_unlinked_coin");

        value.give_unlinked_coin(token_id, coin_metadata, treasury_cap, ctx)
    }

    public fun mint_as_distributor<T>(
        self: &mut InterchainTokenService,
        channel: &Channel,
        token_id: TokenId,
        amount: u64,
        ctx: &mut TxContext,
    ): Coin<T> {
        let value = self.value_mut!(b"mint_as_distributor");

        value.mint_as_distributor<T>(
            channel,
            token_id,
            amount,
            ctx,
        )
    }

    public fun mint_to_as_distributor<T>(
        self: &mut InterchainTokenService,
        channel: &Channel,
        token_id: TokenId,
        to: address,
        amount: u64,
        ctx: &mut TxContext,
    ) {
        let value = self.value_mut!(b"mint_to_as_distributor");

        value.mint_to_as_distributor<T>(
            channel,
            token_id,
            to,
            amount,
            ctx,
        );
    }

    public fun burn_as_distributor<T>(self: &mut InterchainTokenService, channel: &Channel, token_id: TokenId, coin: Coin<T>) {
        let value = self.value_mut!(b"mint_to_as_distributor");

        value.burn_as_distributor<T>(
            channel,
            token_id,
            coin,
        );
    }

    // This is the entrypoint for operators to set the flow limits of their tokens
    // (tokenManager.setFlowLimit on EVM)
    public fun set_flow_limit_as_token_operator<T>(
        self: &mut InterchainTokenService,
        channel: &Channel,
        token_id: TokenId,
        limit: Option<u64>,
    ) {
        let value = self.value_mut!(b"set_flow_limit_as_token_operator");

        value.set_flow_limit_as_token_operator<T>(
            channel,
            token_id,
            limit,
        );
    }

    // This is the entrypoint for operators to set the flow limits of their tokens
    // (interchainTokenService.setFlowLimits on EVM)
    public fun set_flow_limit<T>(self: &mut InterchainTokenService, _: &OperatorCap, token_ids: TokenId, limit: Option<u64>) {
        let value = self.value_mut!(b"set_flow_limit");

        value.set_flow_limit<T>(
            token_ids,
            limit,
        );
    }

    /// The current distributor can use this function to update the distributorship.
    /// If an empty Option is provided then the distributor will be removed forever.
    public fun transfer_distributorship<T>(
        self: &mut InterchainTokenService,
        channel: &Channel,
        token_id: TokenId,
        new_distributor: Option<address>,
    ) {
        let value = self.value_mut!(b"transfer_distributorship");

        value.transfer_distributorship<T>(
            channel,
            token_id,
            new_distributor,
        );
    }

    /// The current operator can use this function to update the operatorship.
    /// If an empty Option is provided then the operator will be removed forever.
    public fun transfer_operatorship<T>(
        self: &mut InterchainTokenService,
        channel: &Channel,
        token_id: TokenId,
        new_operator: Option<address>,
    ) {
        let value = self.value_mut!(b"transfer_operatorship");

        value.transfer_operatorship<T>(
            channel,
            token_id,
            new_operator,
        );
    }

    public fun remove_treasury_cap<T>(
        self: &mut InterchainTokenService,
        treasury_cap_reclaimer: TreasuryCapReclaimer<T>,
        token_id: TokenId,
    ): TreasuryCap<T> {
        let value = self.value_mut!(b"remove_treasury_cap");

        value.remove_treasury_cap<T>(
            treasury_cap_reclaimer,
            token_id,
        )
    }

    public fun restore_treasury_cap<T>(
        self: &mut InterchainTokenService,
        treasury_cap: TreasuryCap<T>,
        token_id: TokenId,
        ctx: &mut TxContext,
    ): TreasuryCapReclaimer<T> {
        let value = self.value_mut!(b"restore_treasury_cap");

        value.restore_treasury_cap<T>(
            treasury_cap,
            token_id,
            ctx,
        )
    }

    // ---------------
    // Owner Functions
    // ---------------
    public fun add_trusted_chains(self: &mut InterchainTokenService, _owner_cap: &OwnerCap, chain_names: vector<String>) {
        let value = self.value_mut!(b"add_trusted_chains");

        value.add_trusted_chains(chain_names);
    }

    public fun remove_trusted_chains(self: &mut InterchainTokenService, _owner_cap: &OwnerCap, chain_names: vector<String>) {
        let value = self.value_mut!(b"remove_trusted_chains");

        value.remove_trusted_chains(chain_names);
    }

    // === Getters ===
    public fun registered_coin_type(self: &InterchainTokenService, token_id: TokenId): &TypeName {
        self.package_value().registered_coin_type(token_id)
    }

    public fun channel_address(self: &InterchainTokenService): address {
        self.package_value().channel_address()
    }

    public fun registered_coin_data<T>(self: &InterchainTokenService, token_id: TokenId): &CoinData<T> {
        self.package_value().coin_data<T>(token_id)
    }

    // -----------------
    // Package Functions
    // -----------------
    // This function allows the rest of the package to read information about InterchainTokenService
    // (discovery needs this).
    public(package) fun package_value(self: &InterchainTokenService): &InterchainTokenService_v0 {
        self.inner.load_value<InterchainTokenService_v0>()
    }

    public(package) fun register_transaction(
        self: &mut InterchainTokenService,
        discovery: &mut RelayerDiscovery,
        transaction: Transaction,
    ) {
        let value = self.value_mut!(b"register_transaction");

        value.set_relayer_discovery_id(discovery);

        discovery.register_transaction(
            value.channel(),
            transaction,
        );
    }

    // -----------------
    // Private Functions
    // -----------------
    fun version_control(): VersionControl {
        version_control::new(vector[
            // Version 0
            vector[
                b"register_coin",
                b"deploy_remote_interchain_token",
                b"send_interchain_transfer",
                b"receive_interchain_transfer",
                b"receive_interchain_transfer_with_data",
                b"receive_deploy_interchain_token",
                b"give_unregistered_coin",
                b"mint_as_distributor",
                b"mint_to_as_distributor",
                b"burn_as_distributor",
                b"add_trusted_chains",
                b"remove_trusted_chains",
                b"register_transaction",
                b"set_flow_limit",
                b"set_flow_limit_as_token_operator",
                b"transfer_distributorship",
                b"transfer_operatorship",
                b"allow_function",
                b"disallow_function",
            ].map!(|function_name| function_name.to_ascii_string()),
            // Version 1
            vector[
                b"register_coin",
                b"register_custom_coin",
                b"link_coin",
                b"register_coin_metadata",
                b"deploy_remote_interchain_token",
                b"send_interchain_transfer",
                b"receive_interchain_transfer",
                b"receive_interchain_transfer_with_data",
                b"receive_deploy_interchain_token",
                b"receive_link_coin",
                b"give_unregistered_coin",
                b"give_unlinked_coin",
                b"mint_as_distributor",
                b"mint_to_as_distributor",
                b"burn_as_distributor",
                b"add_trusted_chains",
                b"remove_trusted_chains",
                b"register_transaction",
                b"set_flow_limit",
                b"set_flow_limit_as_token_operator",
                b"transfer_distributorship",
                b"transfer_operatorship",
                b"remove_treasury_cap",
                b"restore_treasury_cap",
                b"allow_function",
                b"disallow_function",
            ].map!(|function_name| function_name.to_ascii_string()),
        ])
    }

    // ---------
    // Test Only
    // ---------
    #[test_only]
    use interchain_token_service::coin::COIN;
    #[test_only]
    use interchain_token_service::token_manager_types;
    #[test_only]
    use axelar_gateway::bytes32;
    #[test_only]
    use axelar_gateway::channel;
    #[test_only]
    use std::string;
    #[test_only]
    use std::type_name;
    #[test_only]
    use abi::abi;
    #[test_only]
    use utils::utils;

    // === MESSAGE TYPES ===
    #[test_only]
    const MESSAGE_TYPE_INTERCHAIN_TRANSFER: u256 = 0;
    #[test_only]
    const MESSAGE_TYPE_DEPLOY_INTERCHAIN_TOKEN: u256 = 1;
    // const MESSAGE_TYPE_DEPLOY_TOKEN_MANAGER: u256 = 2;
    #[test_only]
    const MESSAGE_TYPE_LINK_TOKEN: u256 = 5;
<<<<<<< HEAD
=======
    #[test_only]
    const MESSAGE_TYPE_REGISTER_TOKEN_METADATA: u256 = 6;
>>>>>>> 3ea36989
    #[test_only]
    const MESSAGE_TYPE_RECEIVE_FROM_HUB: u256 = 4;

    // === HUB CONSTANTS ===
    // Axelar.
    #[test_only]
    const ITS_HUB_CHAIN_NAME: vector<u8> = b"axelar";
    // The address of the ITS HUB.
    #[test_only]
    const ITS_HUB_ADDRESS: vector<u8> = b"hub_address";

    #[test_only]
    public fun create_for_testing(ctx: &mut TxContext): InterchainTokenService {
        let mut version_control = version_control();
        version_control.allowed_functions()[VERSION].insert(b"".to_ascii_string());

        let mut value = interchain_token_service_v0::new(
            version_control,
            b"chain name".to_ascii_string(),
            ITS_HUB_ADDRESS.to_ascii_string(),
            ctx,
        );
        value.add_trusted_chain(
            std::ascii::string(b"Chain Name"),
        );

        let inner = versioned::create(
            DATA_VERSION,
            value,
            ctx,
        );

        InterchainTokenService {
            id: object::new(ctx),
            inner,
        }
    }

    #[test_only]
    public(package) fun add_unregistered_coin_type_for_testing(
        self: &mut InterchainTokenService,
        token_id: interchain_token_service::token_id::UnregisteredTokenId,
        type_name: std::type_name::TypeName,
    ) {
        self.value_mut!(b"").add_unregistered_coin_type_for_testing(token_id, type_name);
    }

    #[test_only]
    public(package) fun remove_unregistered_coin_type_for_testing(
        self: &mut InterchainTokenService,
        token_id: interchain_token_service::token_id::UnregisteredTokenId,
    ): std::type_name::TypeName {
        self.value_mut!(b"").remove_unregistered_coin_type_for_testing(token_id)
    }

    #[test_only]
    public(package) fun add_registered_coin_type_for_testing(
        self: &mut InterchainTokenService,
        token_id: TokenId,
        type_name: std::type_name::TypeName,
    ) {
        self.value_mut!(b"").add_registered_coin_type_for_testing(token_id, type_name);
    }

    #[test_only]
    public(package) fun remove_registered_coin_type_for_testing(
        self: &mut InterchainTokenService,
        token_id: TokenId,
    ): std::type_name::TypeName {
        self.value_mut!(b"").remove_registered_coin_type_for_testing(token_id)
    }

    // -----
    // Tests
    // -----
    #[test]
    fun test_register_coin() {
        let ctx = &mut sui::tx_context::dummy();
        let mut its = create_for_testing(ctx);

        let coin_info =
            interchain_token_service::coin_info::from_info<COIN>(
        string::utf8(b"Name"),
        ascii::string(b"Symbol"),
        10,
    );
        let coin_management = interchain_token_service::coin_management::new_locked();

        register_coin(&mut its, coin_info, coin_management);
        utils::assert_event<interchain_token_service::events::CoinRegistered<COIN>>();

        sui::test_utils::destroy(its);
    }

    #[test]
    fun test_register_custom_lock_unlock_coin() {
        let ctx = &mut sui::tx_context::dummy();
        let mut its = create_for_testing(ctx);

        let (treasury_cap, coin_metadata) = interchain_token_service::coin::create_treasury_and_metadata(b"symbol", 9, ctx);
        let coin_management = interchain_token_service::coin_management::new_locked();

        let deployer = channel::new(ctx);
        let salt = bytes32::new(deployer.id().to_address());

        let (_, treasury_cap_reclaimer) = register_custom_coin(&mut its, &deployer, salt, &coin_metadata, coin_management, ctx);

        treasury_cap_reclaimer.destroy_none();

        utils::assert_event<interchain_token_service::events::CoinRegistered<COIN>>();

        deployer.destroy();
        sui::test_utils::destroy(treasury_cap);
        sui::test_utils::destroy(coin_metadata);
        sui::test_utils::destroy(its);
    }

    #[test]
    fun test_register_custom_mint_burn_coin() {
        let ctx = &mut sui::tx_context::dummy();
        let mut its = create_for_testing(ctx);

        let (treasury_cap, coin_metadata) = interchain_token_service::coin::create_treasury_and_metadata(
            b"Symbol",
            10,
            ctx,
        );

        let coin_management = interchain_token_service::coin_management::new_with_cap(treasury_cap);

        let deployer = channel::new(ctx);
        let salt = bytes32::new(deployer.id().to_address());

        let (_, treasury_cap_reclaimer) = register_custom_coin(&mut its, &deployer, salt, &coin_metadata, coin_management, ctx);

        let treasury_cap_reclaimer = treasury_cap_reclaimer.destroy_some();

        utils::assert_event<interchain_token_service::events::CoinRegistered<COIN>>();

        deployer.destroy();
        treasury_cap_reclaimer.destroy();
        sui::test_utils::destroy(coin_metadata);
        sui::test_utils::destroy(its);
    }

    #[test]
    fun test_link_coin() {
        let ctx = &mut sui::tx_context::dummy();
        let mut its = create_for_testing(ctx);

        let deployer = channel::new(ctx);
        let salt = bytes32::new(deployer.id().to_address());

        //
        let value = its.value_mut!(b"");
        let token_id = interchain_token_service::token_id::custom_token_id(&value.chain_name_hash(), &deployer, &salt);
        let source_token_type = type_name::get<COIN>();
        its.add_registered_coin_type_for_testing(token_id, source_token_type);

        let destination_chain = ascii::string(b"Chain Name");
        let destination_token_address = b"destination_token_address";
        let token_manager_type = token_manager_types::lock_unlock();
        let source_token_address = source_token_type.into_string().into_bytes();
        let link_params = b"link_params";

        let message_ticket = its.link_coin(
            &deployer,
            salt,
            destination_chain,
            destination_token_address,
            token_manager_type,
            link_params,
        );

        utils::assert_event<interchain_token_service::events::InterchainTokenIdClaimed>();
        utils::assert_event<interchain_token_service::events::LinkTokenStarted>();

        let mut writer = abi::new_writer(6);

        writer
            .write_u256(MESSAGE_TYPE_LINK_TOKEN)
            .write_u256(token_id.to_u256())
            .write_u8(token_manager_type)
            .write_bytes(source_token_address)
            .write_bytes(destination_token_address)
            .write_bytes(link_params);

        let payload = interchain_token_service_v0::wrap_payload_sending(writer.into_bytes(), destination_chain);

        assert!(message_ticket.source_id() == its.value!(b"").channel().to_address());
        assert!(message_ticket.destination_chain() == ITS_HUB_CHAIN_NAME.to_ascii_string());
        assert!(message_ticket.destination_address() == ITS_HUB_ADDRESS.to_ascii_string());
        assert!(message_ticket.payload() == payload);
        assert!(message_ticket.version() == 0);

        deployer.destroy();
        sui::test_utils::destroy(message_ticket);
        sui::test_utils::destroy(its);
    }

    #[test]
    fun test_deploy_remote_interchain_token() {
        let ctx = &mut sui::tx_context::dummy();
        let mut its = create_for_testing(ctx);
        let token_name = string::utf8(b"Name");
        let token_symbol = ascii::string(b"Symbol");
        let token_decimals = 10;

        let coin_info =
            interchain_token_service::coin_info::from_info<COIN>(
        token_name,
        token_symbol,
        token_decimals,
    );
        let coin_management = interchain_token_service::coin_management::new_locked();

        let token_id = register_coin(&mut its, coin_info, coin_management);
        let destination_chain = ascii::string(b"Chain Name");
        let message_ticket = deploy_remote_interchain_token<COIN>(
            &its,
            token_id,
            destination_chain,
        );

        utils::assert_event<interchain_token_service::events::InterchainTokenDeploymentStarted<COIN>>();

        let mut writer = abi::new_writer(6);

        writer
            .write_u256(MESSAGE_TYPE_DEPLOY_INTERCHAIN_TOKEN)
            .write_u256(token_id.to_u256())
            .write_bytes(*token_name.as_bytes())
            .write_bytes(*token_symbol.as_bytes())
            .write_u256((token_decimals as u256))
            .write_bytes(vector::empty());

        let payload = interchain_token_service_v0::wrap_payload_sending(writer.into_bytes(), destination_chain);

        assert!(message_ticket.source_id() == its.value!(b"").channel().to_address());
        assert!(message_ticket.destination_chain() == ITS_HUB_CHAIN_NAME.to_ascii_string());
        assert!(message_ticket.destination_address() == ITS_HUB_ADDRESS.to_ascii_string());
        assert!(message_ticket.payload() == payload);
        assert!(message_ticket.version() == 0);

        sui::test_utils::destroy(its);
        sui::test_utils::destroy(message_ticket);
    }

    #[test]
    fun test_deploy_interchain_token() {
        let ctx = &mut tx_context::dummy();
        let mut its = create_for_testing(ctx);

        let coin_info =
            interchain_token_service::coin_info::from_info<COIN>(
        string::utf8(b"Name"),
        ascii::string(b"Symbol"),
        10,
    );
        let coin_management = interchain_token_service::coin_management::new_locked();

        let token_id = register_coin(&mut its, coin_info, coin_management);

        utils::assert_event<interchain_token_service::events::CoinRegistered<COIN>>();

        let amount = 1234;
        let coin = sui::coin::mint_for_testing<COIN>(amount, ctx);
        let destination_chain = ascii::string(b"Chain Name");
        let destination_address = b"address";
        let metadata = b"";
        let source_channel = channel::new(ctx);
        let clock = sui::clock::create_for_testing(ctx);

        let interchain_transfer_ticket = prepare_interchain_transfer<COIN>(
            token_id,
            coin,
            destination_chain,
            destination_address,
            metadata,
            &source_channel,
        );
        let message_ticket = send_interchain_transfer<COIN>(
            &mut its,
            interchain_transfer_ticket,
            &clock,
        );

        utils::assert_event<interchain_token_service::events::InterchainTransfer<COIN>>();

        let mut writer = abi::new_writer(6);
        writer
            .write_u256(MESSAGE_TYPE_INTERCHAIN_TRANSFER)
            .write_u256(token_id.to_u256())
            .write_bytes(source_channel.to_address().to_bytes())
            .write_bytes(destination_address)
            .write_u256((amount as u256))
            .write_bytes(b"");

        let payload = interchain_token_service_v0::wrap_payload_sending(writer.into_bytes(), destination_chain);

        assert!(message_ticket.source_id() == its.value!(b"").channel().to_address());
        assert!(message_ticket.destination_chain() == ITS_HUB_CHAIN_NAME.to_ascii_string());
        assert!(message_ticket.destination_address() == ITS_HUB_ADDRESS.to_ascii_string());
        assert!(message_ticket.payload() == payload);
        assert!(message_ticket.version() == 0);

        clock.destroy_for_testing();
        source_channel.destroy();
        sui::test_utils::destroy(its);
        sui::test_utils::destroy(message_ticket);
    }

    #[test]
    fun test_receive_interchain_transfer() {
        let ctx = &mut tx_context::dummy();
        let clock = sui::clock::create_for_testing(ctx);
        let mut its = create_for_testing(ctx);

        let coin_info =
            interchain_token_service::coin_info::from_info<COIN>(
        string::utf8(b"Name"),
        ascii::string(b"Symbol"),
        10,
    );

        let amount = 1234;
        let mut coin_management = interchain_token_service::coin_management::new_locked();
        let coin = sui::coin::mint_for_testing<COIN>(amount, ctx);
        coin_management.take_balance(coin.into_balance(), &clock);

        let token_id = register_coin(&mut its, coin_info, coin_management);
        let source_chain = ascii::string(b"Chain Name");
        let message_id = ascii::string(b"Message Id");
        let its_source_address = b"Source Address";
        let destination_address = @0x1;

        let mut writer = abi::new_writer(6);
        writer
            .write_u256(MESSAGE_TYPE_INTERCHAIN_TRANSFER)
            .write_u256(token_id.to_u256())
            .write_bytes(its_source_address)
            .write_bytes(destination_address.to_bytes())
            .write_u256((amount as u256))
            .write_bytes(b"");
        let mut payload = writer.into_bytes();
        writer = abi::new_writer(3);
        writer.write_u256(MESSAGE_TYPE_RECEIVE_FROM_HUB).write_bytes(source_chain.into_bytes()).write_bytes(payload);
        payload = writer.into_bytes();

        let approved_message = channel::new_approved_message(
            ITS_HUB_CHAIN_NAME.to_ascii_string(),
            message_id,
            ITS_HUB_ADDRESS.to_ascii_string(),
            its.value!(b"").channel().to_address(),
            payload,
        );

        receive_interchain_transfer<COIN>(&mut its, approved_message, &clock, ctx);

        utils::assert_event<interchain_token_service::events::InterchainTransferReceived<COIN>>();

        clock.destroy_for_testing();
        sui::test_utils::destroy(its);
    }

    #[test]
    fun test_receive_interchain_transfer_with_data() {
        let ctx = &mut tx_context::dummy();
        let clock = sui::clock::create_for_testing(ctx);
        let mut its = create_for_testing(ctx);

        let coin_info =
            interchain_token_service::coin_info::from_info<COIN>(
        string::utf8(b"Name"),
        ascii::string(b"Symbol"),
        10,
    );

        let amount = 1234;
        let data = b"some_data";
        let mut coin_management = interchain_token_service::coin_management::new_locked();
        let coin = sui::coin::mint_for_testing<COIN>(amount, ctx);
        coin_management.take_balance(coin.into_balance(), &clock);

        let token_id = its.register_coin(coin_info, coin_management);
        let source_chain = ascii::string(b"Chain Name");
        let message_id = ascii::string(b"Message Id");
        let its_source_address = b"Source Address";
        let channel = channel::new(ctx);
        let destination_address = channel.to_address();

        let mut writer = abi::new_writer(6);
        writer
            .write_u256(MESSAGE_TYPE_INTERCHAIN_TRANSFER)
            .write_u256(token_id.to_u256())
            .write_bytes(its_source_address)
            .write_bytes(destination_address.to_bytes())
            .write_u256((amount as u256))
            .write_bytes(data);
        let mut payload = writer.into_bytes();
        writer = abi::new_writer(3);
        writer.write_u256(MESSAGE_TYPE_RECEIVE_FROM_HUB).write_bytes(source_chain.into_bytes()).write_bytes(payload);
        payload = writer.into_bytes();

        let approved_message = channel::new_approved_message(
            ITS_HUB_CHAIN_NAME.to_ascii_string(),
            message_id,
            ITS_HUB_ADDRESS.to_ascii_string(),
            its.value!(b"").channel().to_address(),
            payload,
        );

        let (received_source_chain, received_source_address, received_data, received_coin) = its.receive_interchain_transfer_with_data<
            COIN,
        >(
            approved_message,
            &channel,
            &clock,
            ctx,
        );

        utils::assert_event<interchain_token_service::events::InterchainTransferReceived<COIN>>();

        assert!(received_source_chain == source_chain);
        assert!(received_source_address == its_source_address);
        assert!(received_data == data);
        assert!(received_coin.value() == amount);

        clock.destroy_for_testing();
        channel.destroy();
        sui::test_utils::destroy(its);
        sui::test_utils::destroy(received_coin);
    }

    #[test]
    fun test_receive_deploy_interchain_token() {
        let ctx = &mut tx_context::dummy();
        let clock = sui::clock::create_for_testing(ctx);
        let mut its = create_for_testing(ctx);

        let source_chain = ascii::string(b"Chain Name");
        let message_id = ascii::string(b"Message Id");
        let name = b"Token Name";
        let symbol = b"Symbol";
        let decimals = 9;
        let token_id: u256 = 1234;

        its.value_mut!(b"").create_unregistered_coin(symbol, decimals, ctx);

        let mut writer = abi::new_writer(6);
        writer
            .write_u256(MESSAGE_TYPE_DEPLOY_INTERCHAIN_TOKEN)
            .write_u256(token_id)
            .write_bytes(name)
            .write_bytes(symbol)
            .write_u256((decimals as u256))
            .write_bytes(vector::empty());
        let mut payload = writer.into_bytes();
        writer = abi::new_writer(3);
        writer.write_u256(MESSAGE_TYPE_RECEIVE_FROM_HUB).write_bytes(source_chain.into_bytes()).write_bytes(payload);
        payload = writer.into_bytes();

        let approved_message = channel::new_approved_message(
            ITS_HUB_CHAIN_NAME.to_ascii_string(),
            message_id,
            ITS_HUB_ADDRESS.to_ascii_string(),
            its.value!(b"").channel().to_address(),
            payload,
        );

        receive_deploy_interchain_token<COIN>(&mut its, approved_message);

        utils::assert_event<interchain_token_service::events::CoinRegistered<COIN>>();

        clock.destroy_for_testing();
        sui::test_utils::destroy(its);
    }

    #[test]
    fun test_receive_link_token_lock_unlock() {
        let ctx = &mut tx_context::dummy();
        let mut its = create_for_testing(ctx);

        let source_chain = ascii::string(b"Chain Name");
        let message_id = ascii::string(b"Message Id");
        let source_token_address = b"source_token_address";
        let destination_token_address = type_name::get<COIN>().into_string().into_bytes();
        let link_params = b"";
        let symbol = b"Symbol";
        let decimals = 9;
        let token_id = interchain_token_service::token_id::from_u256(1234);
        let has_treasury_cap = false;
        let token_manager_type = token_manager_types::lock_unlock();

        its.value_mut!(b"").create_unlinked_coin(token_id, symbol, decimals, has_treasury_cap, ctx);

        let mut writer = abi::new_writer(6);
        writer
            .write_u256(MESSAGE_TYPE_LINK_TOKEN)
            .write_u256(token_id.to_u256())
            .write_u8(token_manager_type)
            .write_bytes(source_token_address)
            .write_bytes(destination_token_address)
            .write_bytes(link_params);
        let mut payload = writer.into_bytes();
        writer = abi::new_writer(3);
        writer.write_u256(MESSAGE_TYPE_RECEIVE_FROM_HUB).write_bytes(source_chain.into_bytes()).write_bytes(payload);
        payload = writer.into_bytes();

        let approved_message = channel::new_approved_message(
            ITS_HUB_CHAIN_NAME.to_ascii_string(),
            message_id,
            ITS_HUB_ADDRESS.to_ascii_string(),
            its.value!(b"").channel().to_address(),
            payload,
        );

        receive_link_coin<COIN>(&mut its, approved_message);

        utils::assert_event<interchain_token_service::events::CoinRegistered<COIN>>();

        assert!(its.value!(b"").coin_data<COIN>(token_id).coin_management().operator().is_none());

        sui::test_utils::destroy(its);
    }

    #[test]
    fun test_receive_link_token_mint_burn() {
        let ctx = &mut tx_context::dummy();
        let mut its = create_for_testing(ctx);

        let source_chain = ascii::string(b"Chain Name");
        let message_id = ascii::string(b"Message Id");
        let source_token_address = b"source_token_address";
        let destination_token_address = type_name::get<COIN>().into_string().into_bytes();
        let operator = sui::address::from_u256(5678);
        let link_params = (copy operator).to_bytes();
        let symbol = b"Symbol";
        let decimals = 9;
        let token_id = interchain_token_service::token_id::from_u256(1234);
        let has_treasury_cap = true;
        let token_manager_type = token_manager_types::mint_burn();

        its.value_mut!(b"").create_unlinked_coin(token_id, symbol, decimals, has_treasury_cap, ctx);

        let mut writer = abi::new_writer(6);
        writer
            .write_u256(MESSAGE_TYPE_LINK_TOKEN)
            .write_u256(token_id.to_u256())
            .write_u8(token_manager_type)
            .write_bytes(source_token_address)
            .write_bytes(destination_token_address)
            .write_bytes(link_params);
        let mut payload = writer.into_bytes();
        writer = abi::new_writer(3);
        writer.write_u256(MESSAGE_TYPE_RECEIVE_FROM_HUB).write_bytes(source_chain.into_bytes()).write_bytes(payload);
        payload = writer.into_bytes();

        let approved_message = channel::new_approved_message(
            ITS_HUB_CHAIN_NAME.to_ascii_string(),
            message_id,
            ITS_HUB_ADDRESS.to_ascii_string(),
            its.value!(b"").channel().to_address(),
            payload,
        );

        receive_link_coin<COIN>(&mut its, approved_message);

        utils::assert_event<interchain_token_service::events::CoinRegistered<COIN>>();

        assert!(its.value!(b"").coin_data<COIN>(token_id).coin_management().operator().contains(&operator));

        sui::test_utils::destroy(its);
    }

    #[test]
    fun test_give_unregistered_coin() {
        let symbol = b"COIN";
        let decimals = 12;
        let ctx = &mut tx_context::dummy();
        let mut its = create_for_testing(ctx);

        let (treasury_cap, coin_metadata) = interchain_token_service::coin::create_treasury_and_metadata(
            symbol,
            decimals,
            ctx,
        );

        give_unregistered_coin<COIN>(&mut its, treasury_cap, coin_metadata);

        sui::test_utils::destroy(its);
    }

    #[test]
    fun test_give_unlinked_coin() {
        let symbol = b"COIN";
        let decimals = 12;
        let ctx = &mut tx_context::dummy();
        let mut its = create_for_testing(ctx);

        let (treasury_cap, coin_metadata) = interchain_token_service::coin::create_treasury_and_metadata(
            symbol,
            decimals,
            ctx,
        );

        let token_id = interchain_token_service::token_id::from_u256(1234);

        let empty_option = give_unlinked_coin<COIN>(&mut its, token_id, &coin_metadata, option::none(), ctx);
        empty_option.destroy_none();
        let full_option = give_unlinked_coin<COIN>(&mut its, token_id, &coin_metadata, option::some(treasury_cap), ctx);
        full_option.destroy_some().destroy();

        sui::test_utils::destroy(coin_metadata);
        sui::test_utils::destroy(its);
    }

    #[test]
    fun test_mint_as_distributor() {
        let ctx = &mut tx_context::dummy();
        let mut its = create_for_testing(ctx);
        let symbol = b"COIN";
        let decimals = 9;

        let (treasury_cap, coin_metadata) = interchain_token_service::coin::create_treasury_and_metadata(
            symbol,
            decimals,
            ctx,
        );
        let coin_info = interchain_token_service::coin_info::from_metadata<COIN>(
        coin_metadata,
    );
        let mut coin_management = interchain_token_service::coin_management::new_with_cap(treasury_cap);

        let channel = channel::new(ctx);
        coin_management.add_distributor(channel.to_address());
        let amount = 1234;

        let token_id = register_coin(&mut its, coin_info, coin_management);
        let coin = mint_as_distributor<COIN>(
            &mut its,
            &channel,
            token_id,
            amount,
            ctx,
        );

        assert!(coin.value() == amount);

        sui::test_utils::destroy(its);
        sui::test_utils::destroy(coin);
        channel.destroy();
    }

    #[test]
    fun test_mint_to_as_distributor() {
        let ctx = &mut tx_context::dummy();
        let mut its = create_for_testing(ctx);
        let symbol = b"COIN";
        let decimals = 9;

        let (treasury_cap, coin_metadata) = interchain_token_service::coin::create_treasury_and_metadata(
            symbol,
            decimals,
            ctx,
        );
        let coin_info = interchain_token_service::coin_info::from_metadata<COIN>(
        coin_metadata,
    );
        let mut coin_management = interchain_token_service::coin_management::new_with_cap(treasury_cap);

        let channel = channel::new(ctx);
        coin_management.add_distributor(channel.to_address());
        let amount = 1234;

        let token_id = register_coin(&mut its, coin_info, coin_management);
        mint_to_as_distributor<COIN>(
            &mut its,
            &channel,
            token_id,
            @0x2,
            amount,
            ctx,
        );

        sui::test_utils::destroy(its);
        channel.destroy();
    }

    #[test]
    fun test_burn_as_distributor() {
        let ctx = &mut tx_context::dummy();
        let mut its = create_for_testing(ctx);
        let symbol = b"COIN";
        let decimals = 9;
        let amount = 1234;

        let (mut treasury_cap, coin_metadata) = interchain_token_service::coin::create_treasury_and_metadata(symbol, decimals, ctx);
        let coin = treasury_cap.mint(amount, ctx);
        let coin_info = interchain_token_service::coin_info::from_metadata<COIN>(
        coin_metadata,
    );
        let mut coin_management = interchain_token_service::coin_management::new_with_cap(treasury_cap);

        let channel = channel::new(ctx);
        coin_management.add_distributor(channel.to_address());

        let token_id = register_coin(&mut its, coin_info, coin_management);
        burn_as_distributor<COIN>(&mut its, &channel, token_id, coin);

        sui::test_utils::destroy(its);
        channel.destroy();
    }

    #[test]
    fun test_add_trusted_chain() {
        let ctx = &mut tx_context::dummy();
        let mut its = create_for_testing(ctx);

        let owner_cap = owner_cap::create(
            ctx,
        );

        let trusted_chains = vector[b"Ethereum", b"Avalance", b"Axelar"].map!(|chain| chain.to_ascii_string());

        its.add_trusted_chains(&owner_cap, trusted_chains);
        its.remove_trusted_chains(&owner_cap, trusted_chains);

        sui::test_utils::destroy(its);
        sui::test_utils::destroy(owner_cap);
    }

    #[test]
    fun test_set_flow_limit_as_token_operator() {
        let ctx = &mut tx_context::dummy();
        let mut its = create_for_testing(ctx);
        let symbol = b"COIN";
        let decimals = 9;
        let limit = option::some(1234);

        let (treasury_cap, coin_metadata) = interchain_token_service::coin::create_treasury_and_metadata(
            symbol,
            decimals,
            ctx,
        );
        let coin_info = interchain_token_service::coin_info::from_metadata<COIN>(
        coin_metadata,
    );
        let mut coin_management = interchain_token_service::coin_management::new_with_cap(treasury_cap);

        let channel = channel::new(ctx);
        coin_management.add_operator(channel.to_address());

        let token_id = register_coin(&mut its, coin_info, coin_management);
        its.set_flow_limit_as_token_operator<COIN>(&channel, token_id, limit);

        sui::test_utils::destroy(its);
        channel.destroy();
    }

    #[test]
    fun test_set_flow_limit() {
        let ctx = &mut tx_context::dummy();
        let mut its = create_for_testing(ctx);
        let symbol = b"COIN";
        let decimals = 9;
        let limit = option::some(1234);

        let (treasury_cap, coin_metadata) = interchain_token_service::coin::create_treasury_and_metadata(
            symbol,
            decimals,
            ctx,
        );
        let coin_info = interchain_token_service::coin_info::from_metadata<COIN>(
        coin_metadata,
    );
        let coin_management = interchain_token_service::coin_management::new_with_cap(treasury_cap);

        let operator_cap = operator_cap::create(ctx);

        let token_id = register_coin(&mut its, coin_info, coin_management);
        its.set_flow_limit<COIN>(&operator_cap, token_id, limit);

        sui::test_utils::destroy(its);
        sui::test_utils::destroy(operator_cap);
    }

    #[test]
    fun test_init() {
        let mut ts = sui::test_scenario::begin(@0x0);

        init(ts.ctx());
        ts.next_tx(@0x0);

        let owner_cap = ts.take_from_sender<OwnerCap>();
        let operator_cap = ts.take_from_sender<OperatorCap>();

        ts.return_to_sender(owner_cap);
        ts.return_to_sender(operator_cap);
        ts.end();
    }

    #[test]
    fun test_setup() {
        let mut ts = sui::test_scenario::begin(@0x0);
        let creator_cap = creator_cap::create(ts.ctx());
        let chain_name = b"chain name".to_ascii_string();

        setup(creator_cap, chain_name, ITS_HUB_ADDRESS.to_ascii_string(), ts.ctx());
        ts.next_tx(@0x0);

        let its = ts.take_shared<InterchainTokenService>();
        let chain_name_hash = axelar_gateway::bytes32::from_bytes(sui::hash::keccak256(&chain_name.into_bytes()));
        assert!(its.value!(b"send_interchain_transfer").chain_name_hash() == chain_name_hash);

        sui::test_scenario::return_shared(its);
        ts.end();
    }

    #[test]
    fun test_registered_coin_type() {
        let ctx = &mut tx_context::dummy();
        let mut its = create_for_testing(ctx);
        let token_id = interchain_token_service::token_id::from_address(@0x1);
        its.add_registered_coin_type_for_testing(
            token_id,
            std::type_name::get<COIN>(),
        );
        its.registered_coin_type(token_id);

        sui::test_utils::destroy(its);
    }

    #[test]
    fun test_channel_address() {
        let ctx = &mut tx_context::dummy();
        let its = create_for_testing(ctx);

        its.channel_address();

        sui::test_utils::destroy(its);
    }

    #[test]
    fun test_allow_function() {
        let ctx = &mut sui::tx_context::dummy();
        let mut self = create_for_testing(ctx);
        let owner_cap = owner_cap::create(ctx);
        let version = 0;
        let function_name = b"function_name".to_ascii_string();

        self.allow_function(&owner_cap, version, function_name);

        sui::test_utils::destroy(self);
        sui::test_utils::destroy(owner_cap);
    }

    #[test]
    fun test_disallow_function() {
        let ctx = &mut sui::tx_context::dummy();
        let mut self = create_for_testing(ctx);
        let owner_cap = owner_cap::create(ctx);
        let version = 0;
        let function_name = b"send_interchain_transfer".to_ascii_string();

        self.disallow_function(&owner_cap, version, function_name);

        sui::test_utils::destroy(self);
        sui::test_utils::destroy(owner_cap);
    }

    #[test]
    fun test_remove_restore_treasury_cap() {
        let ctx = &mut sui::tx_context::dummy();
        let mut its = create_for_testing(ctx);

        let (treasury_cap, coin_metadata) = interchain_token_service::coin::create_treasury_and_metadata(
            b"Symbol",
            10,
            ctx,
        );

        let coin_management = interchain_token_service::coin_management::new_with_cap(treasury_cap);

        let deployer = channel::new(ctx);
        let salt = bytes32::new(deployer.id().to_address());

        let (token_id, treasury_cap_reclaimer) = its.register_custom_coin(&deployer, salt, &coin_metadata, coin_management, ctx);

        let treasury_cap_reclaimer = treasury_cap_reclaimer.destroy_some();

        utils::assert_event<interchain_token_service::events::CoinRegistered<COIN>>();

        let treasury_cap = its.remove_treasury_cap(treasury_cap_reclaimer, token_id);
        let treasury_cap_reclaimer = its.restore_treasury_cap(treasury_cap, token_id, ctx);

        deployer.destroy();
        treasury_cap_reclaimer.destroy();
        sui::test_utils::destroy(coin_metadata);
        sui::test_utils::destroy(its);
    }

    #[test]
    fun test_register_coin_metadata() {
        let ctx = &mut sui::tx_context::dummy();
        let its = create_for_testing(ctx);

        let decimals = 8;

        let coin_metadata = interchain_token_service::coin::create_metadata(
            b"Symbol",
            decimals,
            ctx,
        );

        let message_ticket = its.register_coin_metadata<COIN>(&coin_metadata);

        utils::assert_event<interchain_token_service::events::CoinMetadataRegistered<COIN>>();

        let mut writer = abi::new_writer(3);

        writer
            .write_u256(MESSAGE_TYPE_REGISTER_TOKEN_METADATA)
            .write_bytes(type_name::get<COIN>().into_string().into_bytes())
            .write_u8(decimals);

        let payload = writer.into_bytes();

        assert!(message_ticket.source_id() == its.value!(b"").channel().to_address());
        assert!(message_ticket.destination_chain() == ITS_HUB_CHAIN_NAME.to_ascii_string());
        assert!(message_ticket.destination_address() == ITS_HUB_ADDRESS.to_ascii_string());
        assert!(message_ticket.payload() == payload);
        assert!(message_ticket.version() == 0);

        sui::test_utils::destroy(coin_metadata);
        sui::test_utils::destroy(message_ticket);
        sui::test_utils::destroy(its);
    }
}<|MERGE_RESOLUTION|>--- conflicted
+++ resolved
@@ -524,11 +524,8 @@
     // const MESSAGE_TYPE_DEPLOY_TOKEN_MANAGER: u256 = 2;
     #[test_only]
     const MESSAGE_TYPE_LINK_TOKEN: u256 = 5;
-<<<<<<< HEAD
-=======
     #[test_only]
     const MESSAGE_TYPE_REGISTER_TOKEN_METADATA: u256 = 6;
->>>>>>> 3ea36989
     #[test_only]
     const MESSAGE_TYPE_RECEIVE_FROM_HUB: u256 = 4;
 
