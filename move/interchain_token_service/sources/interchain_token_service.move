--- conflicted
+++ resolved
@@ -121,11 +121,7 @@
     ): (TokenId, Option<TreasuryCapReclaimer<T>>) {
         let value = self.value_mut!(b"register_custom_coin");
 
-<<<<<<< HEAD
-        value.register_custom_coin(deployer, salt, coin_info, coin_management, ctx)
-=======
-        value.register_custom_coin(deployer, salt, coin_metadata, coin_management)
->>>>>>> cd913fab
+        value.register_custom_coin(deployer, salt, coin_metadata, coin_management, ctx)
     }
 
     public fun deploy_remote_interchain_token<T>(
@@ -574,14 +570,10 @@
         let deployer = channel::new(ctx);
         let salt = bytes32::new(deployer.id().to_address());
 
-<<<<<<< HEAD
-        let (_, treasury_cap_reclaimer) = register_custom_coin(&mut its, &deployer, salt, coin_info, coin_management, ctx);
+        let (_, treasury_cap_reclaimer) = register_custom_coin(&mut its, &deployer, salt, &coin_metadata, coin_management, ctx);
 
         treasury_cap_reclaimer.destroy_none();
 
-=======
-        register_custom_coin(&mut its, &deployer, salt, &coin_metadata, coin_management);
->>>>>>> cd913fab
         utils::assert_event<interchain_token_service::events::CoinRegistered<COIN>>();
 
         deployer.destroy();
@@ -601,13 +593,12 @@
             ctx,
         );
 
-        let coin_info = interchain_token_service::coin_info::from_metadata(coin_metadata);
         let coin_management = interchain_token_service::coin_management::new_with_cap(treasury_cap);
 
         let deployer = channel::new(ctx);
         let salt = bytes32::new(deployer.id().to_address());
 
-        let (_, treasury_cap_reclaimer) = register_custom_coin(&mut its, &deployer, salt, coin_info, coin_management, ctx);
+        let (_, treasury_cap_reclaimer) = register_custom_coin(&mut its, &deployer, salt, &coin_metadata, coin_management, ctx);
 
         let treasury_cap_reclaimer = treasury_cap_reclaimer.destroy_some();
 
@@ -615,6 +606,7 @@
 
         deployer.destroy();
         treasury_cap_reclaimer.destroy();
+        sui::test_utils::destroy(coin_metadata);
         sui::test_utils::destroy(its);
     }
 
@@ -1203,13 +1195,12 @@
             ctx,
         );
 
-        let coin_info = interchain_token_service::coin_info::from_metadata(coin_metadata);
         let coin_management = interchain_token_service::coin_management::new_with_cap(treasury_cap);
 
         let deployer = channel::new(ctx);
         let salt = bytes32::new(deployer.id().to_address());
 
-        let (token_id, treasury_cap_reclaimer) = its.register_custom_coin(&deployer, salt, coin_info, coin_management, ctx);
+        let (token_id, treasury_cap_reclaimer) = its.register_custom_coin(&deployer, salt, &coin_metadata, coin_management, ctx);
 
         let treasury_cap_reclaimer = treasury_cap_reclaimer.destroy_some();
 
@@ -1220,7 +1211,7 @@
 
         deployer.destroy();
         treasury_cap_reclaimer.destroy();
-        sui::test_utils::destroy(its);
-    }
-
+        sui::test_utils::destroy(coin_metadata);
+        sui::test_utils::destroy(its);
+    }
 }