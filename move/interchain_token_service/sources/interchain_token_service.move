module interchain_token_service::interchain_token_service;

use axelar_gateway::channel::{ApprovedMessage, Channel};
use axelar_gateway::message_ticket::MessageTicket;
use interchain_token_service::coin_info::CoinInfo;
use interchain_token_service::coin_management::CoinManagement;
use interchain_token_service::interchain_token_service_v0::{Self, InterchainTokenService_v0};
use interchain_token_service::interchain_transfer_ticket::{Self, InterchainTransferTicket};
use interchain_token_service::owner_cap::{Self, OwnerCap};
use interchain_token_service::creator_cap::{Self, CreatorCap};
use interchain_token_service::operator_cap::{Self, OperatorCap};
use interchain_token_service::token_id::TokenId;
use relayer_discovery::discovery::RelayerDiscovery;
use relayer_discovery::transaction::Transaction;
use std::ascii::{Self, String};
use std::type_name::TypeName;
use sui::clock::Clock;
use sui::coin::{Coin, TreasuryCap, CoinMetadata};
use sui::versioned::{Self, Versioned};
use version_control::version_control::{Self, VersionControl};

// -------
// Version
// -------
const VERSION: u64 = 0;
const DATA_VERSION: u64 = 0;

// -------
// Structs
// -------
public struct InterchainTokenService has key {
    id: UID,
    inner: Versioned,
}

// -----
// Setup
// -----
fun init(ctx: &mut TxContext) {
    transfer::public_transfer(
        owner_cap::create(ctx),
        ctx.sender(),
    );

    transfer::public_transfer(
        operator_cap::create(ctx),
        ctx.sender(),
    );

    transfer::public_transfer(
        creator_cap::create(ctx),
        ctx.sender(),
    );
}

<<<<<<< HEAD
entry fun setup(creator_cap: CreatorCap, chain_name: String, its_hub_address: String, ctx: &mut TxContext) {
=======
public fun setup(creator_cap: CreatorCap, chain_name: String, ctx: &mut TxContext) {
>>>>>>> 10f66901
    let inner = versioned::create(
        DATA_VERSION,
        interchain_token_service_v0::new(
            version_control(),
            chain_name,
<<<<<<< HEAD
            its_hub_address,
=======
>>>>>>> 10f66901
            ctx,
        ),
        ctx,
    );

    // Share the its object for anyone to use.
    transfer::share_object(InterchainTokenService {
        id: object::new(ctx),
        inner,
    });

    creator_cap.destroy();
}

// ------
// Macros
// ------
/// This macro also uses version control to sinplify things a bit.
macro fun value(
    $self: &InterchainTokenService,
    $function_name: vector<u8>,
): &InterchainTokenService_v0 {
    let its = $self;
    let value = its.inner.load_value<InterchainTokenService_v0>();
    value.version_control().check(VERSION, ascii::string($function_name));
    value
}

/// This macro also uses version control to sinplify things a bit.
macro fun value_mut(
    $self: &mut InterchainTokenService,
    $function_name: vector<u8>,
): &mut InterchainTokenService_v0 {
    let its = $self;
    let value = its.inner.load_value_mut<InterchainTokenService_v0>();
    value.version_control().check(VERSION, ascii::string($function_name));
    value
}

// ---------------
// Entry Functions
// ---------------
entry fun allow_function(
    self: &mut InterchainTokenService,
    _: &OwnerCap,
    version: u64,
    function_name: String,
) {
    self.value_mut!(b"allow_function").allow_function(version, function_name);
}

entry fun disallow_function(
    self: &mut InterchainTokenService,
    _: &OwnerCap,
    version: u64,
    function_name: String,
) {
    self.value_mut!(b"disallow_function").disallow_function(version, function_name);
}

// ----------------
// Public Functions
// ----------------
public fun register_coin<T>(
    self: &mut InterchainTokenService,
    coin_info: CoinInfo<T>,
    coin_management: CoinManagement<T>,
): TokenId {
    let value = self.value_mut!(b"register_coin");

    value.register_coin(coin_info, coin_management)
}

public fun deploy_remote_interchain_token<T>(
    self: &InterchainTokenService,
    token_id: TokenId,
    destination_chain: String,
): MessageTicket {
    let value = self.value!(b"deploy_remote_interchain_token");

    value.deploy_remote_interchain_token<T>(token_id, destination_chain)
}

public fun prepare_interchain_transfer<T>(
    token_id: TokenId,
    coin: Coin<T>,
    destination_chain: String,
    destination_address: vector<u8>,
    metadata: vector<u8>,
    source_channel: &Channel,
): InterchainTransferTicket<T> {
    interchain_transfer_ticket::new<T>(
        token_id,
        coin.into_balance(),
        source_channel.to_address(),
        destination_chain,
        destination_address,
        metadata,
        VERSION,
    )
}

public fun send_interchain_transfer<T>(
    self: &mut InterchainTokenService,
    ticket: InterchainTransferTicket<T>,
    clock: &Clock,
): MessageTicket {
    let value = self.value_mut!(b"send_interchain_transfer");

    value.send_interchain_transfer<T>(
        ticket,
        VERSION,
        clock,
    )
}

public fun receive_interchain_transfer<T>(
    self: &mut InterchainTokenService,
    approved_message: ApprovedMessage,
    clock: &Clock,
    ctx: &mut TxContext,
) {
    let value = self.value_mut!(b"receive_interchain_transfer");

    value.receive_interchain_transfer<T>(approved_message, clock, ctx);
}

public fun receive_interchain_transfer_with_data<T>(
    self: &mut InterchainTokenService,
    approved_message: ApprovedMessage,
    channel: &Channel,
    clock: &Clock,
    ctx: &mut TxContext,
): (String, vector<u8>, vector<u8>, Coin<T>) {
    let value = self.value_mut!(b"receive_interchain_transfer_with_data");

    value.receive_interchain_transfer_with_data<T>(
        approved_message,
        channel,
        clock,
        ctx,
    )
}

public fun receive_deploy_interchain_token<T>(
    self: &mut InterchainTokenService,
    approved_message: ApprovedMessage,
) {
    let value = self.value_mut!(b"receive_deploy_interchain_token");

    value.receive_deploy_interchain_token<T>(approved_message);
}

// We need an coin with zero supply that has the proper decimals and typing, and
// no Url.
public fun give_unregistered_coin<T>(
    self: &mut InterchainTokenService,
    treasury_cap: TreasuryCap<T>,
    coin_metadata: CoinMetadata<T>,
) {
    let value = self.value_mut!(b"give_unregistered_coin");

    value.give_unregistered_coin<T>(treasury_cap, coin_metadata);
}

public fun mint_as_distributor<T>(
    self: &mut InterchainTokenService,
    channel: &Channel,
    token_id: TokenId,
    amount: u64,
    ctx: &mut TxContext,
): Coin<T> {
    let value = self.value_mut!(b"mint_as_distributor");

    value.mint_as_distributor<T>(
        channel,
        token_id,
        amount,
        ctx,
    )
}

public fun mint_to_as_distributor<T>(
    self: &mut InterchainTokenService,
    channel: &Channel,
    token_id: TokenId,
    to: address,
    amount: u64,
    ctx: &mut TxContext,
) {
    let value = self.value_mut!(b"mint_to_as_distributor");

    value.mint_to_as_distributor<T>(
        channel,
        token_id,
        to,
        amount,
        ctx,
    );
}

public fun burn_as_distributor<T>(
    self: &mut InterchainTokenService,
    channel: &Channel,
    token_id: TokenId,
    coin: Coin<T>,
) {
    let value = self.value_mut!(b"mint_to_as_distributor");

    value.burn_as_distributor<T>(
        channel,
        token_id,
        coin,
    );
}

// This is the entrypoint for operators to set the flow limits of their tokens
// (tokenManager.setFlowLimit on EVM)
public fun set_flow_limit_as_token_operator<T>(
    self: &mut InterchainTokenService,
    channel: &Channel,
    token_id: TokenId,
    limit: u64,
) {
    let value = self.value_mut!(b"set_flow_limit_as_token_operator");

    value.set_flow_limit_as_token_operator<T>(
        channel,
        token_id,
        limit,
    );
}

// This is the entrypoint for operators to set the flow limits of their tokens
// (interchainTokenService.setFlowLimits on EVM)
public fun set_flow_limit<T>(
    self: &mut InterchainTokenService,
    _: &OperatorCap,
    token_ids: TokenId,
    limits: u64,
) {
    let value = self.value_mut!(b"set_flow_limit");

    value.set_flow_limit<T>(
        token_ids,
        limits,
    );
}

// ---------------
// Owner Functions
// ---------------
public fun add_trusted_chains(
    self: &mut InterchainTokenService,
    _owner_cap: &OwnerCap,
    chain_names: vector<String>,
) {
    let value = self.value_mut!(b"add_trusted_chains");

    value.add_trusted_chains(chain_names);
}

public fun remove_trusted_chains(
    self: &mut InterchainTokenService,
    _owner_cap: &OwnerCap,
    chain_names: vector<String>,
) {
    let value = self.value_mut!(b"remove_trusted_chains");

    value.remove_trusted_chains(chain_names);
}

// === Getters ===
public fun registered_coin_type(self: &InterchainTokenService, token_id: TokenId): &TypeName {
    self.package_value().registered_coin_type(token_id)
}

public fun channel_address(self: &InterchainTokenService): address {
    self.package_value().channel_address()
}

// -----------------
// Package Functions
// -----------------
// This function allows the rest of the package to read information about InterchainTokenService
// (discovery needs this).
public(package) fun package_value(self: &InterchainTokenService): &InterchainTokenService_v0 {
    self.inner.load_value<InterchainTokenService_v0>()
}

public(package) fun register_transaction(
    self: &mut InterchainTokenService,
    discovery: &mut RelayerDiscovery,
    transaction: Transaction,
) {
    let value = self.value_mut!(b"register_transaction");

    value.set_relayer_discovery_id(discovery);

    discovery.register_transaction(
        value.channel(),
        transaction,
    );
}

// -----------------
// Private Functions
// -----------------
fun version_control(): VersionControl {
    version_control::new(vector[
        // Version 0
        vector[
            b"register_coin",
            b"deploy_remote_interchain_token",
            b"send_interchain_transfer",
            b"receive_interchain_transfer",
            b"receive_interchain_transfer_with_data",
            b"receive_deploy_interchain_token",
            b"give_unregistered_coin",
            b"mint_as_distributor",
            b"mint_to_as_distributor",
            b"burn_as_distributor",
            b"add_trusted_chains",
            b"remove_trusted_chains",
            b"register_transaction",
            b"set_flow_limit",
            b"set_flow_limit_as_token_operator",
            b"allow_function",
            b"disallow_function",
        ].map!(|function_name| function_name.to_ascii_string()),
    ])
}

// ---------
// Test Only
// ---------
#[test_only]
use interchain_token_service::coin::COIN;
#[test_only]
use axelar_gateway::channel;
#[test_only]
use std::string;
#[test_only]
use abi::abi;
#[test_only]
use utils::utils;

// === MESSAGE TYPES ===
#[test_only]
const MESSAGE_TYPE_INTERCHAIN_TRANSFER: u256 = 0;
#[test_only]
const MESSAGE_TYPE_DEPLOY_INTERCHAIN_TOKEN: u256 = 1;
// const MESSAGE_TYPE_DEPLOY_TOKEN_MANAGER: u256 = 2;
#[test_only]
const MESSAGE_TYPE_RECEIVE_FROM_HUB: u256 = 4;

// === HUB CONSTANTS ===
// Axelar.
#[test_only]
const ITS_HUB_CHAIN_NAME: vector<u8> = b"axelar";
// The address of the ITS HUB.
#[test_only]
const ITS_HUB_ADDRESS: vector<u8> = b"hub_address";

#[test_only]
public fun create_for_testing(ctx: &mut TxContext): InterchainTokenService {
    let mut version_control = version_control();
    version_control.allowed_functions()[0].insert(b"".to_ascii_string());

    let mut value = interchain_token_service_v0::new(
        version_control,
        b"chain name".to_ascii_string(),
<<<<<<< HEAD
        ITS_HUB_ADDRESS.to_ascii_string(),
=======
>>>>>>> 10f66901
        ctx,
    );
    value.add_trusted_chain(
        std::ascii::string(b"Chain Name"),
    );

    let inner = versioned::create(
        DATA_VERSION,
        value,
        ctx,
    );

    InterchainTokenService {
        id: object::new(ctx),
        inner,
    }
}

#[test_only]
public(package) fun add_unregistered_coin_type_for_testing(
    self: &mut InterchainTokenService,
    token_id: interchain_token_service::token_id::UnregisteredTokenId,
    type_name: std::type_name::TypeName,
) {
    self.value_mut!(b"").add_unregistered_coin_type_for_testing(token_id, type_name);
}

#[test_only]
public(package) fun remove_unregistered_coin_type_for_testing(
    self: &mut InterchainTokenService,
    token_id: interchain_token_service::token_id::UnregisteredTokenId,
): std::type_name::TypeName {
    self.value_mut!(b"").remove_unregistered_coin_type_for_testing(token_id)
}

#[test_only]
public(package) fun add_registered_coin_type_for_testing(
    self: &mut InterchainTokenService,
    token_id: TokenId,
    type_name: std::type_name::TypeName,
) {
    self.value_mut!(b"").add_registered_coin_type_for_testing(token_id, type_name);
}

#[test_only]
public(package) fun remove_registered_coin_type_for_testing(
    self: &mut InterchainTokenService,
    token_id: TokenId,
): std::type_name::TypeName {
    self.value_mut!(b"").remove_registered_coin_type_for_testing(token_id)
}

// -----
// Tests
// -----
#[test]
fun test_register_coin() {
    let ctx = &mut sui::tx_context::dummy();
    let mut its = create_for_testing(ctx);

    let coin_info = interchain_token_service::coin_info::from_info<COIN>(
        string::utf8(b"Name"),
        ascii::string(b"Symbol"),
        10,
    );
    let coin_management = interchain_token_service::coin_management::new_locked();

    register_coin(&mut its, coin_info, coin_management);
    utils::assert_event<interchain_token_service::events::CoinRegistered<COIN>>();

    sui::test_utils::destroy(its);
}

#[test]
fun test_deploy_remote_interchain_token() {
    let ctx = &mut sui::tx_context::dummy();
    let mut its = create_for_testing(ctx);
    let token_name = string::utf8(b"Name");
    let token_symbol = ascii::string(b"Symbol");
    let token_decimals = 10;

    let coin_info = interchain_token_service::coin_info::from_info<COIN>(
        token_name,
        token_symbol,
        token_decimals,
    );
    let coin_management = interchain_token_service::coin_management::new_locked();

    let token_id = register_coin(&mut its, coin_info, coin_management);
    let destination_chain = ascii::string(b"Chain Name");
    let message_ticket = deploy_remote_interchain_token<COIN>(
        &its,
        token_id,
        destination_chain,
    );

    utils::assert_event<interchain_token_service::events::InterchainTokenDeploymentStarted<COIN>>();

    let mut writer = abi::new_writer(6);

    writer
        .write_u256(MESSAGE_TYPE_DEPLOY_INTERCHAIN_TOKEN)
        .write_u256(token_id.to_u256())
        .write_bytes(*token_name.as_bytes())
        .write_bytes(*token_symbol.as_bytes())
        .write_u256((token_decimals as u256))
        .write_bytes(vector::empty());
        
    let payload = interchain_token_service_v0::wrap_payload_sending(writer.into_bytes(), destination_chain);

    assert!(message_ticket.source_id() == its.value!(b"").channel().to_address());
    assert!(message_ticket.destination_chain() == ITS_HUB_CHAIN_NAME.to_ascii_string());
    assert!(message_ticket.destination_address() == ITS_HUB_ADDRESS.to_ascii_string());
    assert!(message_ticket.payload() == payload);
    assert!(message_ticket.version() == 0);

    sui::test_utils::destroy(its);
    sui::test_utils::destroy(message_ticket);
}

#[test]
fun test_deploy_interchain_token() {
    let ctx = &mut tx_context::dummy();
    let mut its = create_for_testing(ctx);

    let coin_info = interchain_token_service::coin_info::from_info<COIN>(
        string::utf8(b"Name"),
        ascii::string(b"Symbol"),
        10,
    );
    let coin_management = interchain_token_service::coin_management::new_locked();

    let token_id = register_coin(&mut its, coin_info, coin_management);

    utils::assert_event<interchain_token_service::events::CoinRegistered<COIN>>();

    let amount = 1234;
    let coin = sui::coin::mint_for_testing<COIN>(amount, ctx);
    let destination_chain = ascii::string(b"Chain Name");
    let destination_address = b"address";
    let metadata = b"";
    let source_channel = channel::new(ctx);
    let clock = sui::clock::create_for_testing(ctx);

    let interchain_transfer_ticket = prepare_interchain_transfer<COIN>(
        token_id,
        coin,
        destination_chain,
        destination_address,
        metadata,
        &source_channel,
    );
    let message_ticket = send_interchain_transfer<COIN>(
        &mut its,
        interchain_transfer_ticket,
        &clock,
    );

    utils::assert_event<interchain_token_service::events::InterchainTransfer<COIN>>();

    let mut writer = abi::new_writer(6);
    writer
        .write_u256(MESSAGE_TYPE_INTERCHAIN_TRANSFER)
        .write_u256(token_id.to_u256())
        .write_bytes(source_channel.to_address().to_bytes())
        .write_bytes(destination_address)
        .write_u256((amount as u256))
        .write_bytes(b"");
        
    let payload = interchain_token_service_v0::wrap_payload_sending(writer.into_bytes(), destination_chain);

    assert!(message_ticket.source_id() == its.value!(b"").channel().to_address());
    assert!(message_ticket.destination_chain() == ITS_HUB_CHAIN_NAME.to_ascii_string());
    assert!(
        message_ticket.destination_address() == ITS_HUB_ADDRESS.to_ascii_string(),
    );
    assert!(message_ticket.payload() == payload);
    assert!(message_ticket.version() == 0);

    clock.destroy_for_testing();
    source_channel.destroy();
    sui::test_utils::destroy(its);
    sui::test_utils::destroy(message_ticket);
}

#[test]
fun test_receive_interchain_transfer() {
    let ctx = &mut tx_context::dummy();
    let clock = sui::clock::create_for_testing(ctx);
    let mut its = create_for_testing(ctx);

    let coin_info = interchain_token_service::coin_info::from_info<COIN>(
        string::utf8(b"Name"),
        ascii::string(b"Symbol"),
        10,
    );

    let amount = 1234;
    let mut coin_management = interchain_token_service::coin_management::new_locked();
    let coin = sui::coin::mint_for_testing<COIN>(amount, ctx);
    coin_management.take_balance(coin.into_balance(), &clock);

    let token_id = register_coin(&mut its, coin_info, coin_management);
    let source_chain = ascii::string(b"Chain Name");
    let message_id = ascii::string(b"Message Id");
    let its_source_address = b"Source Address";
    let destination_address = @0x1;

    let mut writer = abi::new_writer(6);
    writer
        .write_u256(MESSAGE_TYPE_INTERCHAIN_TRANSFER)
        .write_u256(token_id.to_u256())
        .write_bytes(its_source_address)
        .write_bytes(destination_address.to_bytes())
        .write_u256((amount as u256))
        .write_bytes(b"");
    let mut payload = writer.into_bytes();
    writer = abi::new_writer(3);
    writer
        .write_u256(MESSAGE_TYPE_RECEIVE_FROM_HUB)
        .write_bytes(source_chain.into_bytes())
        .write_bytes(payload);
    payload = writer.into_bytes();

    let approved_message = channel::new_approved_message(
        ITS_HUB_CHAIN_NAME.to_ascii_string(),
        message_id,
        ITS_HUB_ADDRESS.to_ascii_string(),
        its.value!(b"").channel().to_address(),
        payload,
    );

    receive_interchain_transfer<COIN>(&mut its, approved_message, &clock, ctx);

    utils::assert_event<interchain_token_service::events::InterchainTransferReceived<COIN>>();

    clock.destroy_for_testing();
    sui::test_utils::destroy(its);
}

#[test]
fun test_receive_interchain_transfer_with_data() {
    let ctx = &mut tx_context::dummy();
    let clock = sui::clock::create_for_testing(ctx);
    let mut its = create_for_testing(ctx);

    let coin_info = interchain_token_service::coin_info::from_info<COIN>(
        string::utf8(b"Name"),
        ascii::string(b"Symbol"),
        10,
    );

    let amount = 1234;
    let data = b"some_data";
    let mut coin_management = interchain_token_service::coin_management::new_locked();
    let coin = sui::coin::mint_for_testing<COIN>(amount, ctx);
    coin_management.take_balance(coin.into_balance(), &clock);

    let token_id = its.register_coin(coin_info, coin_management);
    let source_chain = ascii::string(b"Chain Name");
    let message_id = ascii::string(b"Message Id");
    let its_source_address = b"Source Address";
    let channel = channel::new(ctx);
    let destination_address = channel.to_address();

    let mut writer = abi::new_writer(6);
    writer
        .write_u256(MESSAGE_TYPE_INTERCHAIN_TRANSFER)
        .write_u256(token_id.to_u256())
        .write_bytes(its_source_address)
        .write_bytes(destination_address.to_bytes())
        .write_u256((amount as u256))
        .write_bytes(data);
    let mut payload = writer.into_bytes();
    writer = abi::new_writer(3);
    writer
        .write_u256(MESSAGE_TYPE_RECEIVE_FROM_HUB)
        .write_bytes(source_chain.into_bytes())
        .write_bytes(payload);
    payload = writer.into_bytes();

    let approved_message = channel::new_approved_message(
        ITS_HUB_CHAIN_NAME.to_ascii_string(),
        message_id,
        ITS_HUB_ADDRESS.to_ascii_string(),
        its.value!(b"").channel().to_address(),
        payload,
    );

    let (
        received_source_chain,
        received_source_address,
        received_data,
        received_coin,
    ) = its.receive_interchain_transfer_with_data<COIN>(
        approved_message,
        &channel,
        &clock,
        ctx,
    );

    utils::assert_event<interchain_token_service::events::InterchainTransferReceived<COIN>>();

    assert!(received_source_chain == source_chain);
    assert!(received_source_address == its_source_address);
    assert!(received_data == data);
    assert!(received_coin.value() == amount);

    clock.destroy_for_testing();
    channel.destroy();
    sui::test_utils::destroy(its);
    sui::test_utils::destroy(received_coin);
}

#[test]
fun test_receive_deploy_interchain_token() {
    let ctx = &mut tx_context::dummy();
    let clock = sui::clock::create_for_testing(ctx);
    let mut its = create_for_testing(ctx);

    let source_chain = ascii::string(b"Chain Name");
    let message_id = ascii::string(b"Message Id");
    let name = b"Token Name";
    let symbol = b"Symbol";
    let decimals = 9;
    let token_id: u256 = 1234;

    its.value_mut!(b"").create_unregistered_coin(symbol, decimals, ctx);

    let mut writer = abi::new_writer(6);
    writer
        .write_u256(MESSAGE_TYPE_DEPLOY_INTERCHAIN_TOKEN)
        .write_u256(token_id)
        .write_bytes(name)
        .write_bytes(symbol)
        .write_u256((decimals as u256))
        .write_bytes(vector::empty());
    let mut payload = writer.into_bytes();
    writer = abi::new_writer(3);
    writer
        .write_u256(MESSAGE_TYPE_RECEIVE_FROM_HUB)
        .write_bytes(source_chain.into_bytes())
        .write_bytes(payload);
    payload = writer.into_bytes();

    let approved_message = channel::new_approved_message(
        ITS_HUB_CHAIN_NAME.to_ascii_string(),
        message_id,
        ITS_HUB_ADDRESS.to_ascii_string(),
        its.value!(b"").channel().to_address(),
        payload,
    );

    receive_deploy_interchain_token<COIN>(&mut its, approved_message);

    utils::assert_event<interchain_token_service::events::CoinRegistered<COIN>>();

    clock.destroy_for_testing();
    sui::test_utils::destroy(its);
}

#[test]
fun test_give_unregistered_coin() {
    let symbol = b"COIN";
    let decimals = 12;
    let ctx = &mut tx_context::dummy();
    let mut its = create_for_testing(ctx);

    let (
        treasury_cap,
        coin_metadata,
    ) = interchain_token_service::coin::create_treasury_and_metadata(
        symbol,
        decimals,
        ctx,
    );

    give_unregistered_coin<COIN>(&mut its, treasury_cap, coin_metadata);

    sui::test_utils::destroy(its);
}

#[test]
fun test_mint_as_distributor() {
    let ctx = &mut tx_context::dummy();
    let mut its = create_for_testing(ctx);
    let symbol = b"COIN";
    let decimals = 9;

    let (
        treasury_cap,
        coin_metadata,
    ) = interchain_token_service::coin::create_treasury_and_metadata(
        symbol,
        decimals,
        ctx,
    );
    let coin_info = interchain_token_service::coin_info::from_metadata<COIN>(
        coin_metadata,
    );
    let mut coin_management = interchain_token_service::coin_management::new_with_cap(treasury_cap);

    let channel = channel::new(ctx);
    coin_management.add_distributor(channel.to_address());
    let amount = 1234;

    let token_id = register_coin(&mut its, coin_info, coin_management);
    let coin = mint_as_distributor<COIN>(
        &mut its,
        &channel,
        token_id,
        amount,
        ctx,
    );

    assert!(coin.value() == amount);

    sui::test_utils::destroy(its);
    sui::test_utils::destroy(coin);
    channel.destroy();
}

#[test]
fun test_mint_to_as_distributor() {
    let ctx = &mut tx_context::dummy();
    let mut its = create_for_testing(ctx);
    let symbol = b"COIN";
    let decimals = 9;

    let (
        treasury_cap,
        coin_metadata,
    ) = interchain_token_service::coin::create_treasury_and_metadata(
        symbol,
        decimals,
        ctx,
    );
    let coin_info = interchain_token_service::coin_info::from_metadata<COIN>(
        coin_metadata,
    );
    let mut coin_management = interchain_token_service::coin_management::new_with_cap(treasury_cap);

    let channel = channel::new(ctx);
    coin_management.add_distributor(channel.to_address());
    let amount = 1234;

    let token_id = register_coin(&mut its, coin_info, coin_management);
    mint_to_as_distributor<COIN>(
        &mut its,
        &channel,
        token_id,
        @0x2,
        amount,
        ctx,
    );

    sui::test_utils::destroy(its);
    channel.destroy();
}

#[test]
fun test_burn_as_distributor() {
    let ctx = &mut tx_context::dummy();
    let mut its = create_for_testing(ctx);
    let symbol = b"COIN";
    let decimals = 9;
    let amount = 1234;

    let (
        mut treasury_cap,
        coin_metadata,
    ) = interchain_token_service::coin::create_treasury_and_metadata(symbol, decimals, ctx);
    let coin = treasury_cap.mint(amount, ctx);
    let coin_info = interchain_token_service::coin_info::from_metadata<COIN>(
        coin_metadata,
    );
    let mut coin_management = interchain_token_service::coin_management::new_with_cap(treasury_cap);

    let channel = channel::new(ctx);
    coin_management.add_distributor(channel.to_address());

    let token_id = register_coin(&mut its, coin_info, coin_management);
    burn_as_distributor<COIN>(&mut its, &channel, token_id, coin);

    sui::test_utils::destroy(its);
    channel.destroy();
}

#[test]
fun test_add_trusted_chain() {
    let ctx = &mut tx_context::dummy();
    let mut its = create_for_testing(ctx);

    let owner_cap = owner_cap::create(
        ctx,
    );

    let trusted_chains = vector[b"Ethereum", b"Avalance", b"Axelar"].map!(
        |chain| chain.to_ascii_string(),
    );

    its.add_trusted_chains(&owner_cap, trusted_chains);
    its.remove_trusted_chains(&owner_cap, trusted_chains);

    sui::test_utils::destroy(its);
    sui::test_utils::destroy(owner_cap);
}

#[test]
fun test_set_flow_limit_as_token_operator() {
    let ctx = &mut tx_context::dummy();
    let mut its = create_for_testing(ctx);
    let symbol = b"COIN";
    let decimals = 9;
    let limit = 1234;

    let (
        treasury_cap,
        coin_metadata,
    ) = interchain_token_service::coin::create_treasury_and_metadata(
        symbol,
        decimals,
        ctx,
    );
    let coin_info = interchain_token_service::coin_info::from_metadata<COIN>(
        coin_metadata,
    );
    let mut coin_management = interchain_token_service::coin_management::new_with_cap(treasury_cap);

    let channel = channel::new(ctx);
    coin_management.add_operator(channel.to_address());

    let token_id = register_coin(&mut its, coin_info, coin_management);
    its.set_flow_limit_as_token_operator<COIN>(&channel, token_id, limit);

    sui::test_utils::destroy(its);
    channel.destroy();
}

#[test]
fun test_set_flow_limit() {
    let ctx = &mut tx_context::dummy();
    let mut its = create_for_testing(ctx);
    let symbol = b"COIN";
    let decimals = 9;
    let limit = 1234;

    let (
        treasury_cap,
        coin_metadata,
    ) = interchain_token_service::coin::create_treasury_and_metadata(
        symbol,
        decimals,
        ctx,
    );
    let coin_info = interchain_token_service::coin_info::from_metadata<COIN>(
        coin_metadata,
    );
    let coin_management = interchain_token_service::coin_management::new_with_cap(treasury_cap);

    let operator_cap = operator_cap::create(ctx);

    let token_id = register_coin(&mut its, coin_info, coin_management);
    its.set_flow_limit<COIN>(&operator_cap, token_id, limit);

    sui::test_utils::destroy(its);
    sui::test_utils::destroy(operator_cap);
}

#[test]
fun test_init() {
    let mut ts = sui::test_scenario::begin(@0x0);

    init(ts.ctx());
    ts.next_tx(@0x0);

    let owner_cap = ts.take_from_sender<OwnerCap>();
    let operator_cap = ts.take_from_sender<OperatorCap>();
    
    ts.return_to_sender(owner_cap);
    ts.return_to_sender(operator_cap);
    ts.end();
}

#[test]
fun test_setup() {
    let mut ts = sui::test_scenario::begin(@0x0);
    let creator_cap = creator_cap::create(ts.ctx());
    let chain_name = b"chain name".to_ascii_string();

<<<<<<< HEAD
    setup(creator_cap, chain_name, ITS_HUB_ADDRESS.to_ascii_string(), ts.ctx());
    ts.next_tx(@0x0);

    let its = ts.take_shared<InterchainTokenService>();
    assert!(its.value!(b"send_interchain_transfer").chain_name() == chain_name);
=======
    setup(creator_cap, chain_name, ts.ctx());
    ts.next_tx(@0x0);

    let its = ts.take_shared<InterchainTokenService>();
    let chain_name_hash = axelar_gateway::bytes32::from_bytes(sui::hash::keccak256(&chain_name.into_bytes()));
    assert!(its.value!(b"send_interchain_transfer").chain_name_hash() == chain_name_hash);
>>>>>>> 10f66901

    sui::test_scenario::return_shared(its);
    ts.end();
}

#[test]
fun test_registered_coin_type() {
    let ctx = &mut tx_context::dummy();
    let mut its = create_for_testing(ctx);
    let token_id = interchain_token_service::token_id::from_address(@0x1);
    its.add_registered_coin_type_for_testing(
        token_id,
        std::type_name::get<COIN>(),
    );
    its.registered_coin_type(token_id);

    sui::test_utils::destroy(its);
}

#[test]
fun test_channel_address() {
    let ctx = &mut tx_context::dummy();
    let its = create_for_testing(ctx);

    its.channel_address();

    sui::test_utils::destroy(its);
}

#[test]
fun test_allow_function() {
    let ctx = &mut sui::tx_context::dummy();
    let mut self = create_for_testing(ctx);
    let owner_cap = owner_cap::create(ctx);
    let version = 0;
    let function_name = b"function_name".to_ascii_string();

    self.allow_function(&owner_cap, version, function_name);

    sui::test_utils::destroy(self);
    sui::test_utils::destroy(owner_cap);
}

#[test]
fun test_disallow_function() {
    let ctx = &mut sui::tx_context::dummy();
    let mut self = create_for_testing(ctx);
    let owner_cap = owner_cap::create(ctx);
    let version = 0;
    let function_name = b"send_interchain_transfer".to_ascii_string();

    self.disallow_function(&owner_cap, version, function_name);

    sui::test_utils::destroy(self);
    sui::test_utils::destroy(owner_cap);
}<|MERGE_RESOLUTION|>--- conflicted
+++ resolved
@@ -53,20 +53,13 @@
     );
 }
 
-<<<<<<< HEAD
 entry fun setup(creator_cap: CreatorCap, chain_name: String, its_hub_address: String, ctx: &mut TxContext) {
-=======
-public fun setup(creator_cap: CreatorCap, chain_name: String, ctx: &mut TxContext) {
->>>>>>> 10f66901
     let inner = versioned::create(
         DATA_VERSION,
         interchain_token_service_v0::new(
             version_control(),
             chain_name,
-<<<<<<< HEAD
             its_hub_address,
-=======
->>>>>>> 10f66901
             ctx,
         ),
         ctx,
@@ -439,10 +432,7 @@
     let mut value = interchain_token_service_v0::new(
         version_control,
         b"chain name".to_ascii_string(),
-<<<<<<< HEAD
         ITS_HUB_ADDRESS.to_ascii_string(),
-=======
->>>>>>> 10f66901
         ctx,
     );
     value.add_trusted_chain(
@@ -1033,20 +1023,12 @@
     let creator_cap = creator_cap::create(ts.ctx());
     let chain_name = b"chain name".to_ascii_string();
 
-<<<<<<< HEAD
     setup(creator_cap, chain_name, ITS_HUB_ADDRESS.to_ascii_string(), ts.ctx());
-    ts.next_tx(@0x0);
-
-    let its = ts.take_shared<InterchainTokenService>();
-    assert!(its.value!(b"send_interchain_transfer").chain_name() == chain_name);
-=======
-    setup(creator_cap, chain_name, ts.ctx());
     ts.next_tx(@0x0);
 
     let its = ts.take_shared<InterchainTokenService>();
     let chain_name_hash = axelar_gateway::bytes32::from_bytes(sui::hash::keccak256(&chain_name.into_bytes()));
     assert!(its.value!(b"send_interchain_transfer").chain_name_hash() == chain_name_hash);
->>>>>>> 10f66901
 
     sui::test_scenario::return_shared(its);
     ts.end();
