module interchain_token_service::interchain_token_service {
    use axelar_gateway::{bytes32::Bytes32, channel::{ApprovedMessage, Channel}, message_ticket::MessageTicket};
    use interchain_token_service::{
        coin_data::CoinData,
        coin_info::CoinInfo,
        coin_management::CoinManagement,
        creator_cap::{Self, CreatorCap},
        interchain_token_service_v0::{Self, InterchainTokenService_v0},
        interchain_transfer_ticket::{Self, InterchainTransferTicket},
        operator_cap::{Self, OperatorCap},
        owner_cap::{Self, OwnerCap},
        token_id::TokenId,
        token_manager_type::TokenManagerType,
        treasury_cap_reclaimer::TreasuryCapReclaimer
    };
    use relayer_discovery::{discovery::RelayerDiscovery, transaction::Transaction};
    use std::{ascii::{Self, String}, type_name::TypeName};
    use sui::{clock::Clock, coin::{Coin, TreasuryCap, CoinMetadata}, versioned::{Self, Versioned}};
    use version_control::version_control::{Self, VersionControl};

    // -------
    // Version
    // -------
    const VERSION: u64 = 1;
    const DATA_VERSION: u64 = 0;

    // ------
    // Errors
    // ------
    #[error]
    const EUnsupported: vector<u8> = b"legacy method is no longer supported";

    // -------
    // Structs
    // -------
    public struct InterchainTokenService has key {
        id: UID,
        inner: Versioned,
    }

    // -----
    // Setup
    // -----
    fun init(ctx: &mut TxContext) {
        transfer::public_transfer(
            owner_cap::create(ctx),
            ctx.sender(),
        );

        transfer::public_transfer(
            operator_cap::create(ctx),
            ctx.sender(),
        );

        transfer::public_transfer(
            creator_cap::create(ctx),
            ctx.sender(),
        );
    }

    entry fun setup(creator_cap: CreatorCap, chain_name: String, its_hub_address: String, ctx: &mut TxContext) {
        let inner = versioned::create(
            DATA_VERSION,
            interchain_token_service_v0::new(
                version_control(),
                chain_name,
                its_hub_address,
                ctx,
            ),
            ctx,
        );

        // Share the its object for anyone to use.
        transfer::share_object(InterchainTokenService {
            id: object::new(ctx),
            inner,
        });

        creator_cap.destroy();
    }

    // ------
    // Macros
    // ------
    /// This macro also uses version control to sinplify things a bit.
    macro fun value($self: &InterchainTokenService, $function_name: vector<u8>): &InterchainTokenService_v0 {
        let its = $self;
        let value = its.inner.load_value<InterchainTokenService_v0>();
        value.version_control().check(VERSION, ascii::string($function_name));
        value
    }

    /// This macro also uses version control to sinplify things a bit.
    macro fun value_mut($self: &mut InterchainTokenService, $function_name: vector<u8>): &mut InterchainTokenService_v0 {
        let its = $self;
        let value = its.inner.load_value_mut<InterchainTokenService_v0>();
        value.version_control().check(VERSION, ascii::string($function_name));
        value
    }

    // ---------------
    // Entry Functions
    // ---------------
    entry fun allow_function(self: &mut InterchainTokenService, _: &OwnerCap, version: u64, function_name: String) {
        self.value_mut!(b"allow_function").allow_function(version, function_name);
    }

    entry fun disallow_function(self: &mut InterchainTokenService, _: &OwnerCap, version: u64, function_name: String) {
        self.value_mut!(b"disallow_function").disallow_function(version, function_name);
    }

    /// Publicly freeze `CoinMetadata` for a token id and remove it from `CoinInfo` storage.
    /// Needs to be called after the v0 -> v1 upgrade
    entry fun migrate_coin_metadata<T>(self: &mut InterchainTokenService, _: &OperatorCap, token_id: address) {
        self.value_mut!(b"migrate_coin_metadata").migrate_coin_metadata<T>(token_id);
    }

    /// This function should only be called once
    /// (checks should be made on versioned to ensure this)
    /// It upgrades the version control to the new version control.
    entry fun migrate(self: &mut InterchainTokenService, _: &OwnerCap) {
        self.inner.load_value_mut<InterchainTokenService_v0>().migrate(version_control());
    }

    // ----------------
    // Public Functions
    // ----------------

    /// Legacy function to register a coin from the given `CoinInfo`.
    /// @deprecated
    public fun register_coin<T>(_: &mut InterchainTokenService, _: CoinInfo<T>, _: CoinManagement<T>): TokenId {
        abort EUnsupported
    }

    /// Register a coin from user supplied values. Replaces legacy function `register_coin`.
    public fun register_coin_from_info<T>(
        self: &mut InterchainTokenService,
        name: std::string::String,
        symbol: ascii::String,
        decimals: u8,
        coin_management: CoinManagement<T>,
    ): TokenId {
        let value = self.value_mut!(b"register_coin_from_info");

        value.register_coin_from_info(name, symbol, decimals, coin_management)
    }

    /// Register a coin from the given `CoinMetadata` reference. Replaces legacy function `register_coin`.
    public fun register_coin_from_metadata<T>(
        self: &mut InterchainTokenService,
        metadata: &CoinMetadata<T>,
        coin_management: CoinManagement<T>,
    ): TokenId {
        let value = self.value_mut!(b"register_coin_from_metadata");

        value.register_coin_from_metadata(metadata, coin_management)
    }

    public fun register_custom_coin<T>(
        self: &mut InterchainTokenService,
        deployer: &Channel,
        salt: Bytes32,
        coin_metadata: &CoinMetadata<T>,
        coin_management: CoinManagement<T>,
        ctx: &mut TxContext,
    ): (TokenId, Option<TreasuryCapReclaimer<T>>) {
        let value = self.value_mut!(b"register_custom_coin");

        value.register_custom_coin(deployer, salt, coin_metadata, coin_management, ctx)
    }

    public fun link_coin(
        self: &InterchainTokenService,
        deployer: &Channel,
        salt: Bytes32,
        destination_chain: String,
        destination_token_address: vector<u8>,
        token_manager_type: TokenManagerType,
        link_params: vector<u8>,
    ): MessageTicket {
        let value = self.value!(b"link_coin");

        value.link_coin(deployer, salt, destination_chain, destination_token_address, token_manager_type, link_params)
    }

    public fun register_coin_metadata<T>(self: &InterchainTokenService, coin_metadata: &CoinMetadata<T>): MessageTicket {
        let value = self.value!(b"register_coin_metadata");

        value.register_coin_metadata(coin_metadata)
    }

    public fun deploy_remote_interchain_token<T>(
        self: &InterchainTokenService,
        token_id: TokenId,
        destination_chain: String,
    ): MessageTicket {
        let value = self.value!(b"deploy_remote_interchain_token");

        value.deploy_remote_interchain_token<T>(token_id, destination_chain)
    }

    public fun prepare_interchain_transfer<T>(
        token_id: TokenId,
        coin: Coin<T>,
        destination_chain: String,
        destination_address: vector<u8>,
        metadata: vector<u8>,
        source_channel: &Channel,
    ): InterchainTransferTicket<T> {
        interchain_transfer_ticket::new<T>(
            token_id,
            coin.into_balance(),
            source_channel.to_address(),
            destination_chain,
            destination_address,
            metadata,
            VERSION,
        )
    }

    public fun send_interchain_transfer<T>(
        self: &mut InterchainTokenService,
        ticket: InterchainTransferTicket<T>,
        clock: &Clock,
    ): MessageTicket {
        let value = self.value_mut!(b"send_interchain_transfer");

        value.send_interchain_transfer<T>(
            ticket,
            VERSION,
            clock,
        )
    }

    public fun receive_interchain_transfer<T>(
        self: &mut InterchainTokenService,
        approved_message: ApprovedMessage,
        clock: &Clock,
        ctx: &mut TxContext,
    ) {
        let value = self.value_mut!(b"receive_interchain_transfer");

        value.receive_interchain_transfer<T>(approved_message, clock, ctx);
    }

    public fun receive_interchain_transfer_with_data<T>(
        self: &mut InterchainTokenService,
        approved_message: ApprovedMessage,
        channel: &Channel,
        clock: &Clock,
        ctx: &mut TxContext,
    ): (String, vector<u8>, vector<u8>, Coin<T>) {
        let value = self.value_mut!(b"receive_interchain_transfer_with_data");

        value.receive_interchain_transfer_with_data<T>(
            approved_message,
            channel,
            clock,
            ctx,
        )
    }

    public fun receive_deploy_interchain_token<T>(self: &mut InterchainTokenService, approved_message: ApprovedMessage) {
        let value = self.value_mut!(b"receive_deploy_interchain_token");

        value.receive_deploy_interchain_token<T>(approved_message);
    }

<<<<<<< HEAD
    public fun receive_link_coin<T>(self: &mut InterchainTokenService, approved_message: ApprovedMessage) {
        let value = self.value_mut!(b"receive_link_coin");

        value.receive_link_coin<T>(approved_message);
    }

=======
>>>>>>> 6fe375a5
    // We need an coin with zero supply that has the proper decimals and typing, and
    // no Url.
    public fun give_unregistered_coin<T>(self: &mut InterchainTokenService, treasury_cap: TreasuryCap<T>, coin_metadata: CoinMetadata<T>) {
        let value = self.value_mut!(b"give_unregistered_coin");

        value.give_unregistered_coin<T>(treasury_cap, coin_metadata);
    }

    /// This function needs to be called before receiving a link token message.
    /// It ensures the coin metadata is recorded with the ITS, and that the treasury cap is present in case of mint_burn.
    public fun give_unlinked_coin<T>(
        self: &mut InterchainTokenService,
        token_id: TokenId,
        coin_metadata: &CoinMetadata<T>,
        treasury_cap: Option<TreasuryCap<T>>,
        ctx: &mut TxContext,
    ): Option<TreasuryCapReclaimer<T>> {
        let value = self.value_mut!(b"give_unlinked_coin");

        value.give_unlinked_coin(token_id, coin_metadata, treasury_cap, ctx)
    }

    public fun remove_unlinked_coin<T>(self: &mut InterchainTokenService, treasury_cap_reclaimer: TreasuryCapReclaimer<T>): TreasuryCap<T> {
        let value = self.value_mut!(b"remove_unlinked_coin");

        value.remove_unlinked_coin(treasury_cap_reclaimer)
    }

    public fun mint_as_distributor<T>(
        self: &mut InterchainTokenService,
        channel: &Channel,
        token_id: TokenId,
        amount: u64,
        ctx: &mut TxContext,
    ): Coin<T> {
        let value = self.value_mut!(b"mint_as_distributor");

        value.mint_as_distributor<T>(
            channel,
            token_id,
            amount,
            ctx,
        )
    }

    public fun mint_to_as_distributor<T>(
        self: &mut InterchainTokenService,
        channel: &Channel,
        token_id: TokenId,
        to: address,
        amount: u64,
        ctx: &mut TxContext,
    ) {
        let value = self.value_mut!(b"mint_to_as_distributor");

        value.mint_to_as_distributor<T>(
            channel,
            token_id,
            to,
            amount,
            ctx,
        );
    }

    public fun burn_as_distributor<T>(self: &mut InterchainTokenService, channel: &Channel, token_id: TokenId, coin: Coin<T>) {
        let value = self.value_mut!(b"mint_to_as_distributor");

        value.burn_as_distributor<T>(
            channel,
            token_id,
            coin,
        );
    }

    // This is the entrypoint for operators to set the flow limits of their tokens
    // (tokenManager.setFlowLimit on EVM)
    public fun set_flow_limit_as_token_operator<T>(
        self: &mut InterchainTokenService,
        channel: &Channel,
        token_id: TokenId,
        limit: Option<u64>,
    ) {
        let value = self.value_mut!(b"set_flow_limit_as_token_operator");

        value.set_flow_limit_as_token_operator<T>(
            channel,
            token_id,
            limit,
        );
    }

    // This is the entrypoint for operators to set the flow limits of their tokens
    // (interchainTokenService.setFlowLimits on EVM)
    public fun set_flow_limit<T>(self: &mut InterchainTokenService, _: &OperatorCap, token_ids: TokenId, limit: Option<u64>) {
        let value = self.value_mut!(b"set_flow_limit");

        value.set_flow_limit<T>(
            token_ids,
            limit,
        );
    }

    /// The current distributor can use this function to update the distributorship.
    /// If an empty Option is provided then the distributor will be removed forever.
    public fun transfer_distributorship<T>(
        self: &mut InterchainTokenService,
        channel: &Channel,
        token_id: TokenId,
        new_distributor: Option<address>,
    ) {
        let value = self.value_mut!(b"transfer_distributorship");

        value.transfer_distributorship<T>(
            channel,
            token_id,
            new_distributor,
        );
    }

    /// The current operator can use this function to update the operatorship.
    /// If an empty Option is provided then the operator will be removed forever.
    public fun transfer_operatorship<T>(
        self: &mut InterchainTokenService,
        channel: &Channel,
        token_id: TokenId,
        new_operator: Option<address>,
    ) {
        let value = self.value_mut!(b"transfer_operatorship");

        value.transfer_operatorship<T>(
            channel,
            token_id,
            new_operator,
        );
    }

    /// This can be used by the `deployer` who added the treasury cap to reclaim mint/burn permission from ITS for that `token_id`.
    /// Doing so will render the coin unusable by ITS until `restore_treasury_cap` is called.
    public fun remove_treasury_cap<T>(self: &mut InterchainTokenService, treasury_cap_reclaimer: TreasuryCapReclaimer<T>): TreasuryCap<T> {
        let value = self.value_mut!(b"remove_treasury_cap");

        value.remove_treasury_cap<T>(treasury_cap_reclaimer)
    }

    /// This can only be called for coins that have had `remove_treasury_cap` called on them, to restore their functionality
    public fun restore_treasury_cap<T>(
        self: &mut InterchainTokenService,
        treasury_cap: TreasuryCap<T>,
        token_id: TokenId,
        ctx: &mut TxContext,
    ): TreasuryCapReclaimer<T> {
        let value = self.value_mut!(b"restore_treasury_cap");

        value.restore_treasury_cap<T>(
            treasury_cap,
            token_id,
            ctx,
        )
    }

    // ---------------
    // Owner Functions
    // ---------------
    public fun add_trusted_chains(self: &mut InterchainTokenService, _owner_cap: &OwnerCap, chain_names: vector<String>) {
        let value = self.value_mut!(b"add_trusted_chains");

        value.add_trusted_chains(chain_names);
    }

    public fun remove_trusted_chains(self: &mut InterchainTokenService, _owner_cap: &OwnerCap, chain_names: vector<String>) {
        let value = self.value_mut!(b"remove_trusted_chains");

        value.remove_trusted_chains(chain_names);
    }

    // === Getters ===
    public fun registered_coin_type(self: &InterchainTokenService, token_id: TokenId): &TypeName {
        self.package_value().registered_coin_type(token_id)
    }

    public fun channel_address(self: &InterchainTokenService): address {
        self.package_value().channel_address()
    }

    public fun registered_coin_data<T>(self: &InterchainTokenService, token_id: TokenId): &CoinData<T> {
        self.package_value().coin_data<T>(token_id)
    }

    public fun chain_name_hash(self: &InterchainTokenService): Bytes32 {
        self.package_value().chain_name_hash()
    }

    // -----------------
    // Package Functions
    // -----------------
    // This function allows the rest of the package to read information about InterchainTokenService
    // (discovery needs this).
    public(package) fun package_value(self: &InterchainTokenService): &InterchainTokenService_v0 {
        self.inner.load_value<InterchainTokenService_v0>()
    }

    public(package) fun register_transaction(
        self: &mut InterchainTokenService,
        discovery: &mut RelayerDiscovery,
        transaction: Transaction,
    ) {
        let value = self.value_mut!(b"register_transaction");

        value.set_relayer_discovery_id(discovery);

        discovery.register_transaction(
            value.channel(),
            transaction,
        );
    }

    public(package) fun receive_link_coin<T>(self: &mut InterchainTokenService, approved_message: ApprovedMessage) {
        let value = self.value_mut!(b"receive_link_coin");

        value.receive_link_coin<T>(approved_message);
    }

    // -----------------
    // Private Functions
    // -----------------
    fun version_control(): VersionControl {
        version_control::new(vector[
            // Version 0
            vector[
                b"deploy_remote_interchain_token",
                b"send_interchain_transfer",
                b"receive_interchain_transfer",
                b"receive_interchain_transfer_with_data",
                b"receive_deploy_interchain_token",
                b"give_unregistered_coin",
                b"mint_as_distributor",
                b"mint_to_as_distributor",
                b"burn_as_distributor",
                b"add_trusted_chains",
                b"remove_trusted_chains",
                b"register_transaction",
                b"set_flow_limit",
                b"set_flow_limit_as_token_operator",
                b"transfer_distributorship",
                b"transfer_operatorship",
                b"allow_function",
                b"disallow_function",
            ].map!(|function_name| function_name.to_ascii_string()),
            // Version 1
            vector[
                b"register_coin_from_info",
                b"register_coin_from_metadata",
                b"register_custom_coin",
                b"link_coin",
                b"register_coin_metadata",
                b"deploy_remote_interchain_token",
                b"send_interchain_transfer",
                b"receive_interchain_transfer",
                b"receive_interchain_transfer_with_data",
                b"receive_deploy_interchain_token",
                b"receive_link_coin",
                b"give_unregistered_coin",
                b"give_unlinked_coin",
                b"remove_unlinked_coin",
                b"mint_as_distributor",
                b"mint_to_as_distributor",
                b"burn_as_distributor",
                b"add_trusted_chains",
                b"remove_trusted_chains",
                b"register_transaction",
                b"set_flow_limit",
                b"set_flow_limit_as_token_operator",
                b"transfer_distributorship",
                b"transfer_operatorship",
                b"remove_treasury_cap",
                b"restore_treasury_cap",
                b"allow_function",
                b"disallow_function",
                b"migrate_coin_metadata",
            ].map!(|function_name| function_name.to_ascii_string()),
        ])
    }

    // ---------
    // Test Only
    // ---------
    #[test_only]
    use interchain_token_service::coin::COIN;
    #[test_only]
    use interchain_token_service::token_manager_type;
    #[test_only]
    use axelar_gateway::bytes32;
    #[test_only]
    use axelar_gateway::channel;
    #[test_only]
    use std::string;
    #[test_only]
    use std::type_name;
    #[test_only]
    use abi::abi;
    #[test_only]
    use utils::utils;

    // === MESSAGE TYPES ===
    #[test_only]
    const MESSAGE_TYPE_INTERCHAIN_TRANSFER: u256 = 0;
    #[test_only]
    const MESSAGE_TYPE_DEPLOY_INTERCHAIN_TOKEN: u256 = 1;
    // const MESSAGE_TYPE_DEPLOY_TOKEN_MANAGER: u256 = 2;
    #[test_only]
    const MESSAGE_TYPE_LINK_TOKEN: u256 = 5;
    #[test_only]
    const MESSAGE_TYPE_REGISTER_TOKEN_METADATA: u256 = 6;
    #[test_only]
    const MESSAGE_TYPE_RECEIVE_FROM_HUB: u256 = 4;

    // === HUB CONSTANTS ===
    // Axelar.
    #[test_only]
    const ITS_HUB_CHAIN_NAME: vector<u8> = b"axelar";
    // The address of the ITS HUB.
    #[test_only]
    const ITS_HUB_ADDRESS: vector<u8> = b"hub_address";

    #[test_only]
    public fun create_for_testing(ctx: &mut TxContext): InterchainTokenService {
        let mut version_control = version_control();
        version_control.allowed_functions()[VERSION].insert(b"".to_ascii_string());

        let mut value = interchain_token_service_v0::new(
            version_control,
            b"chain name".to_ascii_string(),
            ITS_HUB_ADDRESS.to_ascii_string(),
            ctx,
        );
        value.add_trusted_chain(
            std::ascii::string(b"Chain Name"),
        );

        let inner = versioned::create(
            DATA_VERSION,
            value,
            ctx,
        );

        InterchainTokenService {
            id: object::new(ctx),
            inner,
        }
    }

    /// Creates an InterchainTokenService instance that simulates the state
    /// before a package upgrade (with version 0 only)
    #[test_only]
    public fun create_pre_upgrade_for_testing(ctx: &mut TxContext): InterchainTokenService {
        let mut version_control = version_control::new(vector[
            vector[
                b"deploy_remote_interchain_token",
                b"send_interchain_transfer",
                b"receive_interchain_transfer",
                b"receive_interchain_transfer_with_data",
                b"receive_deploy_interchain_token",
                b"give_unregistered_coin",
                b"mint_as_distributor",
                b"mint_to_as_distributor",
                b"burn_as_distributor",
                b"add_trusted_chains",
                b"remove_trusted_chains",
                b"register_transaction",
                b"set_flow_limit",
                b"set_flow_limit_as_token_operator",
                b"transfer_distributorship",
                b"transfer_operatorship",
                b"allow_function",
                b"disallow_function",
            ].map!(|function_name| function_name.to_ascii_string()),
        ]);
        version_control.allowed_functions()[0].insert(b"".to_ascii_string());

        let mut value = interchain_token_service_v0::new(
            version_control,
            b"chain name".to_ascii_string(),
            ITS_HUB_ADDRESS.to_ascii_string(),
            ctx,
        );
        value.add_trusted_chain(
            std::ascii::string(b"Chain Name"),
        );

        let inner = versioned::create(
            DATA_VERSION,
            value,
            ctx,
        );

        InterchainTokenService {
            id: object::new(ctx),
            inner,
        }
    }

    #[test_only]
    public(package) fun add_unregistered_coin_type_for_testing(
        self: &mut InterchainTokenService,
        token_id: interchain_token_service::token_id::UnregisteredTokenId,
        type_name: std::type_name::TypeName,
    ) {
        self.value_mut!(b"").add_unregistered_coin_type_for_testing(token_id, type_name);
    }

    #[test_only]
    public(package) fun remove_unregistered_coin_type_for_testing(
        self: &mut InterchainTokenService,
        token_id: interchain_token_service::token_id::UnregisteredTokenId,
    ): std::type_name::TypeName {
        self.value_mut!(b"").remove_unregistered_coin_type_for_testing(token_id)
    }

    #[test_only]
    public(package) fun add_registered_coin_type_for_testing(
        self: &mut InterchainTokenService,
        token_id: TokenId,
        type_name: std::type_name::TypeName,
    ) {
        self.value_mut!(b"").add_registered_coin_type_for_testing(token_id, type_name);
    }

    #[test_only]
    public(package) fun remove_registered_coin_type_for_testing(
        self: &mut InterchainTokenService,
        token_id: TokenId,
    ): std::type_name::TypeName {
        self.value_mut!(b"").remove_registered_coin_type_for_testing(token_id)
    }

    // -----
    // Tests
    // -----
    #[test]
    fun test_register_coin() {
        let ctx = &mut sui::tx_context::dummy();
        let mut its = create_for_testing(ctx);

        let name = string::utf8(b"Name");
        let symbol = ascii::string(b"Symbol");
        let decimals = 10u8;
        let coin_management = interchain_token_service::coin_management::new_locked<COIN>();

        register_coin_from_info(&mut its, name, symbol, decimals, coin_management);
        utils::assert_event<interchain_token_service::events::CoinRegistered<COIN>>();

        sui::test_utils::destroy(its);
    }

    #[test]
    #[expected_failure(abort_code = EUnsupported)]
    fun test_deprecated_register_coin_should_fail() {
        let ctx = &mut sui::tx_context::dummy();
        let mut its = create_for_testing(ctx);

        let name = string::utf8(b"Name");
        let symbol = ascii::string(b"Symbol");
        let decimals = 10u8;
        let coin_info = interchain_token_service::coin_info::from_info<COIN>(name, symbol, decimals);
        let coin_management = interchain_token_service::coin_management::new_locked<COIN>();

        register_coin(&mut its, coin_info, coin_management);

        sui::test_utils::destroy(its);
    }

    #[test]
    fun test_register_custom_lock_unlock_coin() {
        let ctx = &mut sui::tx_context::dummy();
        let mut its = create_for_testing(ctx);

        let (treasury_cap, coin_metadata) = interchain_token_service::coin::create_treasury_and_metadata(b"symbol", 9, ctx);
        let coin_management = interchain_token_service::coin_management::new_locked();

        let deployer = channel::new(ctx);
        let salt = bytes32::new(deployer.id().to_address());

        let (_, treasury_cap_reclaimer) = register_custom_coin(&mut its, &deployer, salt, &coin_metadata, coin_management, ctx);

        treasury_cap_reclaimer.destroy_none();

        utils::assert_event<interchain_token_service::events::CoinRegistered<COIN>>();

        deployer.destroy();
        sui::test_utils::destroy(treasury_cap);
        sui::test_utils::destroy(coin_metadata);
        sui::test_utils::destroy(its);
    }

    #[test]
    fun test_register_custom_mint_burn_coin() {
        let ctx = &mut sui::tx_context::dummy();
        let mut its = create_for_testing(ctx);

        let (treasury_cap, coin_metadata) = interchain_token_service::coin::create_treasury_and_metadata(
            b"Symbol",
            10,
            ctx,
        );

        let coin_management = interchain_token_service::coin_management::new_with_cap(treasury_cap);

        let deployer = channel::new(ctx);
        let salt = bytes32::new(deployer.id().to_address());

        let (_, treasury_cap_reclaimer) = register_custom_coin(&mut its, &deployer, salt, &coin_metadata, coin_management, ctx);

        let treasury_cap_reclaimer = treasury_cap_reclaimer.destroy_some();

        utils::assert_event<interchain_token_service::events::CoinRegistered<COIN>>();

        deployer.destroy();
        treasury_cap_reclaimer.destroy();
        sui::test_utils::destroy(coin_metadata);
        sui::test_utils::destroy(its);
    }

    #[test]
    fun test_link_coin() {
        let ctx = &mut sui::tx_context::dummy();
        let mut its = create_for_testing(ctx);

        let deployer = channel::new(ctx);
        let salt = bytes32::new(deployer.id().to_address());

        let value = its.value_mut!(b"");
        let token_id = interchain_token_service::token_id::custom_token_id(&value.chain_name_hash(), &deployer, &salt);
        let source_token_type = type_name::get<COIN>();
        its.add_registered_coin_type_for_testing(token_id, source_token_type);

        let destination_chain = ascii::string(b"Chain Name");
        let destination_token_address = b"destination_token_address";
        let token_manager_type = token_manager_type::lock_unlock();
        let source_token_address = source_token_type.into_string().into_bytes();
        let link_params = b"link_params";

        let message_ticket = its.link_coin(
            &deployer,
            salt,
            destination_chain,
            destination_token_address,
            token_manager_type,
            link_params,
        );

        utils::assert_event<interchain_token_service::events::LinkTokenStarted>();

        let mut writer = abi::new_writer(6);

        writer
            .write_u256(MESSAGE_TYPE_LINK_TOKEN)
            .write_u256(token_id.to_u256())
            .write_u256(token_manager_type.to_u256())
            .write_bytes(source_token_address)
            .write_bytes(destination_token_address)
            .write_bytes(link_params);

        let payload = interchain_token_service_v0::wrap_payload_sending(writer.into_bytes(), destination_chain);

        assert!(message_ticket.source_id() == its.value!(b"").channel().to_address());
        assert!(message_ticket.destination_chain() == ITS_HUB_CHAIN_NAME.to_ascii_string());
        assert!(message_ticket.destination_address() == ITS_HUB_ADDRESS.to_ascii_string());
        assert!(message_ticket.payload() == payload);
        assert!(message_ticket.version() == 0);

        deployer.destroy();
        sui::test_utils::destroy(message_ticket);
        sui::test_utils::destroy(its);
    }

    #[test]
    fun test_deploy_remote_interchain_token() {
        let ctx = &mut sui::tx_context::dummy();
        let mut its = create_for_testing(ctx);
        let token_name = string::utf8(b"Name");
        let token_symbol = ascii::string(b"Symbol");
        let token_decimals = 10u8;

        let coin_management = interchain_token_service::coin_management::new_locked<COIN>();

        let token_id = register_coin_from_info(&mut its, token_name, token_symbol, token_decimals, coin_management);
        let destination_chain = ascii::string(b"Chain Name");
        let message_ticket = deploy_remote_interchain_token<COIN>(
            &its,
            token_id,
            destination_chain,
        );

        utils::assert_event<interchain_token_service::events::InterchainTokenDeploymentStarted<COIN>>();

        let mut writer = abi::new_writer(6);

        writer
            .write_u256(MESSAGE_TYPE_DEPLOY_INTERCHAIN_TOKEN)
            .write_u256(token_id.to_u256())
            .write_bytes(*token_name.as_bytes())
            .write_bytes(*token_symbol.as_bytes())
            .write_u256((token_decimals as u256))
            .write_bytes(vector::empty());

        let payload = interchain_token_service_v0::wrap_payload_sending(writer.into_bytes(), destination_chain);

        assert!(message_ticket.source_id() == its.value!(b"").channel().to_address());
        assert!(message_ticket.destination_chain() == ITS_HUB_CHAIN_NAME.to_ascii_string());
        assert!(message_ticket.destination_address() == ITS_HUB_ADDRESS.to_ascii_string());
        assert!(message_ticket.payload() == payload);
        assert!(message_ticket.version() == 0);

        sui::test_utils::destroy(its);
        sui::test_utils::destroy(message_ticket);
    }

    #[test]
    fun test_deploy_interchain_token() {
        let ctx = &mut tx_context::dummy();
        let mut its = create_for_testing(ctx);
        let name = string::utf8(b"Name");
        let symbol = ascii::string(b"Symbol");
        let decimals = 10u8;

        let coin_management = interchain_token_service::coin_management::new_locked<COIN>();

        let token_id = register_coin_from_info(&mut its, name, symbol, decimals, coin_management);

        utils::assert_event<interchain_token_service::events::CoinRegistered<COIN>>();

        let amount = 1234;
        let coin = sui::coin::mint_for_testing<COIN>(amount, ctx);
        let destination_chain = ascii::string(b"Chain Name");
        let destination_address = b"address";
        let metadata = b"";
        let source_channel = channel::new(ctx);
        let clock = sui::clock::create_for_testing(ctx);

        let interchain_transfer_ticket = prepare_interchain_transfer<COIN>(
            token_id,
            coin,
            destination_chain,
            destination_address,
            metadata,
            &source_channel,
        );
        let message_ticket = send_interchain_transfer<COIN>(
            &mut its,
            interchain_transfer_ticket,
            &clock,
        );

        utils::assert_event<interchain_token_service::events::InterchainTransfer<COIN>>();

        let mut writer = abi::new_writer(6);
        writer
            .write_u256(MESSAGE_TYPE_INTERCHAIN_TRANSFER)
            .write_u256(token_id.to_u256())
            .write_bytes(source_channel.to_address().to_bytes())
            .write_bytes(destination_address)
            .write_u256((amount as u256))
            .write_bytes(b"");

        let payload = interchain_token_service_v0::wrap_payload_sending(writer.into_bytes(), destination_chain);

        assert!(message_ticket.source_id() == its.value!(b"").channel().to_address());
        assert!(message_ticket.destination_chain() == ITS_HUB_CHAIN_NAME.to_ascii_string());
        assert!(message_ticket.destination_address() == ITS_HUB_ADDRESS.to_ascii_string());
        assert!(message_ticket.payload() == payload);
        assert!(message_ticket.version() == 0);

        clock.destroy_for_testing();
        source_channel.destroy();
        sui::test_utils::destroy(its);
        sui::test_utils::destroy(message_ticket);
    }

    #[test]
    fun test_receive_interchain_transfer() {
        let ctx = &mut tx_context::dummy();
        let clock = sui::clock::create_for_testing(ctx);
        let mut its = create_for_testing(ctx);
        let name = string::utf8(b"Name");
        let symbol = ascii::string(b"Symbol");
        let decimals = 10u8;

        let amount = 1234;
        let mut coin_management = interchain_token_service::coin_management::new_locked();
        let coin = sui::coin::mint_for_testing<COIN>(amount, ctx);
        coin_management.take_balance(coin.into_balance(), &clock);

        let token_id = register_coin_from_info(&mut its, name, symbol, decimals, coin_management);
        let source_chain = ascii::string(b"Chain Name");
        let message_id = ascii::string(b"Message Id");
        let its_source_address = b"Source Address";
        let destination_address = @0x1;

        let mut writer = abi::new_writer(6);

        writer
            .write_u256(MESSAGE_TYPE_INTERCHAIN_TRANSFER)
            .write_u256(token_id.to_u256())
            .write_bytes(its_source_address)
            .write_bytes(destination_address.to_bytes())
            .write_u256((amount as u256))
            .write_bytes(b"");

        let mut payload = writer.into_bytes();
        writer = abi::new_writer(3);
        writer.write_u256(MESSAGE_TYPE_RECEIVE_FROM_HUB).write_bytes(source_chain.into_bytes()).write_bytes(payload);
        payload = writer.into_bytes();

        let approved_message = channel::new_approved_message(
            ITS_HUB_CHAIN_NAME.to_ascii_string(),
            message_id,
            ITS_HUB_ADDRESS.to_ascii_string(),
            its.value!(b"").channel().to_address(),
            payload,
        );

        receive_interchain_transfer<COIN>(&mut its, approved_message, &clock, ctx);

        utils::assert_event<interchain_token_service::events::InterchainTransferReceived<COIN>>();

        clock.destroy_for_testing();
        sui::test_utils::destroy(its);
    }

    #[test]
    fun test_receive_interchain_transfer_with_data() {
        let ctx = &mut tx_context::dummy();
        let clock = sui::clock::create_for_testing(ctx);
        let mut its = create_for_testing(ctx);
        let name = string::utf8(b"Name");
        let symbol = ascii::string(b"Symbol");
        let decimals = 10u8;

        let amount = 1234;
        let data = b"some_data";
        let mut coin_management = interchain_token_service::coin_management::new_locked();
        let coin = sui::coin::mint_for_testing<COIN>(amount, ctx);
        coin_management.take_balance(coin.into_balance(), &clock);

        let token_id = its.register_coin_from_info(name, symbol, decimals, coin_management);
        let source_chain = ascii::string(b"Chain Name");
        let message_id = ascii::string(b"Message Id");
        let its_source_address = b"Source Address";
        let channel = channel::new(ctx);
        let destination_address = channel.to_address();

        let mut writer = abi::new_writer(6);
        writer
            .write_u256(MESSAGE_TYPE_INTERCHAIN_TRANSFER)
            .write_u256(token_id.to_u256())
            .write_bytes(its_source_address)
            .write_bytes(destination_address.to_bytes())
            .write_u256((amount as u256))
            .write_bytes(data);
        let mut payload = writer.into_bytes();
        writer = abi::new_writer(3);
        writer.write_u256(MESSAGE_TYPE_RECEIVE_FROM_HUB).write_bytes(source_chain.into_bytes()).write_bytes(payload);
        payload = writer.into_bytes();

        let approved_message = channel::new_approved_message(
            ITS_HUB_CHAIN_NAME.to_ascii_string(),
            message_id,
            ITS_HUB_ADDRESS.to_ascii_string(),
            its.value!(b"").channel().to_address(),
            payload,
        );

        let (received_source_chain, received_source_address, received_data, received_coin) = its.receive_interchain_transfer_with_data<
            COIN,
        >(
            approved_message,
            &channel,
            &clock,
            ctx,
        );

        utils::assert_event<interchain_token_service::events::InterchainTransferReceived<COIN>>();

        assert!(received_source_chain == source_chain);
        assert!(received_source_address == its_source_address);
        assert!(received_data == data);
        assert!(received_coin.value() == amount);

        clock.destroy_for_testing();
        channel.destroy();
        sui::test_utils::destroy(its);
        sui::test_utils::destroy(received_coin);
    }

    #[test]
    fun test_receive_deploy_interchain_token() {
        let ctx = &mut tx_context::dummy();
        let clock = sui::clock::create_for_testing(ctx);
        let mut its = create_for_testing(ctx);

        let source_chain = ascii::string(b"Chain Name");
        let message_id = ascii::string(b"Message Id");
        let name = b"Token Name";
        let symbol = b"Symbol";
        let decimals = 9;
        let token_id: u256 = 1234;

        its.value_mut!(b"").create_unregistered_coin(symbol, decimals, ctx);

        let mut writer = abi::new_writer(6);
        writer
            .write_u256(MESSAGE_TYPE_DEPLOY_INTERCHAIN_TOKEN)
            .write_u256(token_id)
            .write_bytes(name)
            .write_bytes(symbol)
            .write_u256((decimals as u256))
            .write_bytes(vector::empty());
        let mut payload = writer.into_bytes();
        writer = abi::new_writer(3);
        writer.write_u256(MESSAGE_TYPE_RECEIVE_FROM_HUB).write_bytes(source_chain.into_bytes()).write_bytes(payload);
        payload = writer.into_bytes();

        let approved_message = channel::new_approved_message(
            ITS_HUB_CHAIN_NAME.to_ascii_string(),
            message_id,
            ITS_HUB_ADDRESS.to_ascii_string(),
            its.value!(b"").channel().to_address(),
            payload,
        );

        receive_deploy_interchain_token<COIN>(&mut its, approved_message);

        utils::assert_event<interchain_token_service::events::CoinRegistered<COIN>>();

        clock.destroy_for_testing();
        sui::test_utils::destroy(its);
    }

    #[test]
    fun test_receive_link_token_lock_unlock() {
        let ctx = &mut tx_context::dummy();
        let mut its = create_for_testing(ctx);

        let source_chain = ascii::string(b"Chain Name");
        let message_id = ascii::string(b"Message Id");
        let source_token_address = b"source_token_address";
        let destination_token_address = type_name::get<COIN>().into_string().into_bytes();
        let link_params = b"";
        let symbol = b"Symbol";
        let decimals = 9;
        let token_id = interchain_token_service::token_id::from_u256(1234);
        let has_treasury_cap = false;
        let token_manager_type = token_manager_type::lock_unlock();

        its.value_mut!(b"").create_unlinked_coin(token_id, symbol, decimals, has_treasury_cap, ctx);

        let mut writer = abi::new_writer(6);
        writer
            .write_u256(MESSAGE_TYPE_LINK_TOKEN)
            .write_u256(token_id.to_u256())
            .write_u256(token_manager_type.to_u256())
            .write_bytes(source_token_address)
            .write_bytes(destination_token_address)
            .write_bytes(link_params);
        let mut payload = writer.into_bytes();
        writer = abi::new_writer(3);
        writer.write_u256(MESSAGE_TYPE_RECEIVE_FROM_HUB).write_bytes(source_chain.into_bytes()).write_bytes(payload);
        payload = writer.into_bytes();

        let approved_message = channel::new_approved_message(
            ITS_HUB_CHAIN_NAME.to_ascii_string(),
            message_id,
            ITS_HUB_ADDRESS.to_ascii_string(),
            its.value!(b"").channel().to_address(),
            payload,
        );

        receive_link_coin<COIN>(&mut its, approved_message);

        utils::assert_event<interchain_token_service::events::LinkTokenReceived<COIN>>();
        utils::assert_event<interchain_token_service::events::CoinRegistered<COIN>>();

        assert!(its.value!(b"").coin_data<COIN>(token_id).coin_management().operator().is_none());

        sui::test_utils::destroy(its);
    }

    #[test]
    fun test_receive_link_token_mint_burn() {
        let ctx = &mut tx_context::dummy();
        let mut its = create_for_testing(ctx);

        let source_chain = ascii::string(b"Chain Name");
        let message_id = ascii::string(b"Message Id");
        let source_token_address = b"source_token_address";
        let destination_token_address = type_name::get<COIN>().into_string().into_bytes();
        let operator = sui::address::from_u256(5678);
        let link_params = (copy operator).to_bytes();
        let symbol = b"Symbol";
        let decimals = 9;
        let token_id = interchain_token_service::token_id::from_u256(1234);
        let has_treasury_cap = true;
        let token_manager_type = token_manager_type::mint_burn();

        its.value_mut!(b"").create_unlinked_coin(token_id, symbol, decimals, has_treasury_cap, ctx);

        let mut writer = abi::new_writer(6);
        writer
            .write_u256(MESSAGE_TYPE_LINK_TOKEN)
            .write_u256(token_id.to_u256())
            .write_u256(token_manager_type.to_u256())
            .write_bytes(source_token_address)
            .write_bytes(destination_token_address)
            .write_bytes(link_params);
        let mut payload = writer.into_bytes();
        writer = abi::new_writer(3);
        writer.write_u256(MESSAGE_TYPE_RECEIVE_FROM_HUB).write_bytes(source_chain.into_bytes()).write_bytes(payload);
        payload = writer.into_bytes();

        let approved_message = channel::new_approved_message(
            ITS_HUB_CHAIN_NAME.to_ascii_string(),
            message_id,
            ITS_HUB_ADDRESS.to_ascii_string(),
            its.value!(b"").channel().to_address(),
            payload,
        );

        receive_link_coin<COIN>(&mut its, approved_message);

        utils::assert_event<interchain_token_service::events::CoinRegistered<COIN>>();

        assert!(its.value!(b"").coin_data<COIN>(token_id).coin_management().operator().contains(&operator));

        sui::test_utils::destroy(its);
    }

    #[test]
    fun test_give_unregistered_coin() {
        let symbol = b"COIN";
        let decimals = 12;
        let ctx = &mut tx_context::dummy();
        let mut its = create_for_testing(ctx);

        let (treasury_cap, coin_metadata) = interchain_token_service::coin::create_treasury_and_metadata(
            symbol,
            decimals,
            ctx,
        );

        give_unregistered_coin<COIN>(&mut its, treasury_cap, coin_metadata);

        sui::test_utils::destroy(its);
    }

    #[test]
    fun test_give_unlinked_coin() {
        let symbol = b"COIN";
        let decimals = 12;
        let ctx = &mut tx_context::dummy();
        let mut its = create_for_testing(ctx);

        let (treasury_cap, coin_metadata) = interchain_token_service::coin::create_treasury_and_metadata(
            symbol,
            decimals,
            ctx,
        );

        let token_id = interchain_token_service::token_id::from_u256(1234);

        let empty_option = give_unlinked_coin<COIN>(&mut its, token_id, &coin_metadata, option::none(), ctx);
        empty_option.destroy_none();
        let full_option = give_unlinked_coin<COIN>(&mut its, token_id, &coin_metadata, option::some(treasury_cap), ctx);
        full_option.destroy_some().destroy();

        sui::test_utils::destroy(coin_metadata);
        sui::test_utils::destroy(its);
    }

    #[test]
    fun test_remove_unlinked_coin() {
        let symbol = b"COIN";
        let decimals = 12;
        let ctx = &mut tx_context::dummy();
        let mut its = create_for_testing(ctx);

        let (treasury_cap, coin_metadata) = interchain_token_service::coin::create_treasury_and_metadata(
            symbol,
            decimals,
            ctx,
        );

        let token_id = interchain_token_service::token_id::from_u256(1234);

        let treasury_cap_reclaimer = give_unlinked_coin<COIN>(&mut its, token_id, &coin_metadata, option::some(treasury_cap), ctx);
        let treasury_cap_reclaimer = treasury_cap_reclaimer.destroy_some();

        let treasury_cap: TreasuryCap<COIN> = remove_unlinked_coin(&mut its, treasury_cap_reclaimer);

        sui::test_utils::destroy(coin_metadata);
        sui::test_utils::destroy(treasury_cap);
        sui::test_utils::destroy(its);
    }

    #[test]
    fun test_mint_as_distributor() {
        let ctx = &mut tx_context::dummy();
        let mut its = create_for_testing(ctx);
        let symbol = b"COIN";
        let decimals = 9;

        let (treasury_cap, coin_metadata) = interchain_token_service::coin::create_treasury_and_metadata(
            symbol,
            decimals,
            ctx,
        );

        let mut coin_management = interchain_token_service::coin_management::new_with_cap(treasury_cap);

        let channel = channel::new(ctx);
        coin_management.add_distributor(channel.to_address());
        let amount = 1234;

        let token_id = register_coin_from_metadata(&mut its, &coin_metadata, coin_management);
        let coin = mint_as_distributor<COIN>(
            &mut its,
            &channel,
            token_id,
            amount,
            ctx,
        );

        assert!(coin.value() == amount);

        sui::test_utils::destroy(coin);
        sui::test_utils::destroy(coin_metadata);
        sui::test_utils::destroy(its);
        channel.destroy();
    }

    #[test]
    fun test_mint_to_as_distributor() {
        let ctx = &mut tx_context::dummy();
        let mut its = create_for_testing(ctx);
        let symbol = b"COIN";
        let decimals = 9;

        let (treasury_cap, coin_metadata) = interchain_token_service::coin::create_treasury_and_metadata(
            symbol,
            decimals,
            ctx,
        );

        let mut coin_management = interchain_token_service::coin_management::new_with_cap(treasury_cap);

        let channel = channel::new(ctx);
        coin_management.add_distributor(channel.to_address());
        let amount = 1234;

        let token_id = register_coin_from_metadata(&mut its, &coin_metadata, coin_management);
        mint_to_as_distributor<COIN>(
            &mut its,
            &channel,
            token_id,
            @0x2,
            amount,
            ctx,
        );

        sui::test_utils::destroy(coin_metadata);
        sui::test_utils::destroy(its);
        channel.destroy();
    }

    #[test]
    fun test_burn_as_distributor() {
        let ctx = &mut tx_context::dummy();
        let mut its = create_for_testing(ctx);
        let symbol = b"COIN";
        let decimals = 9;
        let amount = 1234;

        let (mut treasury_cap, coin_metadata) = interchain_token_service::coin::create_treasury_and_metadata(symbol, decimals, ctx);
        let coin = treasury_cap.mint(amount, ctx);

        let mut coin_management = interchain_token_service::coin_management::new_with_cap(treasury_cap);

        let channel = channel::new(ctx);
        coin_management.add_distributor(channel.to_address());

        let token_id = register_coin_from_metadata(&mut its, &coin_metadata, coin_management);
        burn_as_distributor<COIN>(&mut its, &channel, token_id, coin);

        sui::test_utils::destroy(coin_metadata);
        sui::test_utils::destroy(its);
        channel.destroy();
    }

    #[test]
    fun test_add_trusted_chain() {
        let ctx = &mut tx_context::dummy();
        let mut its = create_for_testing(ctx);

        let owner_cap = owner_cap::create(
            ctx,
        );

        let trusted_chains = vector[b"Ethereum", b"Avalance", b"Axelar"].map!(|chain| chain.to_ascii_string());

        its.add_trusted_chains(&owner_cap, trusted_chains);
        its.remove_trusted_chains(&owner_cap, trusted_chains);

        sui::test_utils::destroy(its);
        sui::test_utils::destroy(owner_cap);
    }

    #[test]
    fun test_set_flow_limit_as_token_operator() {
        let ctx = &mut tx_context::dummy();
        let mut its = create_for_testing(ctx);
        let symbol = b"COIN";
        let decimals = 9;
        let limit = option::some(1234);

        let (treasury_cap, coin_metadata) = interchain_token_service::coin::create_treasury_and_metadata(
            symbol,
            decimals,
            ctx,
        );

        let mut coin_management = interchain_token_service::coin_management::new_with_cap(treasury_cap);

        let channel = channel::new(ctx);
        coin_management.add_operator(channel.to_address());

        let token_id = register_coin_from_metadata(&mut its, &coin_metadata, coin_management);
        its.set_flow_limit_as_token_operator<COIN>(&channel, token_id, limit);

        sui::test_utils::destroy(coin_metadata);
        sui::test_utils::destroy(its);
        channel.destroy();
    }

    #[test]
    fun test_set_flow_limit() {
        let ctx = &mut tx_context::dummy();
        let mut its = create_for_testing(ctx);
        let symbol = b"COIN";
        let decimals = 9;
        let limit = option::some(1234);

        let (treasury_cap, coin_metadata) = interchain_token_service::coin::create_treasury_and_metadata(
            symbol,
            decimals,
            ctx,
        );

        let coin_management = interchain_token_service::coin_management::new_with_cap(treasury_cap);

        let operator_cap = operator_cap::create(ctx);

        let token_id = register_coin_from_metadata(&mut its, &coin_metadata, coin_management);
        its.set_flow_limit<COIN>(&operator_cap, token_id, limit);

        sui::test_utils::destroy(coin_metadata);
        sui::test_utils::destroy(its);
        sui::test_utils::destroy(operator_cap);
    }

    #[test]
    fun test_init() {
        let mut ts = sui::test_scenario::begin(@0x0);

        init(ts.ctx());
        ts.next_tx(@0x0);

        let owner_cap = ts.take_from_sender<OwnerCap>();
        let operator_cap = ts.take_from_sender<OperatorCap>();

        ts.return_to_sender(owner_cap);
        ts.return_to_sender(operator_cap);
        ts.end();
    }

    #[test]
    fun test_setup() {
        let mut ts = sui::test_scenario::begin(@0x0);
        let creator_cap = creator_cap::create(ts.ctx());
        let chain_name = b"chain name".to_ascii_string();

        setup(creator_cap, chain_name, ITS_HUB_ADDRESS.to_ascii_string(), ts.ctx());
        ts.next_tx(@0x0);

        let its = ts.take_shared<InterchainTokenService>();
        let chain_name_hash = axelar_gateway::bytes32::from_bytes(sui::hash::keccak256(&chain_name.into_bytes()));
        assert!(its.value!(b"send_interchain_transfer").chain_name_hash() == chain_name_hash);

        sui::test_scenario::return_shared(its);
        ts.end();
    }

    #[test]
    fun test_registered_coin_type() {
        let ctx = &mut tx_context::dummy();
        let mut its = create_for_testing(ctx);
        let token_id = interchain_token_service::token_id::from_address(@0x1);
        its.add_registered_coin_type_for_testing(
            token_id,
            std::type_name::get<COIN>(),
        );
        its.registered_coin_type(token_id);

        sui::test_utils::destroy(its);
    }

    #[test]
    fun test_channel_address() {
        let ctx = &mut tx_context::dummy();
        let its = create_for_testing(ctx);

        its.channel_address();

        sui::test_utils::destroy(its);
    }

    #[test]
    fun test_allow_function() {
        let ctx = &mut sui::tx_context::dummy();
        let mut self = create_for_testing(ctx);
        let owner_cap = owner_cap::create(ctx);
        let version = 0;
        let function_name = b"function_name".to_ascii_string();

        self.allow_function(&owner_cap, version, function_name);

        sui::test_utils::destroy(self);
        sui::test_utils::destroy(owner_cap);
    }

    #[test]
    fun test_disallow_function() {
        let ctx = &mut sui::tx_context::dummy();
        let mut self = create_for_testing(ctx);
        let owner_cap = owner_cap::create(ctx);
        let version = 0;
        let function_name = b"send_interchain_transfer".to_ascii_string();

        self.disallow_function(&owner_cap, version, function_name);

        sui::test_utils::destroy(self);
        sui::test_utils::destroy(owner_cap);
    }

    #[test]
    fun test_remove_restore_treasury_cap() {
        let ctx = &mut sui::tx_context::dummy();
        let mut its = create_for_testing(ctx);

        let (treasury_cap, coin_metadata) = interchain_token_service::coin::create_treasury_and_metadata(
            b"Symbol",
            10,
            ctx,
        );

        let coin_management = interchain_token_service::coin_management::new_with_cap(treasury_cap);

        let deployer = channel::new(ctx);
        let salt = bytes32::new(deployer.id().to_address());

        let (token_id, treasury_cap_reclaimer) = its.register_custom_coin(&deployer, salt, &coin_metadata, coin_management, ctx);

        let treasury_cap_reclaimer = treasury_cap_reclaimer.destroy_some();

        utils::assert_event<interchain_token_service::events::CoinRegistered<COIN>>();

        let treasury_cap = its.remove_treasury_cap(treasury_cap_reclaimer);
        let treasury_cap_reclaimer = its.restore_treasury_cap(treasury_cap, token_id, ctx);

        deployer.destroy();
        treasury_cap_reclaimer.destroy();
        sui::test_utils::destroy(coin_metadata);
        sui::test_utils::destroy(its);
    }

    #[test]
    fun test_register_coin_metadata() {
        let ctx = &mut sui::tx_context::dummy();
        let its = create_for_testing(ctx);

        let decimals = 8;

        let coin_metadata = interchain_token_service::coin::create_metadata(
            b"Symbol",
            decimals,
            ctx,
        );

        let message_ticket = its.register_coin_metadata<COIN>(&coin_metadata);

        utils::assert_event<interchain_token_service::events::CoinMetadataRegistered<COIN>>();

        let mut writer = abi::new_writer(3);

        writer
            .write_u256(MESSAGE_TYPE_REGISTER_TOKEN_METADATA)
            .write_bytes(type_name::get<COIN>().into_string().into_bytes())
            .write_u8(decimals);

        let payload = writer.into_bytes();

        assert!(message_ticket.source_id() == its.value!(b"").channel().to_address());
        assert!(message_ticket.destination_chain() == ITS_HUB_CHAIN_NAME.to_ascii_string());
        assert!(message_ticket.destination_address() == ITS_HUB_ADDRESS.to_ascii_string());
        assert!(message_ticket.payload() == payload);
        assert!(message_ticket.version() == 0);

        sui::test_utils::destroy(coin_metadata);
        sui::test_utils::destroy(message_ticket);
        sui::test_utils::destroy(its);
    }

    #[test]
    fun test_migrate_version_control() {
        let ctx = &mut sui::tx_context::dummy();

        // Create ITS in pre-upgrade state
        let mut self = create_pre_upgrade_for_testing(ctx);
        let owner_cap = owner_cap::create(ctx);

        self.migrate(&owner_cap);

        sui::test_utils::destroy(self);
        sui::test_utils::destroy(owner_cap);
    }

    #[test]
    #[expected_failure(abort_code = interchain_token_service_v0::ECannotMigrateTwice)]
    fun test_cannot_migrate_twice() {
        let ctx = &mut sui::tx_context::dummy();
        let mut self = create_for_testing(ctx);
        let owner_cap = owner_cap::create(ctx);

        self.migrate(&owner_cap);

        sui::test_utils::destroy(self);
        sui::test_utils::destroy(owner_cap);
    }
}<|MERGE_RESOLUTION|>--- conflicted
+++ resolved
@@ -266,15 +266,12 @@
         value.receive_deploy_interchain_token<T>(approved_message);
     }
 
-<<<<<<< HEAD
     public fun receive_link_coin<T>(self: &mut InterchainTokenService, approved_message: ApprovedMessage) {
         let value = self.value_mut!(b"receive_link_coin");
 
         value.receive_link_coin<T>(approved_message);
     }
 
-=======
->>>>>>> 6fe375a5
     // We need an coin with zero supply that has the proper decimals and typing, and
     // no Url.
     public fun give_unregistered_coin<T>(self: &mut InterchainTokenService, treasury_cap: TreasuryCap<T>, coin_metadata: CoinMetadata<T>) {
@@ -489,12 +486,6 @@
             value.channel(),
             transaction,
         );
-    }
-
-    public(package) fun receive_link_coin<T>(self: &mut InterchainTokenService, approved_message: ApprovedMessage) {
-        let value = self.value_mut!(b"receive_link_coin");
-
-        value.receive_link_coin<T>(approved_message);
     }
 
     // -----------------
