--- conflicted
+++ resolved
@@ -1,4 +1,3 @@
-<<<<<<< HEAD
 module interchain_token_service::discovery {
     use abi::abi::{Self, AbiReader};
     use interchain_token_service::{interchain_token_service::InterchainTokenService, token_id::{Self, TokenId}};
@@ -13,28 +12,6 @@
     const EUnsupportedMessageType: vector<u8> = b"the message type found is not supported";
     #[error]
     const EInvalidMessageType: vector<u8> = b"can only get interchain transfer info for interchain transfers";
-
-    const MESSAGE_TYPE_INTERCHAIN_TRANSFER: u256 = 0;
-    const MESSAGE_TYPE_DEPLOY_INTERCHAIN_TOKEN: u256 = 1;
-    // onst MESSAGE_TYPE_DEPLOY_TOKEN_MANAGER: u256 = 2;
-    // onst MESSAGE_TYPE_SEND_TO_HUB: u256 = 3;
-    const MESSAGE_TYPE_RECEIVE_FROM_HUB: u256 = 4;
-
-    public fun interchain_transfer_info(payload: vector<u8>): (TokenId, address, u64, vector<u8>) {
-        let mut reader = abi::new_reader(payload);
-        assert!(reader.read_u256() == MESSAGE_TYPE_RECEIVE_FROM_HUB, EInvalidMessageType);
-        // Source chain validation is not done here.
-=======
-module interchain_token_service::discovery;
-
-use abi::abi::{Self, AbiReader};
-use interchain_token_service::interchain_token_service::InterchainTokenService;
-use interchain_token_service::token_id::{Self, TokenId};
-use relayer_discovery::discovery::RelayerDiscovery;
-use relayer_discovery::transaction::{Self, Transaction, package_id};
-use std::ascii;
-use std::type_name;
-use sui::address;
 
 /// ------
 /// Errors
@@ -104,20 +81,16 @@
     let mut message_type = reader.read_u256();
 
     if (message_type == MESSAGE_TYPE_RECEIVE_FROM_HUB) {
->>>>>>> 81888b82
         reader.skip_slot();
         let payload = reader.read_bytes();
         reader = abi::new_reader(payload);
-<<<<<<< HEAD
         assert!(reader.read_u256() == MESSAGE_TYPE_INTERCHAIN_TRANSFER, EInvalidMessageType);
 
-        let token_id = token_id::from_u256(reader.read_u256());
-        reader.skip_slot(); // skip source_address
-        let destination = address::from_bytes(reader.read_bytes());
-        let amount = (reader.read_u256() as u64);
-        let data = reader.read_bytes();
-
-        (token_id, destination, amount, data)
+    if (message_type == MESSAGE_TYPE_INTERCHAIN_TRANSFER) {
+        interchain_transfer_tx(its, &mut reader)
+    } else {
+        assert!(message_type == MESSAGE_TYPE_DEPLOY_INTERCHAIN_TOKEN, EUnsupportedMessageType);
+        deploy_interchain_token_tx(its, &mut reader)
     }
 
     public fun register_transaction(its: &mut InterchainTokenService, discovery: &mut RelayerDiscovery) {
@@ -145,16 +118,6 @@
                 vector[move_call],
             ),
         );
-=======
-        message_type = reader.read_u256();
-    };
-
-    if (message_type == MESSAGE_TYPE_INTERCHAIN_TRANSFER) {
-        interchain_transfer_tx(its, &mut reader)
-    } else {
-        assert!(message_type == MESSAGE_TYPE_DEPLOY_INTERCHAIN_TOKEN, EUnsupportedMessageType);
-        deploy_interchain_token_tx(its, &mut reader)
->>>>>>> 81888b82
     }
 
     public fun call_info(its: &InterchainTokenService, mut payload: vector<u8>): Transaction {
@@ -259,19 +222,15 @@
             true,
             vector[move_call],
         )
-<<<<<<< HEAD
-    }
+    } else {
+        let mut discovery_arg = vector[0];
+        discovery_arg.append(value.relayer_discovery_id().id_to_address().to_bytes());
 
     // === Tests ===
     #[test_only]
     fun initial_tx(its: &InterchainTokenService): Transaction {
         let mut arg = vector[0];
         arg.append(sui::bcs::to_bytes(&object::id(its)));
-=======
-    } else {
-        let mut discovery_arg = vector[0];
-        discovery_arg.append(value.relayer_discovery_id().id_to_address().to_bytes());
->>>>>>> 81888b82
 
         let arguments = vector[arg, vector[3]];
 
@@ -292,292 +251,23 @@
             vector[move_call],
         )
     }
-
-    #[test]
-    fun test_discovery_initial() {
-        let ctx = &mut sui::tx_context::dummy();
-        let mut its = interchain_token_service::interchain_token_service::create_for_testing(ctx);
-        let mut discovery = relayer_discovery::discovery::new(ctx);
-
-        register_transaction(&mut its, &mut discovery);
-
-        let value = its.package_value();
-        assert!(discovery.get_transaction(object::id_from_address(value.channel_address())) == initial_tx(&its));
-        assert!(value.relayer_discovery_id() == object::id(&discovery));
-
-        sui::test_utils::destroy(its);
-        sui::test_utils::destroy(discovery);
-    }
-
-<<<<<<< HEAD
-    #[test]
-    fun test_discovery_interchain_transfer() {
-        let ctx = &mut sui::tx_context::dummy();
-        let mut its = interchain_token_service::interchain_token_service::create_for_testing(ctx);
-        let mut discovery = relayer_discovery::discovery::new(ctx);
-
-        register_transaction(&mut its, &mut discovery);
-
-        let token_id = @0x1234;
-        let source_address = b"source address";
-        let target_channel = @0x5678;
-        let amount = 1905;
-        let data = b"";
-        let mut writer = abi::new_writer(6);
-        writer
-            .write_u256(MESSAGE_TYPE_INTERCHAIN_TRANSFER)
-            .write_u256(address::to_u256(token_id))
-            .write_bytes(source_address)
-            .write_bytes(target_channel.to_bytes())
-            .write_u256(amount)
-            .write_bytes(data);
-        let payload = writer.into_bytes();
-
-        let type_arg = std::type_name::get<RelayerDiscovery>();
-        its.add_registered_coin_type_for_testing(
-            interchain_token_service::token_id::from_address(token_id),
-            type_arg,
-        );
-        let tx_block = call_info(&its, payload);
-
-        let mut reader = abi::new_reader(payload);
-        reader.skip_slot(); // skip message_type
-
-        assert!(tx_block == interchain_transfer_tx(&its, &mut reader));
-        assert!(tx_block.is_final() && tx_block.move_calls().length() == 1);
-
-        let call_info = tx_block.move_calls().pop_back();
-
-        assert!(call_info.function().package_id_from_function() == package_id<InterchainTokenService>());
-        assert!(call_info.function().module_name() == ascii::string(b"interchain_token_service"));
-        assert!(call_info.function().name() == ascii::string(b"receive_interchain_transfer"));
-        let mut arg = vector[0];
-        arg.append(object::id_address(&its).to_bytes());
-
-        let arguments = vector[arg, vector[2], vector[0, 6]];
-        assert!(call_info.arguments() == arguments);
-        assert!(call_info.type_arguments() == vector[type_arg.into_string()]);
-
-        sui::test_utils::destroy(its);
-        sui::test_utils::destroy(discovery);
-    }
-
-    #[test]
-    fun test_discovery_interchain_transfer_with_data() {
-        let ctx = &mut sui::tx_context::dummy();
-        let mut its = interchain_token_service::interchain_token_service::create_for_testing(ctx);
-        let mut discovery = relayer_discovery::discovery::new(ctx);
-
-        register_transaction(&mut its, &mut discovery);
-
-        assert!(discovery.get_transaction(object::id_from_address(its.package_value().channel_address())) == initial_tx(&its));
-
-        let token_id = @0x1234;
-        let source_address = b"source address";
-        let target_channel = @0x5678;
-        let amount = 1905;
-        let tx_data = sui::bcs::to_bytes(&initial_tx(&its));
-        let mut writer = abi::new_writer(2);
-        writer.write_bytes(tx_data).write_u256(1245);
-        let data = writer.into_bytes();
-
-        writer = abi::new_writer(6);
-        writer
-            .write_u256(MESSAGE_TYPE_INTERCHAIN_TRANSFER)
-            .write_u256(address::to_u256(token_id))
-            .write_bytes(source_address)
-            .write_bytes(target_channel.to_bytes())
-            .write_u256(amount)
-            .write_bytes(data);
-        let payload = writer.into_bytes();
-
-        its.add_registered_coin_type_for_testing(
-            interchain_token_service::token_id::from_address(token_id),
-            std::type_name::get<RelayerDiscovery>(),
-        );
-
-        let mut reader = abi::new_reader(payload);
-        reader.skip_slot(); // skip message_type
-
-        assert!(call_info(&its, payload) == interchain_transfer_tx(&its, &mut reader));
-
-        sui::test_utils::destroy(its);
-        sui::test_utils::destroy(discovery);
-    }
-
-    #[test]
-    fun test_discovery_deploy_token() {
-        let ctx = &mut sui::tx_context::dummy();
-        let mut its = interchain_token_service::interchain_token_service::create_for_testing(ctx);
-        let mut discovery = relayer_discovery::discovery::new(ctx);
-
-        register_transaction(&mut its, &mut discovery);
-
-        let token_id = @0x1234;
-        let name = b"name";
-        let symbol = b"symbol";
-        let decimals = 15;
-        let distributor = @0x0325;
-        let mut writer = abi::new_writer(6);
-        writer
-            .write_u256(MESSAGE_TYPE_DEPLOY_INTERCHAIN_TOKEN)
-            .write_u256(address::to_u256(token_id))
-            .write_bytes(name)
-            .write_bytes(symbol)
-            .write_u256(decimals)
-            .write_bytes(distributor.to_bytes());
-        let payload = writer.into_bytes();
-
-        let type_arg = std::type_name::get<RelayerDiscovery>();
-        its.add_unregistered_coin_type_for_testing(
-            interchain_token_service::token_id::unregistered_token_id(
-                &ascii::string(symbol),
-                (decimals as u8),
-            ),
-            type_arg,
-        );
-        let tx_block = call_info(&its, payload);
-
-        let mut reader = abi::new_reader(payload);
-        reader.skip_slot(); // skip message_type
-
-        assert!(tx_block == deploy_interchain_token_tx(&its, &mut reader));
-
-        assert!(tx_block.is_final());
-        let mut move_calls = tx_block.move_calls();
-        assert!(move_calls.length() == 1);
-        let call_info = move_calls.pop_back();
-        assert!(call_info.function().package_id_from_function() == package_id<InterchainTokenService>());
-        assert!(call_info.function().module_name() == ascii::string(b"interchain_token_service"));
-        assert!(call_info.function().name() == ascii::string(b"receive_deploy_interchain_token"));
-        let mut arg = vector[0];
-        arg.append(object::id_address(&its).to_bytes());
-
-        let arguments = vector[arg, vector[2]];
-        assert!(call_info.arguments() == arguments);
-        assert!(call_info.type_arguments() == vector[type_arg.into_string()]);
-
-        sui::test_utils::destroy(its);
-        sui::test_utils::destroy(discovery);
-    }
-
-    #[test]
-    fun test_interchain_transfer_info() {
-        let message_type = MESSAGE_TYPE_INTERCHAIN_TRANSFER;
-        let token_id = 1;
-        let source_address = b"source address";
-        let source_chain = b"Chain Name";
-        let destination = @0x3.to_bytes();
-        let amount = 2;
-        let data = b"data";
-
-        let mut writer = abi::new_writer(6);
-        writer
-            .write_u256(message_type)
-            .write_u256(token_id)
-            .write_bytes(source_address)
-            .write_bytes(destination)
-            .write_u256(amount)
-            .write_bytes(data);
-        let payload = writer.into_bytes();
-        writer = abi::new_writer(3);
-        writer.write_u256(MESSAGE_TYPE_RECEIVE_FROM_HUB).write_bytes(source_chain).write_bytes(payload);
-
-        let (resolved_token_id, resolved_destination, resolved_amount, resolved_data) = interchain_transfer_info(writer.into_bytes());
-        assert!(resolved_token_id == token_id::from_u256(token_id));
-        assert!(resolved_destination == address::from_bytes(destination));
-        assert!(resolved_amount == (amount as u64));
-        assert!(resolved_data == data);
-    }
-
-    #[test]
-    #[expected_failure(abort_code = EInvalidMessageType)]
-    fun test_interchain_transfer_info_invalid_message_type() {
-        let message_type = MESSAGE_TYPE_DEPLOY_INTERCHAIN_TOKEN;
-        let token_id = @0x1234;
-        let name = b"name";
-        let symbol = b"symbol";
-        let decimals = 15;
-        let distributor = @0x0325;
-        let mut writer = abi::new_writer(6);
-        writer
-            .write_u256(message_type)
-            .write_u256(address::to_u256(token_id))
-            .write_bytes(name)
-            .write_bytes(symbol)
-            .write_u256(decimals)
-            .write_bytes(distributor.to_bytes());
-
-        interchain_transfer_info(writer.into_bytes());
-    }
-
-    #[test]
-    fun test_discovery_hub_message() {
-        let ctx = &mut sui::tx_context::dummy();
-        let mut its = interchain_token_service::interchain_token_service::create_for_testing(ctx);
-        let mut discovery = relayer_discovery::discovery::new(ctx);
-
-        register_transaction(&mut its, &mut discovery);
-
-        let token_id = @0x1234;
-        let source_address = b"source address";
-        let target_channel = @0x5678;
-        let amount = 1905;
-        let data = b"";
-        let mut writer = abi::new_writer(6);
-        writer
-            .write_u256(MESSAGE_TYPE_INTERCHAIN_TRANSFER)
-            .write_u256(address::to_u256(token_id))
-            .write_bytes(source_address)
-            .write_bytes(target_channel.to_bytes())
-            .write_u256(amount)
-            .write_bytes(data);
-        let inner = writer.into_bytes();
-        writer = abi::new_writer(3);
-        writer.write_u256(MESSAGE_TYPE_RECEIVE_FROM_HUB).write_bytes(b"source_chain").write_bytes(inner);
-        let payload = writer.into_bytes();
-
-        let type_arg = std::type_name::get<RelayerDiscovery>();
-        its.add_registered_coin_type_for_testing(
-            interchain_token_service::token_id::from_address(token_id),
-            type_arg,
-        );
-        let tx_block = call_info(&its, payload);
-
-        assert!(tx_block == call_info(&its, payload));
-        assert!(tx_block.is_final() && tx_block.move_calls().length() == 1);
-
-        let call_info = tx_block.move_calls().pop_back();
-
-        assert!(call_info.function().package_id_from_function() == package_id<InterchainTokenService>());
-        assert!(call_info.function().module_name() == ascii::string(b"interchain_token_service"));
-        assert!(call_info.function().name() == ascii::string(b"receive_interchain_transfer"));
-        let mut arg = vector[0];
-        arg.append(object::id_address(&its).to_bytes());
-
-        let arguments = vector[arg, vector[2], vector[0, 6]];
-        assert!(call_info.arguments() == arguments);
-        assert!(call_info.type_arguments() == vector[type_arg.into_string()]);
-
-        sui::test_utils::destroy(its);
-        sui::test_utils::destroy(discovery);
-    }
-
-    #[test]
-    #[expected_failure(abort_code = EUnsupportedMessageType)]
-    fun test_call_info_unsupported_message_type() {
-        let ctx = &mut sui::tx_context::dummy();
-        let its = interchain_token_service::interchain_token_service::create_for_testing(ctx);
-
-        let mut writer = abi::new_writer(1);
-        writer.write_u256(5);
-        let payload = writer.into_bytes();
-
-        call_info(&its, payload);
-
-        sui::test_utils::destroy(its);
-    }
-=======
+}
+
+fun deploy_interchain_token_tx(its: &InterchainTokenService, reader: &mut AbiReader): Transaction {
+    let mut arg = vector[0];
+    arg.append(object::id_address(its).to_bytes());
+
+    let arguments = vector[arg, vector[2]];
+
+    reader.skip_slot(); // skip token_id
+    reader.skip_slot(); // skip _name
+    let symbol = ascii::string(reader.read_bytes());
+    let decimals = (reader.read_u256() as u8);
+    reader.skip_slot(); // skip distributor
+
+    let value = its.package_value();
+    let type_name = value.unregistered_coin_type(&symbol, decimals);
+
     let move_call = transaction::new_move_call(
         transaction::new_function(
             package_id<InterchainTokenService>(),
@@ -920,5 +610,4 @@
     call_info(&its, payload);
 
     sui::test_utils::destroy(its);
->>>>>>> 81888b82
 }