module interchain_token_service::interchain_token_service_v0 {
    use abi::abi::{Self, AbiReader};
    use axelar_gateway::{bytes32::{Self, Bytes32}, channel::{Channel, ApprovedMessage}, gateway, message_ticket::MessageTicket};
    use interchain_token_service::{
        coin_data::{Self, CoinData},
        coin_info::{Self, CoinInfo},
        coin_management::{Self, CoinManagement},
        events,
        interchain_transfer_ticket::InterchainTransferTicket,
        token_id::{Self, TokenId, UnregisteredTokenId, UnlinkedTokenId},
        token_manager_type::{Self, TokenManagerType},
        treasury_cap_reclaimer::{Self, TreasuryCapReclaimer},
        trusted_chains::{Self, TrustedChains},
        unregistered_coin_data::{Self, UnregisteredCoinData},
        utils as its_utils
    };
    use relayer_discovery::discovery::RelayerDiscovery;
    use std::{ascii::{Self, String}, string, type_name::{Self, TypeName}};
    use sui::{
        address,
        bag::{Self, Bag},
        clock::Clock,
        coin::{Self, TreasuryCap, CoinMetadata, Coin},
        hash::keccak256,
        table::{Self, Table}
    };
    use version_control::version_control::VersionControl;

    // ------
    // Errors
    // ------
    #[error]
    const EUnregisteredCoin: vector<u8> = b"trying to find a coin that doesn't exist";
    #[error]
    const EUntrustedAddress: vector<u8> = b"the sender that sent this message is not trusted";
    #[error]
    const EInvalidMessageType: vector<u8> = b"the message type received is not supported";
    #[error]
    const EWrongDestination: vector<u8> = b"the channel trying to receive this call is not the destination";
    #[error]
    const EInterchainTransferHasData: vector<u8> = b"interchain transfer with data trying to be processed as an interchain transfer";
    #[error]
    const EInterchainTransferHasNoData: vector<u8> = b"interchain transfer trying to be proccessed as an interchain transfer";
    #[error]
    const EModuleNameDoesNotMatchSymbol: vector<u8> = b"the module name does not match the symbol";
    #[error]
    const ENotDistributor: vector<u8> = b"only the distributor can mint";
    #[error]
    const ENonZeroTotalSupply: vector<u8> = b"trying to give a token that has had some supply already minted";
    #[error]
    const EUnregisteredCoinHasUrl: vector<u8> = b"the interchain token that is being registered has a URL";
    #[error]
    const EUntrustedChain: vector<u8> = b"the chain is not trusted";
    #[error]
    const ENewerTicket: vector<u8> = b"cannot proccess newer tickets";
    #[error]
    const EOverflow: vector<u8> = b"cannot receive more than 2^64-1 coins";
<<<<<<< HEAD
    #[error]
    const EEmptyTokenAddress: vector<u8> = b"cannot deploy a remote custom token to an empty token address";
    #[error]
    const ECannotDeployInterchainTokenManager: vector<u8> = b"cannot deploy an interchain token token manager type remotely";
    #[error]
    const ENotSupported: vector<u8> = b"not supported";
    #[error]
    const ECannotDeployRemotelyToSelf: vector<u8> = b"cannot deploy custom token to this chain remotely, use register_custom_coin instead";
    #[error]
    const EWrongTreasuryCapReclaimer: vector<u8> = b"trying to retreive a TreasuryCap with a miasmatching TreasuryCapReclaimer";
=======
>>>>>>> cb9fcd41

    // === MESSAGE TYPES ===
    const MESSAGE_TYPE_INTERCHAIN_TRANSFER: u256 = 0;
    const MESSAGE_TYPE_DEPLOY_INTERCHAIN_TOKEN: u256 = 1;
    // const MESSAGE_TYPE_DEPLOY_TOKEN_MANAGER: u256 = 2;
    const MESSAGE_TYPE_SEND_TO_HUB: u256 = 3;
    const MESSAGE_TYPE_RECEIVE_FROM_HUB: u256 = 4;
    const MESSAGE_TYPE_LINK_TOKEN: u256 = 5;
    // const MESSAGE_TYPE_REGISTER_TOKEN_METADATA: u256 = 6;

    // === HUB CONSTANTS ===
    // Chain name for Axelar. This is used for routing InterchainTokenService calls via InterchainTokenService hub on
    // Axelar.
    const ITS_HUB_CHAIN_NAME: vector<u8> = b"axelar";

    // -----
    // Types
    // -----
    public struct InterchainTokenService_v0 has store {
        channel: Channel,
        trusted_chains: TrustedChains,
        unregistered_coin_types: Table<UnregisteredTokenId, TypeName>,
        unregistered_coins: Bag,
        registered_coin_types: Table<TokenId, TypeName>,
        registered_coins: Bag,
        relayer_discovery_id: ID,
        its_hub_address: String,
        chain_name_hash: Bytes32,
        version_control: VersionControl,
    }

    // -----------------
    // Package Functions
    // -----------------
    public(package) fun new(
        version_control: VersionControl,
        chain_name: String,
        its_hub_address: String,
        ctx: &mut TxContext,
    ): InterchainTokenService_v0 {
        InterchainTokenService_v0 {
            channel: axelar_gateway::channel::new(ctx),
            trusted_chains: trusted_chains::new(
                ctx,
            ),
            registered_coins: bag::new(ctx),
            registered_coin_types: table::new(ctx),
            unregistered_coins: bag::new(ctx),
            unregistered_coin_types: table::new(ctx),
            its_hub_address,
            chain_name_hash: bytes32::from_bytes(keccak256(&chain_name.into_bytes())),
            relayer_discovery_id: object::id_from_address(@0x0),
            version_control,
        }
    }

    public(package) fun unregistered_coin_type(self: &InterchainTokenService_v0, symbol: &String, decimals: u8): &TypeName {
        let key = token_id::unregistered_token_id(symbol, decimals);

        assert!(self.unregistered_coin_types.contains(key), EUnregisteredCoin);
        &self.unregistered_coin_types[key]
    }

    public(package) fun registered_coin_type(self: &InterchainTokenService_v0, token_id: TokenId): &TypeName {
        assert!(self.registered_coin_types.contains(token_id), EUnregisteredCoin);
        &self.registered_coin_types[token_id]
    }

    public(package) fun channel_address(self: &InterchainTokenService_v0): address {
        self.channel.to_address()
    }

    public(package) fun set_relayer_discovery_id(self: &mut InterchainTokenService_v0, relayer_discovery: &RelayerDiscovery) {
        self.relayer_discovery_id = object::id(relayer_discovery);
    }

    public(package) fun relayer_discovery_id(self: &InterchainTokenService_v0): ID {
        self.relayer_discovery_id
    }

    public(package) fun add_trusted_chain(self: &mut InterchainTokenService_v0, chain_name: String) {
        self.trusted_chains.add(chain_name);
    }

    public(package) fun remove_trusted_chain(self: &mut InterchainTokenService_v0, chain_name: String) {
        self.trusted_chains.remove(chain_name);
    }

    public(package) fun add_trusted_chains(self: &mut InterchainTokenService_v0, chain_names: vector<String>) {
        chain_names.do!(
            |chain_name| self.add_trusted_chain(
                chain_name,
            ),
        );
    }

    public(package) fun remove_trusted_chains(self: &mut InterchainTokenService_v0, chain_names: vector<String>) {
        chain_names.do!(
            |chain_name| self.remove_trusted_chain(
                chain_name,
            ),
        );
    }

    public(package) fun channel(self: &InterchainTokenService_v0): &Channel {
        &self.channel
    }

    public(package) fun version_control(self: &InterchainTokenService_v0): &VersionControl {
        &self.version_control
    }

    public(package) fun register_coin<T>(
        self: &mut InterchainTokenService_v0,
        coin_info: CoinInfo<T>,
        coin_management: CoinManagement<T>,
    ): TokenId {
        let token_id = token_id::from_coin_data(&self.chain_name_hash, &coin_info, &coin_management);

        self.add_registered_coin(token_id, coin_management, coin_info);

        token_id
    }

    public(package) fun register_custom_coin<T>(
        self: &mut InterchainTokenService_v0,
        deployer: &Channel,
        salt: Bytes32,
        coin_metadata: &CoinMetadata<T>,
        coin_management: CoinManagement<T>,
        ctx: &mut TxContext,
    ): (TokenId, Option<TreasuryCapReclaimer<T>>) {
        let token_id = token_id::custom_token_id(&self.chain_name_hash, deployer, &salt);
        let coin_info = coin_info::from_info(coin_metadata.get_name(), coin_metadata.get_symbol(), coin_metadata.get_decimals());

        events::interchain_token_id_claimed<T>(token_id, deployer, salt);

        let treasury_cap_reclaimer = if (coin_management.has_treasury_cap()) {
            option::some(treasury_cap_reclaimer::create<T>(token_id, ctx))
        } else {
            option::none()
        };

        self.add_registered_coin(token_id, coin_management, coin_info);

        (token_id, treasury_cap_reclaimer)
    }

    public(package) fun link_coin(
        self: &InterchainTokenService_v0,
        deployer: &Channel,
        salt: Bytes32,
        destination_chain: String,
        destination_token_address: vector<u8>,
        token_manager_type: TokenManagerType,
        link_params: vector<u8>,
    ): MessageTicket {
        assert!(destination_token_address.length() != 0, EEmptyTokenAddress);

        // Custom token managers can't be deployed with native interchain token type, which is reserved for interchain tokens
        assert!(token_manager_type != token_manager_type::native_interchain_token(), ECannotDeployInterchainTokenManager);

        // Cannot deploy to this chain using linkToken
        assert!(destination_chain.as_bytes().length() != 0, ENotSupported);

        let chain_name_hash = self.chain_name_hash;

        // Cannot deploy to this chain using linkToken remotely
        assert!(chain_name_hash != bytes32::from_bytes(keccak256(destination_chain.as_bytes())), ECannotDeployRemotelyToSelf);

        let token_id = token_id::custom_token_id(&chain_name_hash, deployer, &salt);

        // This ensures that the token is registered as a custom token specifically, since the token_id is derived as one
        let source_token_address = (*self.registered_coin_type(token_id)).into_string().into_bytes();

        let mut writer = abi::new_writer(6);

        writer
            .write_u256(MESSAGE_TYPE_LINK_TOKEN)
            .write_u256(token_id.to_u256())
            .write_u256(token_manager_type.to_u256())
            .write_bytes(source_token_address)
            .write_bytes(destination_token_address)
            .write_bytes(link_params);

        let payload = writer.into_bytes();

        events::link_token_started(
            token_id,
            destination_chain,
            source_token_address,
            destination_token_address,
            token_manager_type,
            link_params,
        );

        self.prepare_hub_message(payload, destination_chain)
    }

    public(package) fun deploy_remote_interchain_token<T>(
        self: &InterchainTokenService_v0,
        token_id: TokenId,
        destination_chain: String,
    ): MessageTicket {
        let coin_info = self.coin_info<T>(token_id);

        let name = coin_info.name();
        let symbol = coin_info.symbol();
        let decimals = coin_info.decimals();

        let mut writer = abi::new_writer(6);

        writer
            .write_u256(MESSAGE_TYPE_DEPLOY_INTERCHAIN_TOKEN)
            .write_u256(token_id.to_u256())
            .write_bytes(*name.as_bytes())
            .write_bytes(*symbol.as_bytes())
            .write_u256((decimals as u256))
            .write_bytes(vector::empty());

        events::interchain_token_deployment_started<T>(
            token_id,
            name,
            symbol,
            decimals,
            destination_chain,
        );

        let payload = writer.into_bytes();

        self.prepare_hub_message(payload, destination_chain)
    }

    public(package) fun send_interchain_transfer<T>(
        self: &mut InterchainTokenService_v0,
        ticket: InterchainTransferTicket<T>,
        current_version: u64,
        clock: &Clock,
    ): MessageTicket {
        let (token_id, balance, source_address, destination_chain, destination_address, metadata, version) = ticket.destroy();
        assert!(version <= current_version, ENewerTicket);

        let amount = self.coin_management_mut(token_id).take_balance(balance, clock);
        let (_version, data) = its_utils::decode_metadata(metadata);
        let mut writer = abi::new_writer(6);

        writer
            .write_u256(MESSAGE_TYPE_INTERCHAIN_TRANSFER)
            .write_u256(token_id.to_u256())
            .write_bytes(source_address.to_bytes())
            .write_bytes(destination_address)
            .write_u256((amount as u256))
            .write_bytes(data);

        events::interchain_transfer<T>(
            token_id,
            source_address,
            destination_chain,
            destination_address,
            amount,
            &data,
        );

        let payload = writer.into_bytes();

        self.prepare_hub_message(payload, destination_chain)
    }

    public(package) fun receive_interchain_transfer<T>(
        self: &mut InterchainTokenService_v0,
        approved_message: ApprovedMessage,
        clock: &Clock,
        ctx: &mut TxContext,
    ) {
        let (source_chain, payload, message_id) = self.decode_approved_message(
            approved_message,
        );
        let mut reader = abi::new_reader(payload);
        assert!(reader.read_u256() == MESSAGE_TYPE_INTERCHAIN_TRANSFER, EInvalidMessageType);

        let token_id = token_id::from_u256(reader.read_u256());
        let source_address = reader.read_bytes();
        let destination_address = address::from_bytes(reader.read_bytes());
        let amount = read_amount(&mut reader);
        let data = reader.read_bytes();

        assert!(data.is_empty(), EInterchainTransferHasData);

        let coin = self.coin_management_mut(token_id).give_coin<T>(amount, clock, ctx);

        transfer::public_transfer(coin, destination_address);

        events::interchain_transfer_received<T>(
            message_id,
            token_id,
            source_chain,
            source_address,
            destination_address,
            amount,
            &b"",
        );
    }

    public(package) fun receive_interchain_transfer_with_data<T>(
        self: &mut InterchainTokenService_v0,
        approved_message: ApprovedMessage,
        channel: &Channel,
        clock: &Clock,
        ctx: &mut TxContext,
    ): (String, vector<u8>, vector<u8>, Coin<T>) {
        let (source_chain, payload, message_id) = self.decode_approved_message(
            approved_message,
        );
        let mut reader = abi::new_reader(payload);
        assert!(reader.read_u256() == MESSAGE_TYPE_INTERCHAIN_TRANSFER, EInvalidMessageType);

        let token_id = token_id::from_u256(reader.read_u256());

        let source_address = reader.read_bytes();
        let destination_address = address::from_bytes(reader.read_bytes());
        let amount = read_amount(&mut reader);
        let data = reader.read_bytes();

        assert!(destination_address == channel.to_address(), EWrongDestination);
        assert!(!data.is_empty(), EInterchainTransferHasNoData);

        let coin = self.coin_management_mut(token_id).give_coin(amount, clock, ctx);

        events::interchain_transfer_received<T>(
            message_id,
            token_id,
            source_chain,
            source_address,
            destination_address,
            amount,
            &data,
        );

        (source_chain, source_address, data, coin)
    }

    public(package) fun receive_deploy_interchain_token<T>(self: &mut InterchainTokenService_v0, approved_message: ApprovedMessage) {
        let (_, payload, _) = self.decode_approved_message(approved_message);
        let mut reader = abi::new_reader(payload);
        assert!(reader.read_u256() == MESSAGE_TYPE_DEPLOY_INTERCHAIN_TOKEN, EInvalidMessageType);

        let token_id = token_id::from_u256(reader.read_u256());
        let name = string::utf8(reader.read_bytes());
        let symbol = ascii::string(reader.read_bytes());
        let decimals = (reader.read_u256() as u8);
        let distributor_bytes = reader.read_bytes();
        let (treasury_cap, mut coin_metadata) = self.remove_unregistered_coin<T>(
            token_id::unregistered_token_id(&symbol, decimals),
        );

        treasury_cap.update_name(&mut coin_metadata, name);

        let mut coin_management = coin_management::new_with_cap<T>(treasury_cap);
        let coin_info = coin_info::from_metadata<T>(coin_metadata);

        if (distributor_bytes.length() > 0) {
            let distributor = address::from_bytes(distributor_bytes);
            coin_management.add_distributor(distributor);
        };

        self.add_registered_coin<T>(token_id, coin_management, coin_info);
    }

    public(package) fun give_unregistered_coin<T>(
        self: &mut InterchainTokenService_v0,
        treasury_cap: TreasuryCap<T>,
        mut coin_metadata: CoinMetadata<T>,
    ) {
        assert!(treasury_cap.total_supply() == 0, ENonZeroTotalSupply);
        assert!(coin::get_icon_url(&coin_metadata).is_none(), EUnregisteredCoinHasUrl);

        treasury_cap.update_description(&mut coin_metadata, string::utf8(b""));

        let decimals = coin_metadata.get_decimals();
        let symbol = coin_metadata.get_symbol();

        let module_name = type_name::get_module(&type_name::get<T>());
        assert!(&module_name == &its_utils::module_from_symbol(&symbol), EModuleNameDoesNotMatchSymbol);

        let token_id = token_id::unregistered_token_id(&symbol, decimals);

        self.add_unregistered_coin<T>(token_id, treasury_cap, coin_metadata);

        events::unregistered_coin_received<T>(
            token_id,
            symbol,
            decimals,
        );
    }

    public(package) fun give_unlinked_coin<T>(
        self: &mut InterchainTokenService_v0,
        token_id: TokenId,
        coin_metadata: &CoinMetadata<T>,
        treasury_cap: Option<TreasuryCap<T>>,
        ctx: &mut TxContext,
    ): Option<TreasuryCapReclaimer<T>> {
        let token_manager_type = if (treasury_cap.is_some()) {
            token_manager_type::mint_burn()
        } else {
            token_manager_type::lock_unlock()
        };

        let unlinked_token_id = token_id::unlinked_token_id<T>(token_id, token_manager_type);

        events::unlinked_coin_received<T>(unlinked_token_id, token_id, token_manager_type);

        self.add_unlinked_coin(unlinked_token_id, coin_metadata, treasury_cap);

        if (token_manager_type == token_manager_type::mint_burn()) {
            option::some(treasury_cap_reclaimer::create<T>(token_id, ctx))
        } else {
            option::none()
        }
    }

    public(package) fun mint_as_distributor<T>(
        self: &mut InterchainTokenService_v0,
        channel: &Channel,
        token_id: TokenId,
        amount: u64,
        ctx: &mut TxContext,
    ): Coin<T> {
        let coin_management = self.coin_management_mut<T>(token_id);
        let distributor = channel.to_address();

        assert!(coin_management.is_distributor(distributor), ENotDistributor);

        coin_management.mint(amount, ctx)
    }

    public(package) fun mint_to_as_distributor<T>(
        self: &mut InterchainTokenService_v0,
        channel: &Channel,
        token_id: TokenId,
        to: address,
        amount: u64,
        ctx: &mut TxContext,
    ) {
        let coin_management = self.coin_management_mut<T>(token_id);
        let distributor = channel.to_address();

        assert!(coin_management.is_distributor(distributor), ENotDistributor);

        let coin = coin_management.mint(amount, ctx);

        transfer::public_transfer(coin, to);
    }

    public(package) fun burn_as_distributor<T>(self: &mut InterchainTokenService_v0, channel: &Channel, token_id: TokenId, coin: Coin<T>) {
        let coin_management = self.coin_management_mut<T>(token_id);
        let distributor = channel.to_address();

        assert!(coin_management.is_distributor<T>(distributor), ENotDistributor);

        coin_management.burn(coin.into_balance());
    }

    public(package) fun set_flow_limit_as_token_operator<T>(
        self: &mut InterchainTokenService_v0,
        channel: &Channel,
        token_id: TokenId,
        limit: Option<u64>,
    ) {
        self.coin_management_mut<T>(token_id).set_flow_limit(channel, limit);
        events::flow_limit_set<T>(token_id, limit);
    }

    public(package) fun set_flow_limit<T>(self: &mut InterchainTokenService_v0, token_id: TokenId, limit: Option<u64>) {
        self.coin_management_mut<T>(token_id).set_flow_limit_internal(limit);
        events::flow_limit_set<T>(token_id, limit);
    }

    public(package) fun transfer_distributorship<T>(
        self: &mut InterchainTokenService_v0,
        channel: &Channel,
        token_id: TokenId,
        new_distributor: Option<address>,
    ) {
        let coin_management = self.coin_management_mut<T>(token_id);
        let distributor = channel.to_address();

        assert!(coin_management.is_distributor<T>(distributor), ENotDistributor);

        coin_management.update_distributorship(new_distributor);

        events::distributorship_transfered<T>(token_id, new_distributor);
    }

    public(package) fun transfer_operatorship<T>(
        self: &mut InterchainTokenService_v0,
        channel: &Channel,
        token_id: TokenId,
        new_operator: Option<address>,
    ) {
        let coin_management = self.coin_management_mut<T>(token_id);

        coin_management.update_operatorship<T>(channel, new_operator);

        events::operatorship_transfered<T>(token_id, new_operator);
    }

    public(package) fun remove_treasury_cap<T>(
        self: &mut InterchainTokenService_v0,
        treasury_cap_reclaimer: TreasuryCapReclaimer<T>,
    ): TreasuryCap<T> {
        let coin_management = self.coin_management_mut<T>(treasury_cap_reclaimer.token_id());

        treasury_cap_reclaimer.destroy();

        coin_management.remove_cap()
    }

    public(package) fun restore_treasury_cap<T>(
        self: &mut InterchainTokenService_v0,
        treasury_cap: TreasuryCap<T>,
        token_id: TokenId,
        ctx: &mut TxContext,
    ): TreasuryCapReclaimer<T> {
        let coin_management = self.coin_management_mut<T>(token_id);

        coin_management.restore_cap(treasury_cap);

        treasury_cap_reclaimer::create<T>(token_id, ctx)
    }

    public(package) fun allow_function(self: &mut InterchainTokenService_v0, version: u64, function_name: String) {
        self.version_control.allow_function(version, function_name);
    }

    public(package) fun disallow_function(self: &mut InterchainTokenService_v0, version: u64, function_name: String) {
        self.version_control.disallow_function(version, function_name);
    }

    public(package) fun coin_data<T>(self: &InterchainTokenService_v0, token_id: TokenId): &CoinData<T> {
        assert!(self.registered_coins.contains(token_id), EUnregisteredCoin);
        &self.registered_coins[token_id]
    }

    // -----------------
    // Private Functions
    // -----------------

    fun coin_info<T>(self: &InterchainTokenService_v0, token_id: TokenId): &CoinInfo<T> {
        coin_data<T>(self, token_id).coin_info()
    }

    fun is_trusted_chain(self: &InterchainTokenService_v0, source_chain: String): bool {
        self.trusted_chains.is_trusted(source_chain)
    }

    fun coin_management_mut<T>(self: &mut InterchainTokenService_v0, token_id: TokenId): &mut CoinManagement<T> {
        let coin_data: &mut CoinData<T> = &mut self.registered_coins[token_id];
        coin_data.coin_management_mut()
    }

    fun add_unregistered_coin<T>(
        self: &mut InterchainTokenService_v0,
        token_id: UnregisteredTokenId,
        treasury_cap: TreasuryCap<T>,
        coin_metadata: CoinMetadata<T>,
    ) {
        self
            .unregistered_coins
            .add(
                token_id,
                unregistered_coin_data::new(
                    treasury_cap,
                    coin_metadata,
                ),
            );

        let type_name = type_name::get<T>();
        add_unregistered_coin_type(self, token_id, type_name);
    }

    fun add_unlinked_coin<T>(
        self: &mut InterchainTokenService_v0,
        token_id: UnlinkedTokenId,
        coin_metadata: &CoinMetadata<T>,
        treasury_cap: Option<TreasuryCap<T>>,
    ) {
        let coin_info = coin_info::from_info<T>(coin_metadata.get_name(), coin_metadata.get_symbol(), coin_metadata.get_decimals());

        let coin_management = if (treasury_cap.is_some()) {
            coin_management::new_with_cap(treasury_cap.destroy_some())
        } else {
            treasury_cap.destroy_none();
            coin_management::new_locked<T>()
        };

        let coin_data = coin_data::new(coin_management, coin_info);

        // Use the same bag for this to not alter storage.
        // Since there should not be any collisions to the token ids because different prefixes are used this will not be a problem.
        // TODO: When doing a storage upgrade, move this to a separate Bag for clarity
        self
            .unregistered_coins
            .add(
                token_id,
                coin_data,
            );
    }

    fun remove_unregistered_coin<T>(
        self: &mut InterchainTokenService_v0,
        token_id: UnregisteredTokenId,
    ): (TreasuryCap<T>, CoinMetadata<T>) {
        let unregistered_coins: UnregisteredCoinData<T> = self.unregistered_coins.remove(token_id);
        let (treasury_cap, coin_metadata) = unregistered_coins.destroy();

        remove_unregistered_coin_type(self, token_id);

        (treasury_cap, coin_metadata)
    }

    fun add_unregistered_coin_type(self: &mut InterchainTokenService_v0, token_id: UnregisteredTokenId, type_name: TypeName) {
        self.unregistered_coin_types.add(token_id, type_name);
    }

    fun remove_unregistered_coin_type(self: &mut InterchainTokenService_v0, token_id: UnregisteredTokenId): TypeName {
        self.unregistered_coin_types.remove(token_id)
    }

    fun add_registered_coin_type(self: &mut InterchainTokenService_v0, token_id: TokenId, type_name: TypeName) {
        self.registered_coin_types.add(token_id, type_name);
    }

    fun add_registered_coin<T>(
        self: &mut InterchainTokenService_v0,
        token_id: TokenId,
        coin_management: CoinManagement<T>,
        coin_info: CoinInfo<T>,
    ) {
        self
            .registered_coins
            .add(
                token_id,
                coin_data::new(
                    coin_management,
                    coin_info,
                ),
            );

        let type_name = type_name::get<T>();
        add_registered_coin_type(self, token_id, type_name);

        events::coin_registered<T>(
            token_id,
        );
    }

    fun prepare_hub_message(self: &InterchainTokenService_v0, mut payload: vector<u8>, destination_chain: String): MessageTicket {
        assert!(self.is_trusted_chain(destination_chain), EUntrustedChain);

        let mut writer = abi::new_writer(3);
        writer.write_u256(MESSAGE_TYPE_SEND_TO_HUB);
        writer.write_bytes(destination_chain.into_bytes());
        writer.write_bytes(payload);
        payload = writer.into_bytes();

        self.prepare_message(payload)
    }

    /// Send a payload to a destination chain. The destination chain needs to have a
    /// trusted address.
    fun prepare_message(self: &InterchainTokenService_v0, payload: vector<u8>): MessageTicket {
        gateway::prepare_message(
            &self.channel,
            ITS_HUB_CHAIN_NAME.to_ascii_string(),
            self.its_hub_address,
            payload,
        )
    }

    /// Decode an approved call and check that the source chain is trusted.
    fun decode_approved_message(self: &InterchainTokenService_v0, approved_message: ApprovedMessage): (String, vector<u8>, String) {
        let (source_chain, message_id, source_address, payload) = self.channel.consume_approved_message(approved_message);

        assert!(source_chain.into_bytes() == ITS_HUB_CHAIN_NAME, EUntrustedChain);
        assert!(source_address == self.its_hub_address, EUntrustedAddress);

        let mut reader = abi::new_reader(payload);
        assert!(reader.read_u256() == MESSAGE_TYPE_RECEIVE_FROM_HUB, EInvalidMessageType);

        let source_chain = ascii::string(reader.read_bytes());
        let payload = reader.read_bytes();

        assert!(self.is_trusted_chain(source_chain), EUntrustedChain);

        (source_chain, payload, message_id)
    }

    fun read_amount(reader: &mut AbiReader): u64 {
        let amount = std::macros::try_as_u64!(reader.read_u256());
        assert!(amount.is_some(), EOverflow);
        amount.destroy_some()
    }

    // ---------
    // Test Only
    // ---------
    #[test_only]
    use axelar_gateway::channel;
    #[test_only]
    use interchain_token_service::coin::COIN;

    // The address of the ITS HUB.
    #[test_only]
    const ITS_HUB_ADDRESS: vector<u8> = b"hub_address";

    #[test_only]
    fun create_for_testing(ctx: &mut TxContext): InterchainTokenService_v0 {
        let mut self = new(
            version_control::version_control::new(vector[]),
            b"chain name".to_ascii_string(),
            ITS_HUB_ADDRESS.to_ascii_string(),
            ctx,
        );

        self.add_trusted_chain(
            std::ascii::string(b"Chain Name"),
        );

        self
    }

    #[test_only]
    public fun create_unregistered_coin(self: &mut InterchainTokenService_v0, symbol: vector<u8>, decimals: u8, ctx: &mut TxContext) {
        let (treasury_cap, coin_metadata) = interchain_token_service::coin::create_treasury_and_metadata(
            symbol,
            decimals,
            ctx,
        );
        let token_id = token_id::unregistered_token_id(
            &ascii::string(symbol),
            decimals,
        );

        self.add_unregistered_coin(token_id, treasury_cap, coin_metadata);
    }

    #[test_only]
    public(package) fun add_unregistered_coin_type_for_testing(
        self: &mut InterchainTokenService_v0,
        token_id: UnregisteredTokenId,
        type_name: TypeName,
    ) {
        self.add_unregistered_coin_type(token_id, type_name);
    }

    #[test_only]
    public(package) fun remove_unregistered_coin_type_for_testing(
        self: &mut InterchainTokenService_v0,
        token_id: UnregisteredTokenId,
    ): TypeName {
        self.remove_unregistered_coin_type(token_id)
    }

    #[test_only]
    public(package) fun add_registered_coin_type_for_testing(self: &mut InterchainTokenService_v0, token_id: TokenId, type_name: TypeName) {
        self.add_registered_coin_type(token_id, type_name);
    }

    #[test_only]
    public(package) fun remove_registered_coin_type_for_testing(self: &mut InterchainTokenService_v0, token_id: TokenId): TypeName {
        self.remove_registered_coin_type_for_testing(token_id)
    }

    #[test_only]
    public(package) fun wrap_payload_sending(payload: vector<u8>, destination_chain: String): vector<u8> {
        let mut writer = abi::new_writer(3);
        writer.write_u256(MESSAGE_TYPE_SEND_TO_HUB);
        writer.write_bytes(destination_chain.into_bytes());
        writer.write_bytes(payload);
        writer.into_bytes()
    }

    #[test_only]
    public fun wrap_payload_receiving(payload: vector<u8>, source_chain: String): vector<u8> {
        let mut writer = abi::new_writer(3);
        writer.write_u256(MESSAGE_TYPE_RECEIVE_FROM_HUB);
        writer.write_bytes(source_chain.into_bytes());
        writer.write_bytes(payload);
        writer.into_bytes()
    }

    #[test_only]
    public(package) fun chain_name_hash(self: &InterchainTokenService_v0): Bytes32 {
        self.chain_name_hash
    }

    // -----
    // Tests
    // -----
    #[test]
    fun test_decode_approved_message_axelar_hub_sender() {
        let ctx = &mut tx_context::dummy();
        let mut self = create_for_testing(ctx);

        let source_chain = ascii::string(ITS_HUB_CHAIN_NAME);
        let source_address = ascii::string(ITS_HUB_ADDRESS);
        let message_id = ascii::string(b"message_id");
        let origin_chain = ascii::string(b"Source Chain");
        let payload = b"payload";

        let mut writer = abi::new_writer(3);
        writer.write_u256(MESSAGE_TYPE_RECEIVE_FROM_HUB);
        writer.write_bytes(origin_chain.into_bytes());
        writer.write_bytes(payload);
        let payload = writer.into_bytes();

        self.add_trusted_chain(
            origin_chain,
        );

        let approved_message = channel::new_approved_message(
            source_chain,
            message_id,
            source_address,
            self.channel.to_address(),
            payload,
        );

        self.decode_approved_message(approved_message);

        sui::test_utils::destroy(self);
    }

    #[test]
    #[expected_failure(abort_code = EUntrustedChain)]
    fun test_decode_approved_message_sender_not_hub() {
        let ctx = &mut tx_context::dummy();
        let self = create_for_testing(ctx);

        let source_chain = ascii::string(b"Chain Name");
        let source_address = ascii::string(b"Address");
        let message_id = ascii::string(b"message_id");

        let mut writer = abi::new_writer(3);
        writer.write_u256(MESSAGE_TYPE_RECEIVE_FROM_HUB);
        writer.write_bytes(b"Source Chain");
        writer.write_bytes(b"payload");
        let payload = writer.into_bytes();

        let approved_message = channel::new_approved_message(
            source_chain,
            message_id,
            source_address,
            self.channel.to_address(),
            payload,
        );

        self.decode_approved_message(approved_message);

        sui::test_utils::destroy(self);
    }

    #[test]
    #[expected_failure(abort_code = EUntrustedAddress)]
    fun test_decode_approved_message_sender_not_hub_address() {
        let ctx = &mut tx_context::dummy();
        let self = create_for_testing(ctx);

        let source_chain = ascii::string(ITS_HUB_CHAIN_NAME);
        let source_address = ascii::string(b"Address");
        let message_id = ascii::string(b"message_id");

        let mut writer = abi::new_writer(3);
        writer.write_u256(MESSAGE_TYPE_RECEIVE_FROM_HUB);
        writer.write_bytes(b"Source Chain");
        writer.write_bytes(b"payload");
        let payload = writer.into_bytes();

        let approved_message = channel::new_approved_message(
            source_chain,
            message_id,
            source_address,
            self.channel.to_address(),
            payload,
        );

        self.decode_approved_message(approved_message);

        sui::test_utils::destroy(self);
    }

    #[test]
    #[expected_failure(abort_code = EUntrustedChain)]
    fun test_decode_approved_message_origin_not_hub_routed() {
        let ctx = &mut tx_context::dummy();
        let self = create_for_testing(ctx);

        let source_chain = ascii::string(ITS_HUB_CHAIN_NAME);
        let source_address = ascii::string(ITS_HUB_ADDRESS);
        let message_id = ascii::string(b"message_id");
        let origin_chain = ascii::string(b"Source Chain");
        let payload = b"payload";

        let mut writer = abi::new_writer(3);
        writer.write_u256(MESSAGE_TYPE_RECEIVE_FROM_HUB);
        writer.write_bytes(origin_chain.into_bytes());
        writer.write_bytes(payload);
        let payload = writer.into_bytes();

        let approved_message = channel::new_approved_message(
            source_chain,
            message_id,
            source_address,
            self.channel.to_address(),
            payload,
        );

        self.decode_approved_message(approved_message);

        sui::test_utils::destroy(self);
    }

    #[test]
    #[expected_failure(abort_code = EUntrustedChain)]
    fun test_decode_approved_message_untrusted_chain() {
        let ctx = &mut tx_context::dummy();
        let self = create_for_testing(ctx);

        let source_chain = ascii::string(ITS_HUB_CHAIN_NAME);
        let source_address = ascii::string(ITS_HUB_ADDRESS);
        let message_id = ascii::string(b"message_id");
        let mut writer = abi::new_writer(3);
        writer.write_u256(MESSAGE_TYPE_RECEIVE_FROM_HUB);
        let payload = writer.into_bytes();

        let approved_message = channel::new_approved_message(
            source_chain,
            message_id,
            source_address,
            self.channel.to_address(),
            payload,
        );

        self.decode_approved_message(approved_message);

        sui::test_utils::destroy(self);
    }

    #[test]
    #[expected_failure(abort_code = EInvalidMessageType)]
    fun test_decode_approved_message_invalid_message_type() {
        let ctx = &mut tx_context::dummy();
        let self = create_for_testing(ctx);

        let source_chain = ascii::string(ITS_HUB_CHAIN_NAME);
        let source_address = ascii::string(ITS_HUB_ADDRESS);
        let message_id = ascii::string(b"message_id");
        let mut writer = abi::new_writer(3);
        writer.write_u256(MESSAGE_TYPE_INTERCHAIN_TRANSFER);
        let payload = writer.into_bytes();

        let approved_message = channel::new_approved_message(
            source_chain,
            message_id,
            source_address,
            self.channel.to_address(),
            payload,
        );

        self.decode_approved_message(approved_message);

        sui::test_utils::destroy(self);
    }

    #[test]
    fun test_prepare_message_to_hub() {
        let ctx = &mut tx_context::dummy();
        let mut self = create_for_testing(ctx);

        let destination_chain = ascii::string(b"Destination Chain");

        let mut payload = b"payload";

        self.add_trusted_chain(destination_chain);

        payload = wrap_payload_sending(payload, destination_chain);

        let message_ticket = self.prepare_message(payload);

        assert!(message_ticket.destination_chain() == ITS_HUB_CHAIN_NAME.to_ascii_string());
        assert!(message_ticket.destination_address() == ITS_HUB_ADDRESS.to_ascii_string());

        sui::test_utils::destroy(self);
        sui::test_utils::destroy(message_ticket);
    }

    #[test]
    #[expected_failure(abort_code = EInvalidMessageType)]
    fun test_receive_interchain_transfer_invalid_message_type() {
        let ctx = &mut tx_context::dummy();
        let clock = sui::clock::create_for_testing(ctx);
        let mut self = create_for_testing(ctx);

        let coin_info =
            interchain_token_service::coin_info::from_info<COIN>(
        string::utf8(b"Name"),
        ascii::string(b"Symbol"),
        10,
    );

        let amount = 1234;
        let mut coin_management = interchain_token_service::coin_management::new_locked();
        let coin = sui::coin::mint_for_testing<COIN>(amount, ctx);
        coin_management.take_balance(coin.into_balance(), &clock);

        let token_id = self.register_coin(coin_info, coin_management);
        let source_chain = ascii::string(b"Chain Name");
        let message_id = ascii::string(b"Message Id");
        let its_source_address = b"Source Address";
        let destination_address = @0x1;

        let mut writer = abi::new_writer(6);
        writer
            .write_u256(MESSAGE_TYPE_DEPLOY_INTERCHAIN_TOKEN)
            .write_u256(token_id.to_u256())
            .write_bytes(its_source_address)
            .write_bytes(destination_address.to_bytes())
            .write_u256((amount as u256))
            .write_bytes(b"");
        let mut payload = writer.into_bytes();
        writer = abi::new_writer(3);
        writer.write_u256(MESSAGE_TYPE_RECEIVE_FROM_HUB).write_bytes(source_chain.into_bytes()).write_bytes(payload);
        payload = writer.into_bytes();

        let approved_message = channel::new_approved_message(
            ITS_HUB_CHAIN_NAME.to_ascii_string(),
            message_id,
            ITS_HUB_ADDRESS.to_ascii_string(),
            self.channel.to_address(),
            payload,
        );

        self.receive_interchain_transfer<COIN>(approved_message, &clock, ctx);

        clock.destroy_for_testing();
        sui::test_utils::destroy(self);
    }

    #[test]
    #[expected_failure(abort_code = EInterchainTransferHasData)]
    fun test_receive_interchain_transfer_passed_data() {
        let ctx = &mut tx_context::dummy();
        let clock = sui::clock::create_for_testing(ctx);
        let mut self = create_for_testing(ctx);

        let coin_info =
            interchain_token_service::coin_info::from_info<COIN>(
        string::utf8(b"Name"),
        ascii::string(b"Symbol"),
        10,
    );

        let amount = 1234;
        let mut coin_management = interchain_token_service::coin_management::new_locked();
        let coin = sui::coin::mint_for_testing<COIN>(amount, ctx);
        coin_management.take_balance(coin.into_balance(), &clock);

        let token_id = self.register_coin(coin_info, coin_management);
        let source_chain = ascii::string(b"Chain Name");
        let message_id = ascii::string(b"Message Id");
        let its_source_address = b"Source Address";
        let destination_address = @0x1;

        let mut writer = abi::new_writer(6);
        writer
            .write_u256(MESSAGE_TYPE_INTERCHAIN_TRANSFER)
            .write_u256(token_id.to_u256())
            .write_bytes(its_source_address)
            .write_bytes(destination_address.to_bytes())
            .write_u256((amount as u256))
            .write_bytes(b"some data");
        let mut payload = writer.into_bytes();
        writer = abi::new_writer(3);
        writer.write_u256(MESSAGE_TYPE_RECEIVE_FROM_HUB).write_bytes(source_chain.into_bytes()).write_bytes(payload);
        payload = writer.into_bytes();

        let approved_message = channel::new_approved_message(
            ITS_HUB_CHAIN_NAME.to_ascii_string(),
            message_id,
            ITS_HUB_ADDRESS.to_ascii_string(),
            self.channel.to_address(),
            payload,
        );

        self.receive_interchain_transfer<COIN>(approved_message, &clock, ctx);

        clock.destroy_for_testing();
        sui::test_utils::destroy(self);
    }

    #[test]
    #[expected_failure(abort_code = EInvalidMessageType)]
    fun test_receive_interchain_transfer_with_data_invalid_message_type() {
        let ctx = &mut tx_context::dummy();
        let clock = sui::clock::create_for_testing(ctx);
        let mut self = create_for_testing(ctx);
        let coin_info =
            interchain_token_service::coin_info::from_info<COIN>(
        string::utf8(b"Name"),
        ascii::string(b"Symbol"),
        10,
    );

        let amount = 1234;
        let mut coin_management = interchain_token_service::coin_management::new_locked();
        let coin = sui::coin::mint_for_testing<COIN>(amount, ctx);
        coin_management.take_balance(coin.into_balance(), &clock);

        let token_id = self.register_coin(coin_info, coin_management);
        let source_chain = ascii::string(b"Chain Name");
        let message_id = ascii::string(b"Message Id");
        let its_source_address = b"Source Address";
        let channel = channel::new(ctx);
        let destination_address = channel.to_address();

        let mut writer = abi::new_writer(6);
        writer
            .write_u256(MESSAGE_TYPE_DEPLOY_INTERCHAIN_TOKEN)
            .write_u256(token_id.to_u256())
            .write_bytes(its_source_address)
            .write_bytes(destination_address.to_bytes())
            .write_u256((amount as u256))
            .write_bytes(b"some_data");
        let mut payload = writer.into_bytes();
        writer = abi::new_writer(3);
        writer.write_u256(MESSAGE_TYPE_RECEIVE_FROM_HUB).write_bytes(source_chain.into_bytes()).write_bytes(payload);
        payload = writer.into_bytes();

        let approved_message = channel::new_approved_message(
            ITS_HUB_CHAIN_NAME.to_ascii_string(),
            message_id,
            ITS_HUB_ADDRESS.to_ascii_string(),
            self.channel.to_address(),
            payload,
        );

        let (_, _, _, received_coin) = self.receive_interchain_transfer_with_data<COIN>(
            approved_message,
            &channel,
            &clock,
            ctx,
        );

        clock.destroy_for_testing();
        channel.destroy();
        sui::test_utils::destroy(self);
        sui::test_utils::destroy(received_coin);
    }

    #[test]
    #[expected_failure(abort_code = EWrongDestination)]
    fun test_receive_interchain_transfer_with_data_wrong_destination() {
        let ctx = &mut tx_context::dummy();
        let clock = sui::clock::create_for_testing(ctx);
        let mut self = create_for_testing(ctx);

        let coin_info =
            interchain_token_service::coin_info::from_info<COIN>(
        string::utf8(b"Name"),
        ascii::string(b"Symbol"),
        10,
    );

        let amount = 1234;
        let mut coin_management = interchain_token_service::coin_management::new_locked();
        let coin = sui::coin::mint_for_testing<COIN>(amount, ctx);
        coin_management.take_balance(coin.into_balance(), &clock);

        let token_id = self.register_coin(coin_info, coin_management);
        let source_chain = ascii::string(b"Chain Name");
        let message_id = ascii::string(b"Message Id");
        let its_source_address = b"Source Address";
        let channel = channel::new(ctx);
        let destination_address = @0x1;

        let mut writer = abi::new_writer(6);
        writer
            .write_u256(MESSAGE_TYPE_INTERCHAIN_TRANSFER)
            .write_u256(token_id.to_u256())
            .write_bytes(its_source_address)
            .write_bytes(destination_address.to_bytes())
            .write_u256((amount as u256))
            .write_bytes(b"some_data");
        let mut payload = writer.into_bytes();
        writer = abi::new_writer(3);
        writer.write_u256(MESSAGE_TYPE_RECEIVE_FROM_HUB).write_bytes(source_chain.into_bytes()).write_bytes(payload);
        payload = writer.into_bytes();

        let approved_message = channel::new_approved_message(
            ITS_HUB_CHAIN_NAME.to_ascii_string(),
            message_id,
            ITS_HUB_ADDRESS.to_ascii_string(),
            self.channel.to_address(),
            payload,
        );

        let (_, _, _, received_coin) = self.receive_interchain_transfer_with_data<COIN>(
            approved_message,
            &channel,
            &clock,
            ctx,
        );

        clock.destroy_for_testing();
        channel.destroy();
        sui::test_utils::destroy(self);
        sui::test_utils::destroy(received_coin);
    }

    #[test]
    #[expected_failure(abort_code = EInterchainTransferHasNoData)]
    fun test_receive_interchain_transfer_with_data_no_data() {
        let ctx = &mut tx_context::dummy();
        let clock = sui::clock::create_for_testing(ctx);
        let mut self = create_for_testing(ctx);

        let coin_info =
            interchain_token_service::coin_info::from_info<COIN>(
        string::utf8(b"Name"),
        ascii::string(b"Symbol"),
        10,
    );

        let amount = 1234;
        let mut coin_management = interchain_token_service::coin_management::new_locked();
        let coin = sui::coin::mint_for_testing<COIN>(amount, ctx);
        coin_management.take_balance(coin.into_balance(), &clock);

        let token_id = self.register_coin(coin_info, coin_management);
        let source_chain = ascii::string(b"Chain Name");
        let message_id = ascii::string(b"Message Id");
        let its_source_address = b"Source Address";
        let channel = channel::new(ctx);
        let destination_address = channel.to_address();

        let mut writer = abi::new_writer(6);
        writer
            .write_u256(MESSAGE_TYPE_INTERCHAIN_TRANSFER)
            .write_u256(token_id.to_u256())
            .write_bytes(its_source_address)
            .write_bytes(destination_address.to_bytes())
            .write_u256((amount as u256))
            .write_bytes(b"");
        let mut payload = writer.into_bytes();
        writer = abi::new_writer(3);
        writer.write_u256(MESSAGE_TYPE_RECEIVE_FROM_HUB).write_bytes(source_chain.into_bytes()).write_bytes(payload);
        payload = writer.into_bytes();

        let approved_message = channel::new_approved_message(
            ITS_HUB_CHAIN_NAME.to_ascii_string(),
            message_id,
            ITS_HUB_ADDRESS.to_ascii_string(),
            self.channel.to_address(),
            payload,
        );

        let (_, _, _, received_coin) = self.receive_interchain_transfer_with_data<COIN>(
            approved_message,
            &channel,
            &clock,
            ctx,
        );

        clock.destroy_for_testing();
        channel.destroy();
        sui::test_utils::destroy(self);
        sui::test_utils::destroy(received_coin);
    }

    #[test]
    fun test_receive_deploy_interchain_token_with_distributor() {
        let ctx = &mut tx_context::dummy();
        let clock = sui::clock::create_for_testing(ctx);
        let mut self = create_for_testing(ctx);

        let source_chain = ascii::string(b"Chain Name");
        let message_id = ascii::string(b"Message Id");
        let name = b"Token Name";
        let symbol = b"Symbol";
        let decimals = 9;
        let token_id: u256 = 1234;
        let distributor = @0x1;

        self.create_unregistered_coin(symbol, decimals, ctx);

        let mut writer = abi::new_writer(6);
        writer
            .write_u256(MESSAGE_TYPE_DEPLOY_INTERCHAIN_TOKEN)
            .write_u256(token_id)
            .write_bytes(name)
            .write_bytes(symbol)
            .write_u256((decimals as u256))
            .write_bytes(distributor.to_bytes());
        let mut payload = writer.into_bytes();
        writer = abi::new_writer(3);
        writer.write_u256(MESSAGE_TYPE_RECEIVE_FROM_HUB).write_bytes(source_chain.into_bytes()).write_bytes(payload);
        payload = writer.into_bytes();

        let approved_message = channel::new_approved_message(
            ITS_HUB_CHAIN_NAME.to_ascii_string(),
            message_id,
            ITS_HUB_ADDRESS.to_ascii_string(),
            self.channel.to_address(),
            payload,
        );

        self.receive_deploy_interchain_token<COIN>(approved_message);

        clock.destroy_for_testing();
        sui::test_utils::destroy(self);
    }

    #[test]
    #[expected_failure(abort_code = EInvalidMessageType)]
    fun test_receive_deploy_interchain_token_invalid_message_type() {
        let ctx = &mut tx_context::dummy();
        let clock = sui::clock::create_for_testing(ctx);
        let mut self = create_for_testing(ctx);

        let source_chain = ascii::string(b"Chain Name");
        let message_id = ascii::string(b"Message Id");
        let name = b"Token Name";
        let symbol = b"Symbol";
        let decimals = 9;
        let token_id: u256 = 1234;

        self.create_unregistered_coin(symbol, decimals, ctx);

        let mut writer = abi::new_writer(6);
        writer
            .write_u256(MESSAGE_TYPE_INTERCHAIN_TRANSFER)
            .write_u256(token_id)
            .write_bytes(name)
            .write_bytes(symbol)
            .write_u256((decimals as u256))
            .write_bytes(b"");
        let mut payload = writer.into_bytes();
        writer = abi::new_writer(3);
        writer.write_u256(MESSAGE_TYPE_RECEIVE_FROM_HUB).write_bytes(source_chain.into_bytes()).write_bytes(payload);
        payload = writer.into_bytes();

        let approved_message = channel::new_approved_message(
            ITS_HUB_CHAIN_NAME.to_ascii_string(),
            message_id,
            ITS_HUB_ADDRESS.to_ascii_string(),
            self.channel.to_address(),
            payload,
        );

        self.receive_deploy_interchain_token<COIN>(approved_message);

        clock.destroy_for_testing();
        sui::test_utils::destroy(self);
    }

    #[test]
    #[expected_failure(abort_code = EUnregisteredCoinHasUrl)]
    fun test_give_unregistered_coin_with_url() {
        let name = b"Coin";
        let symbol = b"COIN";
        let decimals = 12;
        let ctx = &mut tx_context::dummy();
        let mut self = create_for_testing(ctx);
        let url = sui::url::new_unsafe_from_bytes(b"url");

        let (treasury_cap, coin_metadata) = interchain_token_service::coin::create_treasury_and_metadata_custom(
            name,
            symbol,
            decimals,
            option::some(url),
            ctx,
        );

        self.give_unregistered_coin<COIN>(treasury_cap, coin_metadata);

        sui::test_utils::destroy(self);
    }

    #[test]
    #[expected_failure(abort_code = ENotDistributor)]
    fun test_burn_as_distributor_not_distributor() {
        let ctx = &mut tx_context::dummy();
        let mut self = create_for_testing(ctx);
        let symbol = b"COIN";
        let decimals = 9;
        let amount = 1234;

        let (mut treasury_cap, coin_metadata) = interchain_token_service::coin::create_treasury_and_metadata(symbol, decimals, ctx);
        let coin = treasury_cap.mint(amount, ctx);
        let coin_info = interchain_token_service::coin_info::from_metadata<COIN>(
        coin_metadata,
    );
        let mut coin_management = interchain_token_service::coin_management::new_with_cap(treasury_cap);

        let channel = channel::new(ctx);
        coin_management.add_distributor(@0x1);

        let token_id = self.register_coin(coin_info, coin_management);
        self.burn_as_distributor<COIN>(&channel, token_id, coin);

        sui::test_utils::destroy(self);
        channel.destroy();
    }

    #[test]
    #[expected_failure(abort_code = ENonZeroTotalSupply)]
    fun test_give_unregistered_coin_not_zero_total_supply() {
        let symbol = b"COIN";
        let decimals = 12;
        let ctx = &mut tx_context::dummy();
        let mut self = create_for_testing(ctx);

        let (mut treasury_cap, coin_metadata) = interchain_token_service::coin::create_treasury_and_metadata(symbol, decimals, ctx);
        let coin = treasury_cap.mint(1, ctx);

        self.give_unregistered_coin<COIN>(treasury_cap, coin_metadata);

        sui::test_utils::destroy(self);
        sui::test_utils::destroy(coin);
    }

    #[test]
    #[expected_failure(abort_code = EModuleNameDoesNotMatchSymbol)]
    fun test_give_unregistered_coin_module_name_missmatch() {
        let symbol = b"SYMBOL";
        let decimals = 12;
        let ctx = &mut tx_context::dummy();
        let mut self = create_for_testing(ctx);

        let (treasury_cap, coin_metadata) = interchain_token_service::coin::create_treasury_and_metadata(
            symbol,
            decimals,
            ctx,
        );

        self.give_unregistered_coin<COIN>(treasury_cap, coin_metadata);

        sui::test_utils::destroy(self);
    }

    #[test]
    #[expected_failure(abort_code = ENotDistributor)]
    fun test_mint_as_distributor_not_distributor() {
        let ctx = &mut tx_context::dummy();
        let mut self = create_for_testing(ctx);
        let symbol = b"COIN";
        let decimals = 9;

        let (treasury_cap, coin_metadata) = interchain_token_service::coin::create_treasury_and_metadata(
            symbol,
            decimals,
            ctx,
        );
        let coin_info = interchain_token_service::coin_info::from_metadata<COIN>(
        coin_metadata,
    );
        let mut coin_management = interchain_token_service::coin_management::new_with_cap(treasury_cap);

        let channel = channel::new(ctx);
        coin_management.add_distributor(@0x1);
        let amount = 1234;

        let token_id = self.register_coin(coin_info, coin_management);
        let coin = self.mint_as_distributor<COIN>(
            &channel,
            token_id,
            amount,
            ctx,
        );

        assert!(coin.value() == amount);

        sui::test_utils::destroy(self);
        sui::test_utils::destroy(coin);
        channel.destroy();
    }

    #[test]
    #[expected_failure(abort_code = EUnregisteredCoin)]
    fun test_coin_data_not_registered() {
        let ctx = &mut tx_context::dummy();
        let self = create_for_testing(ctx);
        let token_id = token_id::from_address(@0x1);

        self.coin_data<COIN>(token_id);

        sui::test_utils::destroy(self);
    }

    #[test]
    #[expected_failure(abort_code = ENotDistributor)]
    fun test_mint_to_as_distributor_not_distributor() {
        let ctx = &mut tx_context::dummy();
        let mut its = create_for_testing(ctx);
        let symbol = b"COIN";
        let decimals = 9;

        let (treasury_cap, coin_metadata) = interchain_token_service::coin::create_treasury_and_metadata(
            symbol,
            decimals,
            ctx,
        );
        let coin_info = interchain_token_service::coin_info::from_metadata<COIN>(
        coin_metadata,
    );
        let mut coin_management = interchain_token_service::coin_management::new_with_cap(treasury_cap);

        let channel = channel::new(ctx);
        coin_management.add_distributor(@0x1);
        let amount = 1234;

        let token_id = register_coin(&mut its, coin_info, coin_management);
        mint_to_as_distributor<COIN>(
            &mut its,
            &channel,
            token_id,
            @0x2,
            amount,
            ctx,
        );

        sui::test_utils::destroy(its);
        channel.destroy();
    }

    #[test]
    #[expected_failure(abort_code = EOverflow)]
    fun test_read_amount_overflow() {
        let mut writer = abi::new_writer(1);
        writer.write_u256(1u256 << 64);

        let mut reader = abi::new_reader(writer.into_bytes());

        read_amount(&mut reader);
    }

    #[test]
    #[expected_failure(abort_code = EUnregisteredCoin)]
    fun test_registered_coin_type_not_registered() {
        let ctx = &mut tx_context::dummy();
        let its = create_for_testing(ctx);
        let token_id = token_id::from_address(@0x1);

        its.registered_coin_type(token_id);

        sui::test_utils::destroy(its);
    }

    #[test]
    #[expected_failure(abort_code = EUnregisteredCoin)]
    fun test_unregistered_coin_type_not_registered() {
        let ctx = &mut tx_context::dummy();
        let its = create_for_testing(ctx);
        let symbol = &b"symbol".to_ascii_string();
        let decimals = 8;

        its.unregistered_coin_type(symbol, decimals);

        sui::test_utils::destroy(its);
    }

    #[test]
    #[expected_failure(abort_code = ENewerTicket)]
    fun test_send_interchain_transfer_newer_ticket() {
        let ctx = &mut tx_context::dummy();
        let mut its = create_for_testing(ctx);

        let token_id = token_id::from_address(@0x1);
        let amount = 1234;
        let coin = sui::coin::mint_for_testing<COIN>(amount, ctx);
        let destination_chain = ascii::string(b"Chain Name");
        let destination_address = b"address";
        let metadata = b"";
        let source_channel = channel::new(ctx);
        let clock = sui::clock::create_for_testing(ctx);
        let current_version = 0;
        let invalid_version = 1;

        let interchain_transfer_ticket =
            interchain_token_service::interchain_transfer_ticket::new<COIN>(
        token_id,
        coin.into_balance(),
        source_channel.to_address(),
        destination_chain,
        destination_address,
        metadata,
        invalid_version,
    );
        let message_ticket = its.send_interchain_transfer<COIN>(
            interchain_transfer_ticket,
            current_version,
            &clock,
        );

        sui::test_utils::destroy(its);
        sui::test_utils::destroy(source_channel);
        sui::test_utils::destroy(message_ticket);
        sui::test_utils::destroy(clock);
    }

    #[test]
    #[expected_failure(abort_code = EUntrustedChain)]
    fun test_prepare_hub_message_untrusted_chain() {
        let ctx = &mut tx_context::dummy();
        let its = create_for_testing(ctx);
        let payload = b"payload";
        let destination_chain = b"destination_chain".to_ascii_string();

        let message_ticket = its.prepare_hub_message(payload, destination_chain);

        sui::test_utils::destroy(its);
        sui::test_utils::destroy(message_ticket);
    }

    #[test]
    #[expected_failure(abort_code = EEmptyTokenAddress)]
    fun test_link_coin_empty_token() {
        let ctx = &mut sui::tx_context::dummy();
        let its = create_for_testing(ctx);

        let deployer = channel::new(ctx);
        let salt = bytes32::new(deployer.id().to_address());

        let destination_chain = ascii::string(b"Chain Name");
        let destination_token_address = b"";
        let token_manager_type = token_manager_type::lock_unlock();
        let link_params = b"link_params";

        let message_ticket = its.link_coin(
            &deployer,
            salt,
            destination_chain,
            destination_token_address,
            token_manager_type,
            link_params,
        );

        deployer.destroy();
        sui::test_utils::destroy(message_ticket);
        sui::test_utils::destroy(its);
    }

    #[test]
    #[expected_failure(abort_code = ECannotDeployInterchainTokenManager)]
    fun test_link_coin_cannot_deploy_interchain_token() {
        let ctx = &mut sui::tx_context::dummy();
        let its = create_for_testing(ctx);

        let deployer = channel::new(ctx);
        let salt = bytes32::new(deployer.id().to_address());

        let destination_chain = ascii::string(b"Chain Name");
        let destination_token_address = b"destination_token_address";
        let token_manager_type = token_manager_type::native_interchain_token();
        let link_params = b"link_params";

        let message_ticket = its.link_coin(
            &deployer,
            salt,
            destination_chain,
            destination_token_address,
            token_manager_type,
            link_params,
        );

        deployer.destroy();
        sui::test_utils::destroy(message_ticket);
        sui::test_utils::destroy(its);
    }

    #[test]
    #[expected_failure(abort_code = ENotSupported)]
    fun test_link_coin_empty_destination() {
        let ctx = &mut sui::tx_context::dummy();
        let its = create_for_testing(ctx);

        let deployer = channel::new(ctx);
        let salt = bytes32::new(deployer.id().to_address());

        let destination_chain = ascii::string(b"");
        let destination_token_address = b"destination_token_address";
        let token_manager_type = token_manager_type::lock_unlock();
        let link_params = b"link_params";

        let message_ticket = its.link_coin(
            &deployer,
            salt,
            destination_chain,
            destination_token_address,
            token_manager_type,
            link_params,
        );

        deployer.destroy();
        sui::test_utils::destroy(message_ticket);
        sui::test_utils::destroy(its);
    }

    #[test]
    #[expected_failure(abort_code = ECannotDeployRemotelyToSelf)]
    fun test_link_coin_destination_is_this() {
        let ctx = &mut sui::tx_context::dummy();
        let its = create_for_testing(ctx);

        let deployer = channel::new(ctx);
        let salt = bytes32::new(deployer.id().to_address());

        let destination_chain = ascii::string(b"chain name");
        let destination_token_address = b"destination_token_address";
        let token_manager_type = token_manager_type::lock_unlock();
        let link_params = b"link_params";

        let message_ticket = its.link_coin(
            &deployer,
            salt,
            destination_chain,
            destination_token_address,
            token_manager_type,
            link_params,
        );

        deployer.destroy();
        sui::test_utils::destroy(message_ticket);
        sui::test_utils::destroy(its);
    }
}<|MERGE_RESOLUTION|>--- conflicted
+++ resolved
@@ -55,7 +55,6 @@
     const ENewerTicket: vector<u8> = b"cannot proccess newer tickets";
     #[error]
     const EOverflow: vector<u8> = b"cannot receive more than 2^64-1 coins";
-<<<<<<< HEAD
     #[error]
     const EEmptyTokenAddress: vector<u8> = b"cannot deploy a remote custom token to an empty token address";
     #[error]
@@ -64,10 +63,6 @@
     const ENotSupported: vector<u8> = b"not supported";
     #[error]
     const ECannotDeployRemotelyToSelf: vector<u8> = b"cannot deploy custom token to this chain remotely, use register_custom_coin instead";
-    #[error]
-    const EWrongTreasuryCapReclaimer: vector<u8> = b"trying to retreive a TreasuryCap with a miasmatching TreasuryCapReclaimer";
-=======
->>>>>>> cb9fcd41
 
     // === MESSAGE TYPES ===
     const MESSAGE_TYPE_INTERCHAIN_TRANSFER: u256 = 0;
