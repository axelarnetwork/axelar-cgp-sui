module interchain_token_service::interchain_token_service_v0 {
    use abi::abi::{Self, AbiReader};
    use axelar_gateway::{bytes32::{Self, Bytes32}, channel::{Channel, ApprovedMessage}, gateway, message_ticket::MessageTicket};
    use interchain_token_service::{
        coin_data::{Self, CoinData},
        coin_info::{Self, CoinInfo},
        coin_management::{Self, CoinManagement},
        events,
        interchain_transfer_ticket::InterchainTransferTicket,
        token_id::{Self, TokenId, UnregisteredTokenId, UnlinkedTokenId},
<<<<<<< HEAD
        token_manager_type::{Self, TokenManagerType},
=======
>>>>>>> 61decda9
        treasury_cap_reclaimer::{Self, TreasuryCapReclaimer},
        trusted_chains::{Self, TrustedChains},
        unregistered_coin_data::{Self, UnregisteredCoinData},
        utils as its_utils
    };
    use relayer_discovery::discovery::RelayerDiscovery;
    use std::{ascii::{Self, String}, string, type_name::{Self, TypeName}};
    use sui::{
        address,
        bag::{Self, Bag},
        clock::Clock,
        coin::{Self, TreasuryCap, CoinMetadata, Coin},
        hash::keccak256,
        table::{Self, Table}
    };
    use version_control::version_control::VersionControl;

    // ------
    // Errors
    // ------
    #[error]
    const EUnregisteredCoin: vector<u8> = b"trying to find a coin that doesn't exist";
    #[error]
    const EUntrustedAddress: vector<u8> = b"the sender that sent this message is not trusted";
    #[error]
    const EInvalidMessageType: vector<u8> = b"the message type received is not supported";
    #[error]
    const EWrongDestination: vector<u8> = b"the channel trying to receive this call is not the destination";
    #[error]
    const EInterchainTransferHasData: vector<u8> = b"interchain transfer with data trying to be processed as an interchain transfer";
    #[error]
    const EInterchainTransferHasNoData: vector<u8> = b"interchain transfer trying to be proccessed as an interchain transfer";
    #[error]
    const EModuleNameDoesNotMatchSymbol: vector<u8> = b"the module name does not match the symbol";
    #[error]
    const ENotDistributor: vector<u8> = b"only the distributor can mint";
    #[error]
    const ENonZeroTotalSupply: vector<u8> = b"trying to give a token that has had some supply already minted";
    #[error]
    const EUnregisteredCoinHasUrl: vector<u8> = b"the interchain token that is being registered has a URL";
    #[error]
    const EUntrustedChain: vector<u8> = b"the chain is not trusted";
    #[error]
    const ENewerTicket: vector<u8> = b"cannot proccess newer tickets";
    #[error]
    const EOverflow: vector<u8> = b"cannot receive more than 2^64-1 coins";
    #[error]
    const EEmptyTokenAddress: vector<u8> = b"cannot deploy a remote custom token to an empty token address";
    #[error]
    const ECannotDeployInterchainTokenManager: vector<u8> = b"cannot deploy an interchain token token manager type remotely";
    #[error]
    const ENotSupported: vector<u8> = b"not supported";
    #[error]
    const ECannotDeployRemotelyToSelf: vector<u8> = b"cannot deploy custom token to this chain remotely, use register_custom_coin instead";

    // === MESSAGE TYPES ===
    const MESSAGE_TYPE_INTERCHAIN_TRANSFER: u256 = 0;
    const MESSAGE_TYPE_DEPLOY_INTERCHAIN_TOKEN: u256 = 1;
    // const MESSAGE_TYPE_DEPLOY_TOKEN_MANAGER: u256 = 2;
    const MESSAGE_TYPE_SEND_TO_HUB: u256 = 3;
    const MESSAGE_TYPE_RECEIVE_FROM_HUB: u256 = 4;
    const MESSAGE_TYPE_LINK_TOKEN: u256 = 5;
    // const MESSAGE_TYPE_REGISTER_TOKEN_METADATA: u256 = 6;

    // === HUB CONSTANTS ===
    // Chain name for Axelar. This is used for routing InterchainTokenService calls via InterchainTokenService hub on
    // Axelar.
    const ITS_HUB_CHAIN_NAME: vector<u8> = b"axelar";

    // -----
    // Types
    // -----
    public struct InterchainTokenService_v0 has store {
        channel: Channel,
        trusted_chains: TrustedChains,
        unregistered_coin_types: Table<UnregisteredTokenId, TypeName>,
        unregistered_coins: Bag,
        registered_coin_types: Table<TokenId, TypeName>,
        registered_coins: Bag,
        relayer_discovery_id: ID,
        its_hub_address: String,
        chain_name_hash: Bytes32,
        version_control: VersionControl,
    }

    // -----------------
    // Package Functions
    // -----------------
    public(package) fun new(
        version_control: VersionControl,
        chain_name: String,
        its_hub_address: String,
        ctx: &mut TxContext,
    ): InterchainTokenService_v0 {
        InterchainTokenService_v0 {
            channel: axelar_gateway::channel::new(ctx),
            trusted_chains: trusted_chains::new(
                ctx,
            ),
            registered_coins: bag::new(ctx),
            registered_coin_types: table::new(ctx),
            unregistered_coins: bag::new(ctx),
            unregistered_coin_types: table::new(ctx),
            its_hub_address,
            chain_name_hash: bytes32::from_bytes(keccak256(&chain_name.into_bytes())),
            relayer_discovery_id: object::id_from_address(@0x0),
            version_control,
        }
    }

    public(package) fun unregistered_coin_type(self: &InterchainTokenService_v0, symbol: &String, decimals: u8): &TypeName {
        let key = token_id::unregistered_token_id(symbol, decimals);

        assert!(self.unregistered_coin_types.contains(key), EUnregisteredCoin);
        &self.unregistered_coin_types[key]
    }

    public(package) fun registered_coin_type(self: &InterchainTokenService_v0, token_id: TokenId): &TypeName {
        assert!(self.registered_coin_types.contains(token_id), EUnregisteredCoin);
        &self.registered_coin_types[token_id]
    }

    public(package) fun channel_address(self: &InterchainTokenService_v0): address {
        self.channel.to_address()
    }

    public(package) fun set_relayer_discovery_id(self: &mut InterchainTokenService_v0, relayer_discovery: &RelayerDiscovery) {
        self.relayer_discovery_id = object::id(relayer_discovery);
    }

    public(package) fun relayer_discovery_id(self: &InterchainTokenService_v0): ID {
        self.relayer_discovery_id
    }

    public(package) fun add_trusted_chain(self: &mut InterchainTokenService_v0, chain_name: String) {
        self.trusted_chains.add(chain_name);
    }

    public(package) fun remove_trusted_chain(self: &mut InterchainTokenService_v0, chain_name: String) {
        self.trusted_chains.remove(chain_name);
    }

    public(package) fun add_trusted_chains(self: &mut InterchainTokenService_v0, chain_names: vector<String>) {
        chain_names.do!(
            |chain_name| self.add_trusted_chain(
                chain_name,
            ),
        );
    }

    public(package) fun remove_trusted_chains(self: &mut InterchainTokenService_v0, chain_names: vector<String>) {
        chain_names.do!(
            |chain_name| self.remove_trusted_chain(
                chain_name,
            ),
        );
    }

    public(package) fun channel(self: &InterchainTokenService_v0): &Channel {
        &self.channel
    }

    public(package) fun version_control(self: &InterchainTokenService_v0): &VersionControl {
        &self.version_control
    }

    public(package) fun register_coin<T>(
        self: &mut InterchainTokenService_v0,
        coin_info: CoinInfo<T>,
        coin_management: CoinManagement<T>,
    ): TokenId {
        let token_id = token_id::from_coin_data(&self.chain_name_hash, &coin_info, &coin_management);

        self.add_registered_coin(token_id, coin_management, coin_info);

        token_id
    }

    public(package) fun register_custom_coin<T>(
        self: &mut InterchainTokenService_v0,
        deployer: &Channel,
        salt: Bytes32,
        coin_metadata: &CoinMetadata<T>,
        coin_management: CoinManagement<T>,
        ctx: &mut TxContext,
    ): (TokenId, Option<TreasuryCapReclaimer<T>>) {
        let token_id = token_id::custom_token_id(&self.chain_name_hash, deployer, &salt);
        let coin_info = coin_info::from_info(coin_metadata.get_name(), coin_metadata.get_symbol(), coin_metadata.get_decimals());

        events::interchain_token_id_claimed<T>(token_id, deployer, salt);

        let treasury_cap_reclaimer = if (coin_management.has_treasury_cap()) {
            option::some(treasury_cap_reclaimer::create<T>(token_id, ctx))
        } else {
            option::none()
        };

        self.add_registered_coin(token_id, coin_management, coin_info);

        (token_id, treasury_cap_reclaimer)
<<<<<<< HEAD
    }

    public(package) fun link_coin(
        self: &InterchainTokenService_v0,
        deployer: &Channel,
        salt: Bytes32,
        destination_chain: String,
        destination_token_address: vector<u8>,
        token_manager_type: TokenManagerType,
        link_params: vector<u8>,
    ): MessageTicket {
        assert!(destination_token_address.length() != 0, EEmptyTokenAddress);

        // Custom token managers can't be deployed with native interchain token type, which is reserved for interchain tokens
        assert!(token_manager_type != token_manager_type::native_interchain_token(), ECannotDeployInterchainTokenManager);

        // Cannot deploy to this chain using linkToken
        assert!(destination_chain.as_bytes().length() != 0, ENotSupported);

        let chain_name_hash = self.chain_name_hash;

        // Cannot deploy to this chain using linkToken remotely
        assert!(chain_name_hash != bytes32::from_bytes(keccak256(destination_chain.as_bytes())), ECannotDeployRemotelyToSelf);

        let token_id = token_id::custom_token_id(&chain_name_hash, deployer, &salt);

        // This ensures that the token is registered as a custom token specifically, since the token_id is derived as one
        let source_token_address = (*self.registered_coin_type(token_id)).into_string().into_bytes();

        let mut writer = abi::new_writer(6);

        writer
            .write_u256(MESSAGE_TYPE_LINK_TOKEN)
            .write_u256(token_id.to_u256())
            .write_u256(token_manager_type.to_u256())
            .write_bytes(source_token_address)
            .write_bytes(destination_token_address)
            .write_bytes(link_params);

        let payload = writer.into_bytes();

        events::link_token_started(
            token_id,
            destination_chain,
            source_token_address,
            destination_token_address,
            token_manager_type,
            link_params,
        );

        self.prepare_hub_message(payload, destination_chain)
=======
>>>>>>> 61decda9
    }

    public(package) fun deploy_remote_interchain_token<T>(
        self: &InterchainTokenService_v0,
        token_id: TokenId,
        destination_chain: String,
    ): MessageTicket {
        let coin_info = self.coin_info<T>(token_id);

        let name = coin_info.name();
        let symbol = coin_info.symbol();
        let decimals = coin_info.decimals();

        let mut writer = abi::new_writer(6);

        writer
            .write_u256(MESSAGE_TYPE_DEPLOY_INTERCHAIN_TOKEN)
            .write_u256(token_id.to_u256())
            .write_bytes(*name.as_bytes())
            .write_bytes(*symbol.as_bytes())
            .write_u256((decimals as u256))
            .write_bytes(vector::empty());

        events::interchain_token_deployment_started<T>(
            token_id,
            name,
            symbol,
            decimals,
            destination_chain,
        );

        let payload = writer.into_bytes();

        self.prepare_hub_message(payload, destination_chain)
    }

    public(package) fun send_interchain_transfer<T>(
        self: &mut InterchainTokenService_v0,
        ticket: InterchainTransferTicket<T>,
        current_version: u64,
        clock: &Clock,
    ): MessageTicket {
        let (token_id, balance, source_address, destination_chain, destination_address, metadata, version) = ticket.destroy();
        assert!(version <= current_version, ENewerTicket);

        let amount = self.coin_management_mut(token_id).take_balance(balance, clock);
        let (_version, data) = its_utils::decode_metadata(metadata);
        let mut writer = abi::new_writer(6);

        writer
            .write_u256(MESSAGE_TYPE_INTERCHAIN_TRANSFER)
            .write_u256(token_id.to_u256())
            .write_bytes(source_address.to_bytes())
            .write_bytes(destination_address)
            .write_u256((amount as u256))
            .write_bytes(data);

        events::interchain_transfer<T>(
            token_id,
            source_address,
            destination_chain,
            destination_address,
            amount,
            &data,
        );

        let payload = writer.into_bytes();

        self.prepare_hub_message(payload, destination_chain)
    }

    public(package) fun receive_interchain_transfer<T>(
        self: &mut InterchainTokenService_v0,
        approved_message: ApprovedMessage,
        clock: &Clock,
        ctx: &mut TxContext,
    ) {
        let (source_chain, payload, message_id) = self.decode_approved_message(
            approved_message,
        );
        let mut reader = abi::new_reader(payload);
        assert!(reader.read_u256() == MESSAGE_TYPE_INTERCHAIN_TRANSFER, EInvalidMessageType);

        let token_id = token_id::from_u256(reader.read_u256());
        let source_address = reader.read_bytes();
        let destination_address = address::from_bytes(reader.read_bytes());
        let amount = read_amount(&mut reader);
        let data = reader.read_bytes();

        assert!(data.is_empty(), EInterchainTransferHasData);

        let coin = self.coin_management_mut(token_id).give_coin<T>(amount, clock, ctx);

        transfer::public_transfer(coin, destination_address);

        events::interchain_transfer_received<T>(
            message_id,
            token_id,
            source_chain,
            source_address,
            destination_address,
            amount,
            &b"",
        );
    }

    public(package) fun receive_interchain_transfer_with_data<T>(
        self: &mut InterchainTokenService_v0,
        approved_message: ApprovedMessage,
        channel: &Channel,
        clock: &Clock,
        ctx: &mut TxContext,
    ): (String, vector<u8>, vector<u8>, Coin<T>) {
        let (source_chain, payload, message_id) = self.decode_approved_message(
            approved_message,
        );
        let mut reader = abi::new_reader(payload);
        assert!(reader.read_u256() == MESSAGE_TYPE_INTERCHAIN_TRANSFER, EInvalidMessageType);

        let token_id = token_id::from_u256(reader.read_u256());

        let source_address = reader.read_bytes();
        let destination_address = address::from_bytes(reader.read_bytes());
        let amount = read_amount(&mut reader);
        let data = reader.read_bytes();

        assert!(destination_address == channel.to_address(), EWrongDestination);
        assert!(!data.is_empty(), EInterchainTransferHasNoData);

        let coin = self.coin_management_mut(token_id).give_coin(amount, clock, ctx);

        events::interchain_transfer_received<T>(
            message_id,
            token_id,
            source_chain,
            source_address,
            destination_address,
            amount,
            &data,
        );

        (source_chain, source_address, data, coin)
    }

    public(package) fun receive_deploy_interchain_token<T>(self: &mut InterchainTokenService_v0, approved_message: ApprovedMessage) {
        let (_, payload, _) = self.decode_approved_message(approved_message);
        let mut reader = abi::new_reader(payload);
        assert!(reader.read_u256() == MESSAGE_TYPE_DEPLOY_INTERCHAIN_TOKEN, EInvalidMessageType);

        let token_id = token_id::from_u256(reader.read_u256());
        let name = string::utf8(reader.read_bytes());
        let symbol = ascii::string(reader.read_bytes());
        let decimals = (reader.read_u256() as u8);
        let distributor_bytes = reader.read_bytes();
        let (treasury_cap, mut coin_metadata) = self.remove_unregistered_coin<T>(
            token_id::unregistered_token_id(&symbol, decimals),
        );

        treasury_cap.update_name(&mut coin_metadata, name);

        let mut coin_management = coin_management::new_with_cap<T>(treasury_cap);
        let coin_info = coin_info::from_metadata<T>(coin_metadata);

        if (distributor_bytes.length() > 0) {
            let distributor = address::from_bytes(distributor_bytes);
            coin_management.add_distributor(distributor);
        };

        self.add_registered_coin<T>(token_id, coin_management, coin_info);
    }

    public(package) fun give_unregistered_coin<T>(
        self: &mut InterchainTokenService_v0,
        treasury_cap: TreasuryCap<T>,
        mut coin_metadata: CoinMetadata<T>,
    ) {
        assert!(treasury_cap.total_supply() == 0, ENonZeroTotalSupply);
        assert!(coin::get_icon_url(&coin_metadata).is_none(), EUnregisteredCoinHasUrl);

        treasury_cap.update_description(&mut coin_metadata, string::utf8(b""));

        let decimals = coin_metadata.get_decimals();
        let symbol = coin_metadata.get_symbol();

        let module_name = type_name::get_module(&type_name::get<T>());
        assert!(&module_name == &its_utils::module_from_symbol(&symbol), EModuleNameDoesNotMatchSymbol);

        let token_id = token_id::unregistered_token_id(&symbol, decimals);

        self.add_unregistered_coin<T>(token_id, treasury_cap, coin_metadata);

        events::unregistered_coin_received<T>(
            token_id,
            symbol,
            decimals,
        );
    }

    public(package) fun give_unlinked_coin<T>(
        self: &mut InterchainTokenService_v0,
        token_id: TokenId,
        coin_metadata: &CoinMetadata<T>,
        treasury_cap: Option<TreasuryCap<T>>,
        ctx: &mut TxContext,
    ): Option<TreasuryCapReclaimer<T>> {
<<<<<<< HEAD
        let token_manager_type = if (treasury_cap.is_some()) {
            token_manager_type::mint_burn()
        } else {
            token_manager_type::lock_unlock()
        };
=======
        let has_treasury_cap = treasury_cap.is_some();
>>>>>>> 61decda9

        let unlinked_token_id = token_id::unlinked_token_id<T>(token_id, token_manager_type);

        events::unlinked_coin_received<T>(unlinked_token_id, token_id, token_manager_type);

        self.add_unlinked_coin(unlinked_token_id, coin_metadata, treasury_cap);

<<<<<<< HEAD
        if (token_manager_type == token_manager_type::mint_burn()) {
=======
        if (has_treasury_cap) {
>>>>>>> 61decda9
            option::some(treasury_cap_reclaimer::create<T>(token_id, ctx))
        } else {
            option::none()
        }
    }

    public(package) fun mint_as_distributor<T>(
        self: &mut InterchainTokenService_v0,
        channel: &Channel,
        token_id: TokenId,
        amount: u64,
        ctx: &mut TxContext,
    ): Coin<T> {
        let coin_management = self.coin_management_mut<T>(token_id);
        let distributor = channel.to_address();

        assert!(coin_management.is_distributor(distributor), ENotDistributor);

        coin_management.mint(amount, ctx)
    }

    public(package) fun mint_to_as_distributor<T>(
        self: &mut InterchainTokenService_v0,
        channel: &Channel,
        token_id: TokenId,
        to: address,
        amount: u64,
        ctx: &mut TxContext,
    ) {
        let coin_management = self.coin_management_mut<T>(token_id);
        let distributor = channel.to_address();

        assert!(coin_management.is_distributor(distributor), ENotDistributor);

        let coin = coin_management.mint(amount, ctx);

        transfer::public_transfer(coin, to);
    }

    public(package) fun burn_as_distributor<T>(self: &mut InterchainTokenService_v0, channel: &Channel, token_id: TokenId, coin: Coin<T>) {
        let coin_management = self.coin_management_mut<T>(token_id);
        let distributor = channel.to_address();

        assert!(coin_management.is_distributor<T>(distributor), ENotDistributor);

        coin_management.burn(coin.into_balance());
    }

    public(package) fun set_flow_limit_as_token_operator<T>(
        self: &mut InterchainTokenService_v0,
        channel: &Channel,
        token_id: TokenId,
        limit: Option<u64>,
    ) {
        self.coin_management_mut<T>(token_id).set_flow_limit(channel, limit);
        events::flow_limit_set<T>(token_id, limit);
    }

    public(package) fun set_flow_limit<T>(self: &mut InterchainTokenService_v0, token_id: TokenId, limit: Option<u64>) {
        self.coin_management_mut<T>(token_id).set_flow_limit_internal(limit);
        events::flow_limit_set<T>(token_id, limit);
    }

    public(package) fun transfer_distributorship<T>(
        self: &mut InterchainTokenService_v0,
        channel: &Channel,
        token_id: TokenId,
        new_distributor: Option<address>,
    ) {
        let coin_management = self.coin_management_mut<T>(token_id);
        let distributor = channel.to_address();

        assert!(coin_management.is_distributor<T>(distributor), ENotDistributor);

        coin_management.update_distributorship(new_distributor);

        events::distributorship_transfered<T>(token_id, new_distributor);
    }

    public(package) fun transfer_operatorship<T>(
        self: &mut InterchainTokenService_v0,
        channel: &Channel,
        token_id: TokenId,
        new_operator: Option<address>,
    ) {
        let coin_management = self.coin_management_mut<T>(token_id);

        coin_management.update_operatorship<T>(channel, new_operator);

        events::operatorship_transfered<T>(token_id, new_operator);
    }

    public(package) fun remove_treasury_cap<T>(
        self: &mut InterchainTokenService_v0,
        treasury_cap_reclaimer: TreasuryCapReclaimer<T>,
    ): TreasuryCap<T> {
        let coin_management = self.coin_management_mut<T>(treasury_cap_reclaimer.token_id());

        treasury_cap_reclaimer.destroy();

        coin_management.remove_cap()
    }

    public(package) fun restore_treasury_cap<T>(
        self: &mut InterchainTokenService_v0,
        treasury_cap: TreasuryCap<T>,
        token_id: TokenId,
        ctx: &mut TxContext,
    ): TreasuryCapReclaimer<T> {
        let coin_management = self.coin_management_mut<T>(token_id);

        coin_management.restore_cap(treasury_cap);

        treasury_cap_reclaimer::create<T>(token_id, ctx)
    }

    public(package) fun allow_function(self: &mut InterchainTokenService_v0, version: u64, function_name: String) {
        self.version_control.allow_function(version, function_name);
    }

    public(package) fun disallow_function(self: &mut InterchainTokenService_v0, version: u64, function_name: String) {
        self.version_control.disallow_function(version, function_name);
    }

    public(package) fun coin_data<T>(self: &InterchainTokenService_v0, token_id: TokenId): &CoinData<T> {
        assert!(self.registered_coins.contains(token_id), EUnregisteredCoin);
        &self.registered_coins[token_id]
    }

    // -----------------
    // Private Functions
    // -----------------

    fun coin_info<T>(self: &InterchainTokenService_v0, token_id: TokenId): &CoinInfo<T> {
        coin_data<T>(self, token_id).coin_info()
    }

    fun is_trusted_chain(self: &InterchainTokenService_v0, source_chain: String): bool {
        self.trusted_chains.is_trusted(source_chain)
    }

    fun coin_management_mut<T>(self: &mut InterchainTokenService_v0, token_id: TokenId): &mut CoinManagement<T> {
        let coin_data: &mut CoinData<T> = &mut self.registered_coins[token_id];
        coin_data.coin_management_mut()
    }

    fun add_unregistered_coin<T>(
        self: &mut InterchainTokenService_v0,
        token_id: UnregisteredTokenId,
        treasury_cap: TreasuryCap<T>,
        coin_metadata: CoinMetadata<T>,
    ) {
        self
            .unregistered_coins
            .add(
                token_id,
                unregistered_coin_data::new(
                    treasury_cap,
                    coin_metadata,
                ),
            );

        let type_name = type_name::get<T>();
        add_unregistered_coin_type(self, token_id, type_name);
    }

    fun add_unlinked_coin<T>(
        self: &mut InterchainTokenService_v0,
        token_id: UnlinkedTokenId,
        coin_metadata: &CoinMetadata<T>,
        treasury_cap: Option<TreasuryCap<T>>,
    ) {
        let coin_info = coin_info::from_info<T>(coin_metadata.get_name(), coin_metadata.get_symbol(), coin_metadata.get_decimals());

        let coin_management = if (treasury_cap.is_some()) {
            coin_management::new_with_cap(treasury_cap.destroy_some())
        } else {
            treasury_cap.destroy_none();
            coin_management::new_locked<T>()
        };

        let coin_data = coin_data::new(coin_management, coin_info);

        // Use the same bag for this to not alter storage.
        // Since there should not be any collisions to the token ids because different prefixes are used this will not be a problem.
        // TODO: When doing a storage upgrade, move this to a separate Bag for clarity
        self
            .unregistered_coins
            .add(
                token_id,
                coin_data,
            );
    }

    fun remove_unregistered_coin<T>(
        self: &mut InterchainTokenService_v0,
        token_id: UnregisteredTokenId,
    ): (TreasuryCap<T>, CoinMetadata<T>) {
        let unregistered_coins: UnregisteredCoinData<T> = self.unregistered_coins.remove(token_id);
        let (treasury_cap, coin_metadata) = unregistered_coins.destroy();

        remove_unregistered_coin_type(self, token_id);

        (treasury_cap, coin_metadata)
    }

    fun add_unregistered_coin_type(self: &mut InterchainTokenService_v0, token_id: UnregisteredTokenId, type_name: TypeName) {
        self.unregistered_coin_types.add(token_id, type_name);
    }

    fun remove_unregistered_coin_type(self: &mut InterchainTokenService_v0, token_id: UnregisteredTokenId): TypeName {
        self.unregistered_coin_types.remove(token_id)
    }

    fun add_registered_coin_type(self: &mut InterchainTokenService_v0, token_id: TokenId, type_name: TypeName) {
        self.registered_coin_types.add(token_id, type_name);
    }

    fun add_registered_coin<T>(
        self: &mut InterchainTokenService_v0,
        token_id: TokenId,
        coin_management: CoinManagement<T>,
        coin_info: CoinInfo<T>,
    ) {
        self
            .registered_coins
            .add(
                token_id,
                coin_data::new(
                    coin_management,
                    coin_info,
                ),
            );

        let type_name = type_name::get<T>();
        add_registered_coin_type(self, token_id, type_name);

        events::coin_registered<T>(
            token_id,
        );
    }

    fun prepare_hub_message(self: &InterchainTokenService_v0, mut payload: vector<u8>, destination_chain: String): MessageTicket {
        assert!(self.is_trusted_chain(destination_chain), EUntrustedChain);

        let mut writer = abi::new_writer(3);
        writer.write_u256(MESSAGE_TYPE_SEND_TO_HUB);
        writer.write_bytes(destination_chain.into_bytes());
        writer.write_bytes(payload);
        payload = writer.into_bytes();

        self.prepare_message(payload)
    }

    /// Send a payload to a destination chain. The destination chain needs to have a
    /// trusted address.
    fun prepare_message(self: &InterchainTokenService_v0, payload: vector<u8>): MessageTicket {
        gateway::prepare_message(
            &self.channel,
            ITS_HUB_CHAIN_NAME.to_ascii_string(),
            self.its_hub_address,
            payload,
        )
    }

    /// Decode an approved call and check that the source chain is trusted.
    fun decode_approved_message(self: &InterchainTokenService_v0, approved_message: ApprovedMessage): (String, vector<u8>, String) {
        let (source_chain, message_id, source_address, payload) = self.channel.consume_approved_message(approved_message);

        assert!(source_chain.into_bytes() == ITS_HUB_CHAIN_NAME, EUntrustedChain);
        assert!(source_address == self.its_hub_address, EUntrustedAddress);

        let mut reader = abi::new_reader(payload);
        assert!(reader.read_u256() == MESSAGE_TYPE_RECEIVE_FROM_HUB, EInvalidMessageType);

        let source_chain = ascii::string(reader.read_bytes());
        let payload = reader.read_bytes();

        assert!(self.is_trusted_chain(source_chain), EUntrustedChain);

        (source_chain, payload, message_id)
    }

    fun read_amount(reader: &mut AbiReader): u64 {
        let amount = std::macros::try_as_u64!(reader.read_u256());
        assert!(amount.is_some(), EOverflow);
        amount.destroy_some()
    }

    // ---------
    // Test Only
    // ---------
    #[test_only]
    use axelar_gateway::channel;
    #[test_only]
    use interchain_token_service::coin::COIN;

    // The address of the ITS HUB.
    #[test_only]
    const ITS_HUB_ADDRESS: vector<u8> = b"hub_address";

    #[test_only]
    fun create_for_testing(ctx: &mut TxContext): InterchainTokenService_v0 {
        let mut self = new(
            version_control::version_control::new(vector[]),
            b"chain name".to_ascii_string(),
            ITS_HUB_ADDRESS.to_ascii_string(),
            ctx,
        );

        self.add_trusted_chain(
            std::ascii::string(b"Chain Name"),
        );

        self
    }

    #[test_only]
    public fun create_unregistered_coin(self: &mut InterchainTokenService_v0, symbol: vector<u8>, decimals: u8, ctx: &mut TxContext) {
        let (treasury_cap, coin_metadata) = interchain_token_service::coin::create_treasury_and_metadata(
            symbol,
            decimals,
            ctx,
        );
        let token_id = token_id::unregistered_token_id(
            &ascii::string(symbol),
            decimals,
        );

        self.add_unregistered_coin(token_id, treasury_cap, coin_metadata);
    }

    #[test_only]
    public(package) fun add_unregistered_coin_type_for_testing(
        self: &mut InterchainTokenService_v0,
        token_id: UnregisteredTokenId,
        type_name: TypeName,
    ) {
        self.add_unregistered_coin_type(token_id, type_name);
    }

    #[test_only]
    public(package) fun remove_unregistered_coin_type_for_testing(
        self: &mut InterchainTokenService_v0,
        token_id: UnregisteredTokenId,
    ): TypeName {
        self.remove_unregistered_coin_type(token_id)
    }

    #[test_only]
    public(package) fun add_registered_coin_type_for_testing(self: &mut InterchainTokenService_v0, token_id: TokenId, type_name: TypeName) {
        self.add_registered_coin_type(token_id, type_name);
    }

    #[test_only]
    public(package) fun remove_registered_coin_type_for_testing(self: &mut InterchainTokenService_v0, token_id: TokenId): TypeName {
        self.remove_registered_coin_type_for_testing(token_id)
    }

    #[test_only]
    public(package) fun wrap_payload_sending(payload: vector<u8>, destination_chain: String): vector<u8> {
        let mut writer = abi::new_writer(3);
        writer.write_u256(MESSAGE_TYPE_SEND_TO_HUB);
        writer.write_bytes(destination_chain.into_bytes());
        writer.write_bytes(payload);
        writer.into_bytes()
    }

    #[test_only]
    public fun wrap_payload_receiving(payload: vector<u8>, source_chain: String): vector<u8> {
        let mut writer = abi::new_writer(3);
        writer.write_u256(MESSAGE_TYPE_RECEIVE_FROM_HUB);
        writer.write_bytes(source_chain.into_bytes());
        writer.write_bytes(payload);
        writer.into_bytes()
    }

    #[test_only]
    public(package) fun chain_name_hash(self: &InterchainTokenService_v0): Bytes32 {
        self.chain_name_hash
    }

    // -----
    // Tests
    // -----
    #[test]
    fun test_decode_approved_message_axelar_hub_sender() {
        let ctx = &mut tx_context::dummy();
        let mut self = create_for_testing(ctx);

        let source_chain = ascii::string(ITS_HUB_CHAIN_NAME);
        let source_address = ascii::string(ITS_HUB_ADDRESS);
        let message_id = ascii::string(b"message_id");
        let origin_chain = ascii::string(b"Source Chain");
        let payload = b"payload";

        let mut writer = abi::new_writer(3);
        writer.write_u256(MESSAGE_TYPE_RECEIVE_FROM_HUB);
        writer.write_bytes(origin_chain.into_bytes());
        writer.write_bytes(payload);
        let payload = writer.into_bytes();

        self.add_trusted_chain(
            origin_chain,
        );

        let approved_message = channel::new_approved_message(
            source_chain,
            message_id,
            source_address,
            self.channel.to_address(),
            payload,
        );

        self.decode_approved_message(approved_message);

        sui::test_utils::destroy(self);
    }

    #[test]
    #[expected_failure(abort_code = EUntrustedChain)]
    fun test_decode_approved_message_sender_not_hub() {
        let ctx = &mut tx_context::dummy();
        let self = create_for_testing(ctx);

        let source_chain = ascii::string(b"Chain Name");
        let source_address = ascii::string(b"Address");
        let message_id = ascii::string(b"message_id");

        let mut writer = abi::new_writer(3);
        writer.write_u256(MESSAGE_TYPE_RECEIVE_FROM_HUB);
        writer.write_bytes(b"Source Chain");
        writer.write_bytes(b"payload");
        let payload = writer.into_bytes();

        let approved_message = channel::new_approved_message(
            source_chain,
            message_id,
            source_address,
            self.channel.to_address(),
            payload,
        );

        self.decode_approved_message(approved_message);

        sui::test_utils::destroy(self);
    }

    #[test]
    #[expected_failure(abort_code = EUntrustedAddress)]
    fun test_decode_approved_message_sender_not_hub_address() {
        let ctx = &mut tx_context::dummy();
        let self = create_for_testing(ctx);

        let source_chain = ascii::string(ITS_HUB_CHAIN_NAME);
        let source_address = ascii::string(b"Address");
        let message_id = ascii::string(b"message_id");

        let mut writer = abi::new_writer(3);
        writer.write_u256(MESSAGE_TYPE_RECEIVE_FROM_HUB);
        writer.write_bytes(b"Source Chain");
        writer.write_bytes(b"payload");
        let payload = writer.into_bytes();

        let approved_message = channel::new_approved_message(
            source_chain,
            message_id,
            source_address,
            self.channel.to_address(),
            payload,
        );

        self.decode_approved_message(approved_message);

        sui::test_utils::destroy(self);
    }

    #[test]
    #[expected_failure(abort_code = EUntrustedChain)]
    fun test_decode_approved_message_origin_not_hub_routed() {
        let ctx = &mut tx_context::dummy();
        let self = create_for_testing(ctx);

        let source_chain = ascii::string(ITS_HUB_CHAIN_NAME);
        let source_address = ascii::string(ITS_HUB_ADDRESS);
        let message_id = ascii::string(b"message_id");
        let origin_chain = ascii::string(b"Source Chain");
        let payload = b"payload";

        let mut writer = abi::new_writer(3);
        writer.write_u256(MESSAGE_TYPE_RECEIVE_FROM_HUB);
        writer.write_bytes(origin_chain.into_bytes());
        writer.write_bytes(payload);
        let payload = writer.into_bytes();

        let approved_message = channel::new_approved_message(
            source_chain,
            message_id,
            source_address,
            self.channel.to_address(),
            payload,
        );

        self.decode_approved_message(approved_message);

        sui::test_utils::destroy(self);
    }

    #[test]
    #[expected_failure(abort_code = EUntrustedChain)]
    fun test_decode_approved_message_untrusted_chain() {
        let ctx = &mut tx_context::dummy();
        let self = create_for_testing(ctx);

        let source_chain = ascii::string(ITS_HUB_CHAIN_NAME);
        let source_address = ascii::string(ITS_HUB_ADDRESS);
        let message_id = ascii::string(b"message_id");
        let mut writer = abi::new_writer(3);
        writer.write_u256(MESSAGE_TYPE_RECEIVE_FROM_HUB);
        let payload = writer.into_bytes();

        let approved_message = channel::new_approved_message(
            source_chain,
            message_id,
            source_address,
            self.channel.to_address(),
            payload,
        );

        self.decode_approved_message(approved_message);

        sui::test_utils::destroy(self);
    }

    #[test]
    #[expected_failure(abort_code = EInvalidMessageType)]
    fun test_decode_approved_message_invalid_message_type() {
        let ctx = &mut tx_context::dummy();
        let self = create_for_testing(ctx);

        let source_chain = ascii::string(ITS_HUB_CHAIN_NAME);
        let source_address = ascii::string(ITS_HUB_ADDRESS);
        let message_id = ascii::string(b"message_id");
        let mut writer = abi::new_writer(3);
        writer.write_u256(MESSAGE_TYPE_INTERCHAIN_TRANSFER);
        let payload = writer.into_bytes();

        let approved_message = channel::new_approved_message(
            source_chain,
            message_id,
            source_address,
            self.channel.to_address(),
            payload,
        );

        self.decode_approved_message(approved_message);

        sui::test_utils::destroy(self);
    }

    #[test]
    fun test_prepare_message_to_hub() {
        let ctx = &mut tx_context::dummy();
        let mut self = create_for_testing(ctx);

        let destination_chain = ascii::string(b"Destination Chain");

        let mut payload = b"payload";

        self.add_trusted_chain(destination_chain);

        payload = wrap_payload_sending(payload, destination_chain);

        let message_ticket = self.prepare_message(payload);

        assert!(message_ticket.destination_chain() == ITS_HUB_CHAIN_NAME.to_ascii_string());
        assert!(message_ticket.destination_address() == ITS_HUB_ADDRESS.to_ascii_string());

        sui::test_utils::destroy(self);
        sui::test_utils::destroy(message_ticket);
    }

    #[test]
    #[expected_failure(abort_code = EInvalidMessageType)]
    fun test_receive_interchain_transfer_invalid_message_type() {
        let ctx = &mut tx_context::dummy();
        let clock = sui::clock::create_for_testing(ctx);
        let mut self = create_for_testing(ctx);

        let coin_info =
            interchain_token_service::coin_info::from_info<COIN>(
        string::utf8(b"Name"),
        ascii::string(b"Symbol"),
        10,
    );

        let amount = 1234;
        let mut coin_management = interchain_token_service::coin_management::new_locked();
        let coin = sui::coin::mint_for_testing<COIN>(amount, ctx);
        coin_management.take_balance(coin.into_balance(), &clock);

        let token_id = self.register_coin(coin_info, coin_management);
        let source_chain = ascii::string(b"Chain Name");
        let message_id = ascii::string(b"Message Id");
        let its_source_address = b"Source Address";
        let destination_address = @0x1;

        let mut writer = abi::new_writer(6);
        writer
            .write_u256(MESSAGE_TYPE_DEPLOY_INTERCHAIN_TOKEN)
            .write_u256(token_id.to_u256())
            .write_bytes(its_source_address)
            .write_bytes(destination_address.to_bytes())
            .write_u256((amount as u256))
            .write_bytes(b"");
        let mut payload = writer.into_bytes();
        writer = abi::new_writer(3);
        writer.write_u256(MESSAGE_TYPE_RECEIVE_FROM_HUB).write_bytes(source_chain.into_bytes()).write_bytes(payload);
        payload = writer.into_bytes();

        let approved_message = channel::new_approved_message(
            ITS_HUB_CHAIN_NAME.to_ascii_string(),
            message_id,
            ITS_HUB_ADDRESS.to_ascii_string(),
            self.channel.to_address(),
            payload,
        );

        self.receive_interchain_transfer<COIN>(approved_message, &clock, ctx);

        clock.destroy_for_testing();
        sui::test_utils::destroy(self);
    }

    #[test]
    #[expected_failure(abort_code = EInterchainTransferHasData)]
    fun test_receive_interchain_transfer_passed_data() {
        let ctx = &mut tx_context::dummy();
        let clock = sui::clock::create_for_testing(ctx);
        let mut self = create_for_testing(ctx);

        let coin_info =
            interchain_token_service::coin_info::from_info<COIN>(
        string::utf8(b"Name"),
        ascii::string(b"Symbol"),
        10,
    );

        let amount = 1234;
        let mut coin_management = interchain_token_service::coin_management::new_locked();
        let coin = sui::coin::mint_for_testing<COIN>(amount, ctx);
        coin_management.take_balance(coin.into_balance(), &clock);

        let token_id = self.register_coin(coin_info, coin_management);
        let source_chain = ascii::string(b"Chain Name");
        let message_id = ascii::string(b"Message Id");
        let its_source_address = b"Source Address";
        let destination_address = @0x1;

        let mut writer = abi::new_writer(6);
        writer
            .write_u256(MESSAGE_TYPE_INTERCHAIN_TRANSFER)
            .write_u256(token_id.to_u256())
            .write_bytes(its_source_address)
            .write_bytes(destination_address.to_bytes())
            .write_u256((amount as u256))
            .write_bytes(b"some data");
        let mut payload = writer.into_bytes();
        writer = abi::new_writer(3);
        writer.write_u256(MESSAGE_TYPE_RECEIVE_FROM_HUB).write_bytes(source_chain.into_bytes()).write_bytes(payload);
        payload = writer.into_bytes();

        let approved_message = channel::new_approved_message(
            ITS_HUB_CHAIN_NAME.to_ascii_string(),
            message_id,
            ITS_HUB_ADDRESS.to_ascii_string(),
            self.channel.to_address(),
            payload,
        );

        self.receive_interchain_transfer<COIN>(approved_message, &clock, ctx);

        clock.destroy_for_testing();
        sui::test_utils::destroy(self);
    }

    #[test]
    #[expected_failure(abort_code = EInvalidMessageType)]
    fun test_receive_interchain_transfer_with_data_invalid_message_type() {
        let ctx = &mut tx_context::dummy();
        let clock = sui::clock::create_for_testing(ctx);
        let mut self = create_for_testing(ctx);
        let coin_info =
            interchain_token_service::coin_info::from_info<COIN>(
        string::utf8(b"Name"),
        ascii::string(b"Symbol"),
        10,
    );

        let amount = 1234;
        let mut coin_management = interchain_token_service::coin_management::new_locked();
        let coin = sui::coin::mint_for_testing<COIN>(amount, ctx);
        coin_management.take_balance(coin.into_balance(), &clock);

        let token_id = self.register_coin(coin_info, coin_management);
        let source_chain = ascii::string(b"Chain Name");
        let message_id = ascii::string(b"Message Id");
        let its_source_address = b"Source Address";
        let channel = channel::new(ctx);
        let destination_address = channel.to_address();

        let mut writer = abi::new_writer(6);
        writer
            .write_u256(MESSAGE_TYPE_DEPLOY_INTERCHAIN_TOKEN)
            .write_u256(token_id.to_u256())
            .write_bytes(its_source_address)
            .write_bytes(destination_address.to_bytes())
            .write_u256((amount as u256))
            .write_bytes(b"some_data");
        let mut payload = writer.into_bytes();
        writer = abi::new_writer(3);
        writer.write_u256(MESSAGE_TYPE_RECEIVE_FROM_HUB).write_bytes(source_chain.into_bytes()).write_bytes(payload);
        payload = writer.into_bytes();

        let approved_message = channel::new_approved_message(
            ITS_HUB_CHAIN_NAME.to_ascii_string(),
            message_id,
            ITS_HUB_ADDRESS.to_ascii_string(),
            self.channel.to_address(),
            payload,
        );

        let (_, _, _, received_coin) = self.receive_interchain_transfer_with_data<COIN>(
            approved_message,
            &channel,
            &clock,
            ctx,
        );

        clock.destroy_for_testing();
        channel.destroy();
        sui::test_utils::destroy(self);
        sui::test_utils::destroy(received_coin);
    }

    #[test]
    #[expected_failure(abort_code = EWrongDestination)]
    fun test_receive_interchain_transfer_with_data_wrong_destination() {
        let ctx = &mut tx_context::dummy();
        let clock = sui::clock::create_for_testing(ctx);
        let mut self = create_for_testing(ctx);

        let coin_info =
            interchain_token_service::coin_info::from_info<COIN>(
        string::utf8(b"Name"),
        ascii::string(b"Symbol"),
        10,
    );

        let amount = 1234;
        let mut coin_management = interchain_token_service::coin_management::new_locked();
        let coin = sui::coin::mint_for_testing<COIN>(amount, ctx);
        coin_management.take_balance(coin.into_balance(), &clock);

        let token_id = self.register_coin(coin_info, coin_management);
        let source_chain = ascii::string(b"Chain Name");
        let message_id = ascii::string(b"Message Id");
        let its_source_address = b"Source Address";
        let channel = channel::new(ctx);
        let destination_address = @0x1;

        let mut writer = abi::new_writer(6);
        writer
            .write_u256(MESSAGE_TYPE_INTERCHAIN_TRANSFER)
            .write_u256(token_id.to_u256())
            .write_bytes(its_source_address)
            .write_bytes(destination_address.to_bytes())
            .write_u256((amount as u256))
            .write_bytes(b"some_data");
        let mut payload = writer.into_bytes();
        writer = abi::new_writer(3);
        writer.write_u256(MESSAGE_TYPE_RECEIVE_FROM_HUB).write_bytes(source_chain.into_bytes()).write_bytes(payload);
        payload = writer.into_bytes();

        let approved_message = channel::new_approved_message(
            ITS_HUB_CHAIN_NAME.to_ascii_string(),
            message_id,
            ITS_HUB_ADDRESS.to_ascii_string(),
            self.channel.to_address(),
            payload,
        );

        let (_, _, _, received_coin) = self.receive_interchain_transfer_with_data<COIN>(
            approved_message,
            &channel,
            &clock,
            ctx,
        );

        clock.destroy_for_testing();
        channel.destroy();
        sui::test_utils::destroy(self);
        sui::test_utils::destroy(received_coin);
    }

    #[test]
    #[expected_failure(abort_code = EInterchainTransferHasNoData)]
    fun test_receive_interchain_transfer_with_data_no_data() {
        let ctx = &mut tx_context::dummy();
        let clock = sui::clock::create_for_testing(ctx);
        let mut self = create_for_testing(ctx);

        let coin_info =
            interchain_token_service::coin_info::from_info<COIN>(
        string::utf8(b"Name"),
        ascii::string(b"Symbol"),
        10,
    );

        let amount = 1234;
        let mut coin_management = interchain_token_service::coin_management::new_locked();
        let coin = sui::coin::mint_for_testing<COIN>(amount, ctx);
        coin_management.take_balance(coin.into_balance(), &clock);

        let token_id = self.register_coin(coin_info, coin_management);
        let source_chain = ascii::string(b"Chain Name");
        let message_id = ascii::string(b"Message Id");
        let its_source_address = b"Source Address";
        let channel = channel::new(ctx);
        let destination_address = channel.to_address();

        let mut writer = abi::new_writer(6);
        writer
            .write_u256(MESSAGE_TYPE_INTERCHAIN_TRANSFER)
            .write_u256(token_id.to_u256())
            .write_bytes(its_source_address)
            .write_bytes(destination_address.to_bytes())
            .write_u256((amount as u256))
            .write_bytes(b"");
        let mut payload = writer.into_bytes();
        writer = abi::new_writer(3);
        writer.write_u256(MESSAGE_TYPE_RECEIVE_FROM_HUB).write_bytes(source_chain.into_bytes()).write_bytes(payload);
        payload = writer.into_bytes();

        let approved_message = channel::new_approved_message(
            ITS_HUB_CHAIN_NAME.to_ascii_string(),
            message_id,
            ITS_HUB_ADDRESS.to_ascii_string(),
            self.channel.to_address(),
            payload,
        );

        let (_, _, _, received_coin) = self.receive_interchain_transfer_with_data<COIN>(
            approved_message,
            &channel,
            &clock,
            ctx,
        );

        clock.destroy_for_testing();
        channel.destroy();
        sui::test_utils::destroy(self);
        sui::test_utils::destroy(received_coin);
    }

    #[test]
    fun test_receive_deploy_interchain_token_with_distributor() {
        let ctx = &mut tx_context::dummy();
        let clock = sui::clock::create_for_testing(ctx);
        let mut self = create_for_testing(ctx);

        let source_chain = ascii::string(b"Chain Name");
        let message_id = ascii::string(b"Message Id");
        let name = b"Token Name";
        let symbol = b"Symbol";
        let decimals = 9;
        let token_id: u256 = 1234;
        let distributor = @0x1;

        self.create_unregistered_coin(symbol, decimals, ctx);

        let mut writer = abi::new_writer(6);
        writer
            .write_u256(MESSAGE_TYPE_DEPLOY_INTERCHAIN_TOKEN)
            .write_u256(token_id)
            .write_bytes(name)
            .write_bytes(symbol)
            .write_u256((decimals as u256))
            .write_bytes(distributor.to_bytes());
        let mut payload = writer.into_bytes();
        writer = abi::new_writer(3);
        writer.write_u256(MESSAGE_TYPE_RECEIVE_FROM_HUB).write_bytes(source_chain.into_bytes()).write_bytes(payload);
        payload = writer.into_bytes();

        let approved_message = channel::new_approved_message(
            ITS_HUB_CHAIN_NAME.to_ascii_string(),
            message_id,
            ITS_HUB_ADDRESS.to_ascii_string(),
            self.channel.to_address(),
            payload,
        );

        self.receive_deploy_interchain_token<COIN>(approved_message);

        clock.destroy_for_testing();
        sui::test_utils::destroy(self);
    }

    #[test]
    #[expected_failure(abort_code = EInvalidMessageType)]
    fun test_receive_deploy_interchain_token_invalid_message_type() {
        let ctx = &mut tx_context::dummy();
        let clock = sui::clock::create_for_testing(ctx);
        let mut self = create_for_testing(ctx);

        let source_chain = ascii::string(b"Chain Name");
        let message_id = ascii::string(b"Message Id");
        let name = b"Token Name";
        let symbol = b"Symbol";
        let decimals = 9;
        let token_id: u256 = 1234;

        self.create_unregistered_coin(symbol, decimals, ctx);

        let mut writer = abi::new_writer(6);
        writer
            .write_u256(MESSAGE_TYPE_INTERCHAIN_TRANSFER)
            .write_u256(token_id)
            .write_bytes(name)
            .write_bytes(symbol)
            .write_u256((decimals as u256))
            .write_bytes(b"");
        let mut payload = writer.into_bytes();
        writer = abi::new_writer(3);
        writer.write_u256(MESSAGE_TYPE_RECEIVE_FROM_HUB).write_bytes(source_chain.into_bytes()).write_bytes(payload);
        payload = writer.into_bytes();

        let approved_message = channel::new_approved_message(
            ITS_HUB_CHAIN_NAME.to_ascii_string(),
            message_id,
            ITS_HUB_ADDRESS.to_ascii_string(),
            self.channel.to_address(),
            payload,
        );

        self.receive_deploy_interchain_token<COIN>(approved_message);

        clock.destroy_for_testing();
        sui::test_utils::destroy(self);
    }

    #[test]
    #[expected_failure(abort_code = EUnregisteredCoinHasUrl)]
    fun test_give_unregistered_coin_with_url() {
        let name = b"Coin";
        let symbol = b"COIN";
        let decimals = 12;
        let ctx = &mut tx_context::dummy();
        let mut self = create_for_testing(ctx);
        let url = sui::url::new_unsafe_from_bytes(b"url");

        let (treasury_cap, coin_metadata) = interchain_token_service::coin::create_treasury_and_metadata_custom(
            name,
            symbol,
            decimals,
            option::some(url),
            ctx,
        );

        self.give_unregistered_coin<COIN>(treasury_cap, coin_metadata);

        sui::test_utils::destroy(self);
    }

    #[test]
    #[expected_failure(abort_code = ENotDistributor)]
    fun test_burn_as_distributor_not_distributor() {
        let ctx = &mut tx_context::dummy();
        let mut self = create_for_testing(ctx);
        let symbol = b"COIN";
        let decimals = 9;
        let amount = 1234;

        let (mut treasury_cap, coin_metadata) = interchain_token_service::coin::create_treasury_and_metadata(symbol, decimals, ctx);
        let coin = treasury_cap.mint(amount, ctx);
        let coin_info = interchain_token_service::coin_info::from_metadata<COIN>(
        coin_metadata,
    );
        let mut coin_management = interchain_token_service::coin_management::new_with_cap(treasury_cap);

        let channel = channel::new(ctx);
        coin_management.add_distributor(@0x1);

        let token_id = self.register_coin(coin_info, coin_management);
        self.burn_as_distributor<COIN>(&channel, token_id, coin);

        sui::test_utils::destroy(self);
        channel.destroy();
    }

    #[test]
    #[expected_failure(abort_code = ENonZeroTotalSupply)]
    fun test_give_unregistered_coin_not_zero_total_supply() {
        let symbol = b"COIN";
        let decimals = 12;
        let ctx = &mut tx_context::dummy();
        let mut self = create_for_testing(ctx);

        let (mut treasury_cap, coin_metadata) = interchain_token_service::coin::create_treasury_and_metadata(symbol, decimals, ctx);
        let coin = treasury_cap.mint(1, ctx);

        self.give_unregistered_coin<COIN>(treasury_cap, coin_metadata);

        sui::test_utils::destroy(self);
        sui::test_utils::destroy(coin);
    }

    #[test]
    #[expected_failure(abort_code = EModuleNameDoesNotMatchSymbol)]
    fun test_give_unregistered_coin_module_name_missmatch() {
        let symbol = b"SYMBOL";
        let decimals = 12;
        let ctx = &mut tx_context::dummy();
        let mut self = create_for_testing(ctx);

        let (treasury_cap, coin_metadata) = interchain_token_service::coin::create_treasury_and_metadata(
            symbol,
            decimals,
            ctx,
        );

        self.give_unregistered_coin<COIN>(treasury_cap, coin_metadata);

        sui::test_utils::destroy(self);
    }

    #[test]
    #[expected_failure(abort_code = ENotDistributor)]
    fun test_mint_as_distributor_not_distributor() {
        let ctx = &mut tx_context::dummy();
        let mut self = create_for_testing(ctx);
        let symbol = b"COIN";
        let decimals = 9;

        let (treasury_cap, coin_metadata) = interchain_token_service::coin::create_treasury_and_metadata(
            symbol,
            decimals,
            ctx,
        );
        let coin_info = interchain_token_service::coin_info::from_metadata<COIN>(
        coin_metadata,
    );
        let mut coin_management = interchain_token_service::coin_management::new_with_cap(treasury_cap);

        let channel = channel::new(ctx);
        coin_management.add_distributor(@0x1);
        let amount = 1234;

        let token_id = self.register_coin(coin_info, coin_management);
        let coin = self.mint_as_distributor<COIN>(
            &channel,
            token_id,
            amount,
            ctx,
        );

        assert!(coin.value() == amount);

        sui::test_utils::destroy(self);
        sui::test_utils::destroy(coin);
        channel.destroy();
    }

    #[test]
    #[expected_failure(abort_code = EUnregisteredCoin)]
    fun test_coin_data_not_registered() {
        let ctx = &mut tx_context::dummy();
        let self = create_for_testing(ctx);
        let token_id = token_id::from_address(@0x1);

        self.coin_data<COIN>(token_id);

        sui::test_utils::destroy(self);
    }

    #[test]
    #[expected_failure(abort_code = ENotDistributor)]
    fun test_mint_to_as_distributor_not_distributor() {
        let ctx = &mut tx_context::dummy();
        let mut its = create_for_testing(ctx);
        let symbol = b"COIN";
        let decimals = 9;

        let (treasury_cap, coin_metadata) = interchain_token_service::coin::create_treasury_and_metadata(
            symbol,
            decimals,
            ctx,
        );
        let coin_info = interchain_token_service::coin_info::from_metadata<COIN>(
        coin_metadata,
    );
        let mut coin_management = interchain_token_service::coin_management::new_with_cap(treasury_cap);

        let channel = channel::new(ctx);
        coin_management.add_distributor(@0x1);
        let amount = 1234;

        let token_id = register_coin(&mut its, coin_info, coin_management);
        mint_to_as_distributor<COIN>(
            &mut its,
            &channel,
            token_id,
            @0x2,
            amount,
            ctx,
        );

        sui::test_utils::destroy(its);
        channel.destroy();
    }

    #[test]
    #[expected_failure(abort_code = EOverflow)]
    fun test_read_amount_overflow() {
        let mut writer = abi::new_writer(1);
        writer.write_u256(1u256 << 64);

        let mut reader = abi::new_reader(writer.into_bytes());

        read_amount(&mut reader);
    }

    #[test]
    #[expected_failure(abort_code = EUnregisteredCoin)]
    fun test_registered_coin_type_not_registered() {
        let ctx = &mut tx_context::dummy();
        let its = create_for_testing(ctx);
        let token_id = token_id::from_address(@0x1);

        its.registered_coin_type(token_id);

        sui::test_utils::destroy(its);
    }

    #[test]
    #[expected_failure(abort_code = EUnregisteredCoin)]
    fun test_unregistered_coin_type_not_registered() {
        let ctx = &mut tx_context::dummy();
        let its = create_for_testing(ctx);
        let symbol = &b"symbol".to_ascii_string();
        let decimals = 8;

        its.unregistered_coin_type(symbol, decimals);

        sui::test_utils::destroy(its);
    }

    #[test]
    #[expected_failure(abort_code = ENewerTicket)]
    fun test_send_interchain_transfer_newer_ticket() {
        let ctx = &mut tx_context::dummy();
        let mut its = create_for_testing(ctx);

        let token_id = token_id::from_address(@0x1);
        let amount = 1234;
        let coin = sui::coin::mint_for_testing<COIN>(amount, ctx);
        let destination_chain = ascii::string(b"Chain Name");
        let destination_address = b"address";
        let metadata = b"";
        let source_channel = channel::new(ctx);
        let clock = sui::clock::create_for_testing(ctx);
        let current_version = 0;
        let invalid_version = 1;

        let interchain_transfer_ticket =
            interchain_token_service::interchain_transfer_ticket::new<COIN>(
        token_id,
        coin.into_balance(),
        source_channel.to_address(),
        destination_chain,
        destination_address,
        metadata,
        invalid_version,
    );
        let message_ticket = its.send_interchain_transfer<COIN>(
            interchain_transfer_ticket,
            current_version,
            &clock,
        );

        sui::test_utils::destroy(its);
        sui::test_utils::destroy(source_channel);
        sui::test_utils::destroy(message_ticket);
        sui::test_utils::destroy(clock);
    }

    #[test]
    #[expected_failure(abort_code = EUntrustedChain)]
    fun test_prepare_hub_message_untrusted_chain() {
        let ctx = &mut tx_context::dummy();
        let its = create_for_testing(ctx);
        let payload = b"payload";
        let destination_chain = b"destination_chain".to_ascii_string();

        let message_ticket = its.prepare_hub_message(payload, destination_chain);

        sui::test_utils::destroy(its);
        sui::test_utils::destroy(message_ticket);
    }

    #[test]
    #[expected_failure(abort_code = EEmptyTokenAddress)]
    fun test_link_coin_empty_token() {
        let ctx = &mut sui::tx_context::dummy();
        let its = create_for_testing(ctx);

        let deployer = channel::new(ctx);
        let salt = bytes32::new(deployer.id().to_address());

        let destination_chain = ascii::string(b"Chain Name");
        let destination_token_address = b"";
        let token_manager_type = token_manager_type::lock_unlock();
        let link_params = b"link_params";

        let message_ticket = its.link_coin(
            &deployer,
            salt,
            destination_chain,
            destination_token_address,
            token_manager_type,
            link_params,
        );

        deployer.destroy();
        sui::test_utils::destroy(message_ticket);
        sui::test_utils::destroy(its);
    }

    #[test]
    #[expected_failure(abort_code = ECannotDeployInterchainTokenManager)]
    fun test_link_coin_cannot_deploy_interchain_token() {
        let ctx = &mut sui::tx_context::dummy();
        let its = create_for_testing(ctx);

        let deployer = channel::new(ctx);
        let salt = bytes32::new(deployer.id().to_address());

        let destination_chain = ascii::string(b"Chain Name");
        let destination_token_address = b"destination_token_address";
        let token_manager_type = token_manager_type::native_interchain_token();
        let link_params = b"link_params";

        let message_ticket = its.link_coin(
            &deployer,
            salt,
            destination_chain,
            destination_token_address,
            token_manager_type,
            link_params,
        );

        deployer.destroy();
        sui::test_utils::destroy(message_ticket);
        sui::test_utils::destroy(its);
    }

    #[test]
    #[expected_failure(abort_code = ENotSupported)]
    fun test_link_coin_empty_destination() {
        let ctx = &mut sui::tx_context::dummy();
        let its = create_for_testing(ctx);

        let deployer = channel::new(ctx);
        let salt = bytes32::new(deployer.id().to_address());

        let destination_chain = ascii::string(b"");
        let destination_token_address = b"destination_token_address";
        let token_manager_type = token_manager_type::lock_unlock();
        let link_params = b"link_params";

        let message_ticket = its.link_coin(
            &deployer,
            salt,
            destination_chain,
            destination_token_address,
            token_manager_type,
            link_params,
        );

        deployer.destroy();
        sui::test_utils::destroy(message_ticket);
        sui::test_utils::destroy(its);
    }

    #[test]
    #[expected_failure(abort_code = ECannotDeployRemotelyToSelf)]
    fun test_link_coin_destination_is_this() {
        let ctx = &mut sui::tx_context::dummy();
        let its = create_for_testing(ctx);

        let deployer = channel::new(ctx);
        let salt = bytes32::new(deployer.id().to_address());

        let destination_chain = ascii::string(b"chain name");
        let destination_token_address = b"destination_token_address";
        let token_manager_type = token_manager_type::lock_unlock();
        let link_params = b"link_params";

        let message_ticket = its.link_coin(
            &deployer,
            salt,
            destination_chain,
            destination_token_address,
            token_manager_type,
            link_params,
        );

        deployer.destroy();
        sui::test_utils::destroy(message_ticket);
        sui::test_utils::destroy(its);
    }
}<|MERGE_RESOLUTION|>--- conflicted
+++ resolved
@@ -8,10 +8,7 @@
         events,
         interchain_transfer_ticket::InterchainTransferTicket,
         token_id::{Self, TokenId, UnregisteredTokenId, UnlinkedTokenId},
-<<<<<<< HEAD
         token_manager_type::{Self, TokenManagerType},
-=======
->>>>>>> 61decda9
         treasury_cap_reclaimer::{Self, TreasuryCapReclaimer},
         trusted_chains::{Self, TrustedChains},
         unregistered_coin_data::{Self, UnregisteredCoinData},
@@ -212,7 +209,6 @@
         self.add_registered_coin(token_id, coin_management, coin_info);
 
         (token_id, treasury_cap_reclaimer)
-<<<<<<< HEAD
     }
 
     public(package) fun link_coin(
@@ -264,8 +260,6 @@
         );
 
         self.prepare_hub_message(payload, destination_chain)
-=======
->>>>>>> 61decda9
     }
 
     public(package) fun deploy_remote_interchain_token<T>(
@@ -471,27 +465,18 @@
         treasury_cap: Option<TreasuryCap<T>>,
         ctx: &mut TxContext,
     ): Option<TreasuryCapReclaimer<T>> {
-<<<<<<< HEAD
         let token_manager_type = if (treasury_cap.is_some()) {
             token_manager_type::mint_burn()
         } else {
             token_manager_type::lock_unlock()
         };
-=======
-        let has_treasury_cap = treasury_cap.is_some();
->>>>>>> 61decda9
-
         let unlinked_token_id = token_id::unlinked_token_id<T>(token_id, token_manager_type);
 
         events::unlinked_coin_received<T>(unlinked_token_id, token_id, token_manager_type);
 
         self.add_unlinked_coin(unlinked_token_id, coin_metadata, treasury_cap);
 
-<<<<<<< HEAD
         if (token_manager_type == token_manager_type::mint_burn()) {
-=======
-        if (has_treasury_cap) {
->>>>>>> 61decda9
             option::some(treasury_cap_reclaimer::create<T>(token_id, ctx))
         } else {
             option::none()
