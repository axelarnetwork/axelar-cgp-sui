module interchain_token_service::interchain_token_service_v0 {
    use abi::abi::{Self, AbiReader};
    use axelar_gateway::{bytes32::{Self, Bytes32}, channel::{Channel, ApprovedMessage}, gateway, message_ticket::MessageTicket};
    use interchain_token_service::{
        coin_data::{Self, CoinData},
        coin_info::{Self, CoinInfo},
        coin_management::{Self, CoinManagement},
        events,
        interchain_transfer_ticket::InterchainTransferTicket,
        token_id::{Self, TokenId, UnregisteredTokenId, UnlinkedTokenId},
        token_manager_type::{Self, TokenManagerType},
        treasury_cap_reclaimer::{Self, TreasuryCapReclaimer},
        trusted_chains::{Self, TrustedChains},
        unregistered_coin_data::{Self, UnregisteredCoinData},
        utils as its_utils
    };
    use relayer_discovery::discovery::RelayerDiscovery;
    use std::{ascii::{Self, String}, string, type_name::{Self, TypeName}};
    use sui::{
        address,
        bag::{Self, Bag},
        clock::Clock,
        coin::{Self, TreasuryCap, CoinMetadata, Coin},
        hash::keccak256,
        table::{Self, Table}
    };
    use version_control::version_control::VersionControl;

    // ------
    // Errors
    // ------
    #[error]
    const EUnregisteredCoin: vector<u8> = b"trying to find a coin that doesn't exist";
    #[error]
    const EUntrustedAddress: vector<u8> = b"the sender that sent this message is not trusted";
    #[error]
    const EInvalidMessageType: vector<u8> = b"the message type received is not supported";
    #[error]
    const EWrongDestination: vector<u8> = b"the channel trying to receive this call is not the destination";
    #[error]
    const EInterchainTransferHasData: vector<u8> = b"interchain transfer with data trying to be processed as an interchain transfer";
    #[error]
    const EInterchainTransferHasNoData: vector<u8> = b"interchain transfer trying to be proccessed as an interchain transfer";
    #[error]
    const EModuleNameDoesNotMatchSymbol: vector<u8> = b"the module name does not match the symbol";
    #[error]
    const ENotDistributor: vector<u8> = b"only the distributor can mint";
    #[error]
    const ENonZeroTotalSupply: vector<u8> = b"trying to give a token that has had some supply already minted";
    #[error]
    const EUnregisteredCoinHasUrl: vector<u8> = b"the interchain token that is being registered has a URL";
    #[error]
    const EUntrustedChain: vector<u8> = b"the chain is not trusted";
    #[error]
    const ENewerTicket: vector<u8> = b"cannot proccess newer tickets";
    #[error]
    const EOverflow: vector<u8> = b"cannot receive more than 2^64-1 coins";
    #[error]
    const EEmptyTokenAddress: vector<u8> = b"cannot deploy a remote custom token to an empty token address";
    #[error]
    const ECannotDeployInterchainTokenManager: vector<u8> = b"cannot deploy an interchain token token manager type remotely";
    #[error]
    const ENotSupported: vector<u8> = b"not supported";
    #[error]
<<<<<<< HEAD
    const ECannotDeployRemotelyToSelf: vector<u8> = b"cannot deploy custom token to this chain remotely, use register_custom_token instead";
    #[error]
    const ENotCannonicalToken: vector<u8> = b"cannot deploy remote interchain token for a custom token";
=======
    const ECannotDeployRemotelyToSelf: vector<u8> = b"cannot deploy custom token to this chain remotely, use register_custom_coin instead";
    #[error]
    const EWrongTreasuryCapReclaimer: vector<u8> = b"trying to retreive a TreasuryCap with a miasmatching TreasuryCapReclaimer";
>>>>>>> 42a6b3bf

    // === MESSAGE TYPES ===
    const MESSAGE_TYPE_INTERCHAIN_TRANSFER: u256 = 0;
    const MESSAGE_TYPE_DEPLOY_INTERCHAIN_TOKEN: u256 = 1;
    // const MESSAGE_TYPE_DEPLOY_TOKEN_MANAGER: u256 = 2;
    const MESSAGE_TYPE_SEND_TO_HUB: u256 = 3;
    const MESSAGE_TYPE_RECEIVE_FROM_HUB: u256 = 4;
    const MESSAGE_TYPE_LINK_TOKEN: u256 = 5;
    const MESSAGE_TYPE_REGISTER_TOKEN_METADATA: u256 = 6;

    // === HUB CONSTANTS ===
    // Chain name for Axelar. This is used for routing InterchainTokenService calls via InterchainTokenService hub on
    // Axelar.
    const ITS_HUB_CHAIN_NAME: vector<u8> = b"axelar";

    // -----
    // Types
    // -----
    public struct InterchainTokenService_v0 has store {
        channel: Channel,
        trusted_chains: TrustedChains,
        unregistered_coin_types: Table<UnregisteredTokenId, TypeName>,
        unregistered_coins: Bag,
        registered_coin_types: Table<TokenId, TypeName>,
        registered_coins: Bag,
        relayer_discovery_id: ID,
        its_hub_address: String,
        chain_name_hash: Bytes32,
        version_control: VersionControl,
    }

    // -----------------
    // Package Functions
    // -----------------
    public(package) fun new(
        version_control: VersionControl,
        chain_name: String,
        its_hub_address: String,
        ctx: &mut TxContext,
    ): InterchainTokenService_v0 {
        InterchainTokenService_v0 {
            channel: axelar_gateway::channel::new(ctx),
            trusted_chains: trusted_chains::new(
                ctx,
            ),
            registered_coins: bag::new(ctx),
            registered_coin_types: table::new(ctx),
            unregistered_coins: bag::new(ctx),
            unregistered_coin_types: table::new(ctx),
            its_hub_address,
            chain_name_hash: bytes32::from_bytes(keccak256(&chain_name.into_bytes())),
            relayer_discovery_id: object::id_from_address(@0x0),
            version_control,
        }
    }

    public(package) fun unregistered_coin_type(self: &InterchainTokenService_v0, symbol: &String, decimals: u8): &TypeName {
        let key = token_id::unregistered_token_id(symbol, decimals);

        assert!(self.unregistered_coin_types.contains(key), EUnregisteredCoin);
        &self.unregistered_coin_types[key]
    }

    public(package) fun registered_coin_type(self: &InterchainTokenService_v0, token_id: TokenId): &TypeName {
        assert!(self.registered_coin_types.contains(token_id), EUnregisteredCoin);
        &self.registered_coin_types[token_id]
    }

    public(package) fun channel_address(self: &InterchainTokenService_v0): address {
        self.channel.to_address()
    }

    public(package) fun set_relayer_discovery_id(self: &mut InterchainTokenService_v0, relayer_discovery: &RelayerDiscovery) {
        self.relayer_discovery_id = object::id(relayer_discovery);
    }

    public(package) fun relayer_discovery_id(self: &InterchainTokenService_v0): ID {
        self.relayer_discovery_id
    }

    public(package) fun add_trusted_chain(self: &mut InterchainTokenService_v0, chain_name: String) {
        self.trusted_chains.add(chain_name);
    }

    public(package) fun remove_trusted_chain(self: &mut InterchainTokenService_v0, chain_name: String) {
        self.trusted_chains.remove(chain_name);
    }

    public(package) fun add_trusted_chains(self: &mut InterchainTokenService_v0, chain_names: vector<String>) {
        chain_names.do!(
            |chain_name| self.add_trusted_chain(
                chain_name,
            ),
        );
    }

    public(package) fun remove_trusted_chains(self: &mut InterchainTokenService_v0, chain_names: vector<String>) {
        chain_names.do!(
            |chain_name| self.remove_trusted_chain(
                chain_name,
            ),
        );
    }

    public(package) fun channel(self: &InterchainTokenService_v0): &Channel {
        &self.channel
    }

    public(package) fun version_control(self: &InterchainTokenService_v0): &VersionControl {
        &self.version_control
    }

    public(package) fun register_coin<T>(
        self: &mut InterchainTokenService_v0,
        coin_info: CoinInfo<T>,
        coin_management: CoinManagement<T>,
    ): TokenId {
        let token_id = token_id::from_coin_data(&self.chain_name_hash, &coin_info, &coin_management);

        self.add_registered_coin(token_id, coin_data::new(coin_management, coin_info));

        token_id
    }

    public(package) fun register_custom_coin<T>(
        self: &mut InterchainTokenService_v0,
        deployer: &Channel,
        salt: Bytes32,
        coin_metadata: &CoinMetadata<T>,
        coin_management: CoinManagement<T>,
        ctx: &mut TxContext,
    ): (TokenId, Option<TreasuryCapReclaimer<T>>) {
        let token_id = token_id::custom_token_id(&self.chain_name_hash, deployer, &salt);
        let coin_info = coin_info::from_info(coin_metadata.get_name(), coin_metadata.get_symbol(), coin_metadata.get_decimals());

        events::interchain_token_id_claimed<T>(token_id, deployer, salt);

        let treasury_cap_reclaimer = if (coin_management.has_treasury_cap()) {
            option::some(treasury_cap_reclaimer::create<T>(copy token_id, ctx))
        } else {
            option::none()
        };

        self.add_registered_coin(token_id, coin_data::new(coin_management, coin_info));

        (token_id, treasury_cap_reclaimer)
    }

    public(package) fun link_coin(
        self: &InterchainTokenService_v0,
        deployer: &Channel,
        salt: Bytes32,
        destination_chain: String,
        destination_token_address: vector<u8>,
        token_manager_type: TokenManagerType,
        link_params: vector<u8>,
    ): MessageTicket {
        assert!(destination_token_address.length() != 0, EEmptyTokenAddress);

        // Custom token managers can't be deployed with native interchain token type, which is reserved for interchain tokens
        assert!(token_manager_type != token_manager_type::native_interchain_token(), ECannotDeployInterchainTokenManager);

        // Cannot deploy to this chain using linkToken
        assert!(destination_chain.as_bytes().length() != 0, ENotSupported);

        let chain_name_hash = self.chain_name_hash;

        // Cannot deploy to this chain using linkToken remotely
        assert!(chain_name_hash != bytes32::from_bytes(keccak256(destination_chain.as_bytes())), ECannotDeployRemotelyToSelf);

        let token_id = token_id::custom_token_id(&chain_name_hash, deployer, &salt);

        // This ensures that the token is registered as a custom token specifically, since the token_id is derived as one
        let source_token_address = (*self.registered_coin_type(token_id)).into_string().into_bytes();

        let mut writer = abi::new_writer(6);

        writer
            .write_u256(MESSAGE_TYPE_LINK_TOKEN)
            .write_u256(token_id.to_u256())
            .write_u256(token_manager_type.to_u256())
            .write_bytes(source_token_address)
            .write_bytes(destination_token_address)
            .write_bytes(link_params);

        let payload = writer.into_bytes();

        events::link_token_started(
            token_id,
            destination_chain,
            source_token_address,
            destination_token_address,
            token_manager_type,
            link_params,
        );

        self.prepare_hub_message(payload, destination_chain)
    }

    public(package) fun register_coin_metadata<T>(self: &InterchainTokenService_v0, coin_metadata: &CoinMetadata<T>): MessageTicket {
        let decimals = coin_metadata.get_decimals();

        let mut writer = abi::new_writer(3);
        writer
            .write_u256(MESSAGE_TYPE_REGISTER_TOKEN_METADATA)
            .write_bytes(type_name::get<T>().into_string().into_bytes())
            .write_u8(decimals);
        let payload = writer.into_bytes();

        events::coin_metadata_registered<T>(decimals);

        self.prepare_message(payload)
    }

    public(package) fun deploy_remote_interchain_token<T>(
        self: &InterchainTokenService_v0,
        token_id: TokenId,
        destination_chain: String,
    ): MessageTicket {
        let coin_data = self.coin_data<T>(token_id);
        let coin_info = coin_data.coin_info();
        let coin_management = coin_data.coin_management();

        let derived_token_id = token_id::from_coin_data(&self.chain_name_hash, coin_info, coin_management);

        assert!(token_id == derived_token_id, ENotCannonicalToken);

        let name = coin_info.name();
        let symbol = coin_info.symbol();
        let decimals = coin_info.decimals();

        let mut writer = abi::new_writer(6);

        writer
            .write_u256(MESSAGE_TYPE_DEPLOY_INTERCHAIN_TOKEN)
            .write_u256(token_id.to_u256())
            .write_bytes(*name.as_bytes())
            .write_bytes(*symbol.as_bytes())
            .write_u256((decimals as u256))
            .write_bytes(vector::empty());

        events::interchain_token_deployment_started<T>(
            token_id,
            name,
            symbol,
            decimals,
            destination_chain,
        );

        let payload = writer.into_bytes();

        self.prepare_hub_message(payload, destination_chain)
    }

    public(package) fun send_interchain_transfer<T>(
        self: &mut InterchainTokenService_v0,
        ticket: InterchainTransferTicket<T>,
        current_version: u64,
        clock: &Clock,
    ): MessageTicket {
        let (token_id, balance, source_address, destination_chain, destination_address, metadata, version) = ticket.destroy();
        assert!(version <= current_version, ENewerTicket);

        let amount = self.coin_management_mut(token_id).take_balance(balance, clock);
        let (_version, data) = its_utils::decode_metadata(metadata);
        let mut writer = abi::new_writer(6);

        writer
            .write_u256(MESSAGE_TYPE_INTERCHAIN_TRANSFER)
            .write_u256(token_id.to_u256())
            .write_bytes(source_address.to_bytes())
            .write_bytes(destination_address)
            .write_u256((amount as u256))
            .write_bytes(data);

        events::interchain_transfer<T>(
            token_id,
            source_address,
            destination_chain,
            destination_address,
            amount,
            &data,
        );

        let payload = writer.into_bytes();

        self.prepare_hub_message(payload, destination_chain)
    }

    public(package) fun receive_interchain_transfer<T>(
        self: &mut InterchainTokenService_v0,
        approved_message: ApprovedMessage,
        clock: &Clock,
        ctx: &mut TxContext,
    ) {
        let (source_chain, payload, message_id) = self.decode_approved_message(
            approved_message,
        );
        let mut reader = abi::new_reader(payload);
        assert!(reader.read_u256() == MESSAGE_TYPE_INTERCHAIN_TRANSFER, EInvalidMessageType);

        let token_id = token_id::from_u256(reader.read_u256());
        let source_address = reader.read_bytes();
        let destination_address = address::from_bytes(reader.read_bytes());
        let amount = read_amount(&mut reader);
        let data = reader.read_bytes();

        assert!(data.is_empty(), EInterchainTransferHasData);

        let coin = self.coin_management_mut(token_id).give_coin<T>(amount, clock, ctx);

        transfer::public_transfer(coin, destination_address);

        events::interchain_transfer_received<T>(
            message_id,
            token_id,
            source_chain,
            source_address,
            destination_address,
            amount,
            &b"",
        );
    }

    public(package) fun receive_interchain_transfer_with_data<T>(
        self: &mut InterchainTokenService_v0,
        approved_message: ApprovedMessage,
        channel: &Channel,
        clock: &Clock,
        ctx: &mut TxContext,
    ): (String, vector<u8>, vector<u8>, Coin<T>) {
        let (source_chain, payload, message_id) = self.decode_approved_message(
            approved_message,
        );
        let mut reader = abi::new_reader(payload);
        assert!(reader.read_u256() == MESSAGE_TYPE_INTERCHAIN_TRANSFER, EInvalidMessageType);

        let token_id = token_id::from_u256(reader.read_u256());

        let source_address = reader.read_bytes();
        let destination_address = address::from_bytes(reader.read_bytes());
        let amount = read_amount(&mut reader);
        let data = reader.read_bytes();

        assert!(destination_address == channel.to_address(), EWrongDestination);
        assert!(!data.is_empty(), EInterchainTransferHasNoData);

        let coin = self.coin_management_mut(token_id).give_coin(amount, clock, ctx);

        events::interchain_transfer_received<T>(
            message_id,
            token_id,
            source_chain,
            source_address,
            destination_address,
            amount,
            &data,
        );

        (source_chain, source_address, data, coin)
    }

    public(package) fun receive_deploy_interchain_token<T>(self: &mut InterchainTokenService_v0, approved_message: ApprovedMessage) {
        let (_, payload, _) = self.decode_approved_message(approved_message);
        let mut reader = abi::new_reader(payload);
        assert!(reader.read_u256() == MESSAGE_TYPE_DEPLOY_INTERCHAIN_TOKEN, EInvalidMessageType);

        let token_id = token_id::from_u256(reader.read_u256());
        let name = string::utf8(reader.read_bytes());
        let symbol = ascii::string(reader.read_bytes());
        let decimals = (reader.read_u256() as u8);
        let distributor_bytes = reader.read_bytes();
        let (treasury_cap, mut coin_metadata) = self.remove_unregistered_coin<T>(
            token_id::unregistered_token_id(&symbol, decimals),
        );

        treasury_cap.update_name(&mut coin_metadata, name);

        let mut coin_management = coin_management::new_with_cap<T>(treasury_cap);
        let coin_info = coin_info::from_metadata<T>(coin_metadata);

        if (distributor_bytes.length() > 0) {
            let distributor = address::from_bytes(distributor_bytes);
            coin_management.add_distributor(distributor);
        };

        self.add_registered_coin<T>(token_id, coin_data::new(coin_management, coin_info));
    }

    public(package) fun receive_link_coin<T>(self: &mut InterchainTokenService_v0, approved_message: ApprovedMessage) {
        let (source_chain, payload, _) = self.decode_approved_message(approved_message);

        let mut reader = abi::new_reader(payload);
        assert!(reader.read_u256() == MESSAGE_TYPE_LINK_TOKEN, EInvalidMessageType);

        let token_id = token_id::from_u256(reader.read_u256());
        let token_manager_type = reader.read_u256();
        let source_token_address = reader.read_bytes();
        let destination_token_address = reader.read_bytes();
        let link_params = reader.read_bytes();

        assert!(destination_token_address == type_name::get<T>().into_string().into_bytes());

        let token_manager_type = token_manager_type::from_u256(token_manager_type);

        // This implicitely validates token_manager type because we only ever register lock_unlock and mint_burn unlicked coins
        let mut coin_data = self.remove_unlinked_coin<T>(
            token_id::unlinked_token_id<T>(token_id, token_manager_type),
        );

        if (link_params.length() > 0) {
            let operator = address::from_bytes(link_params);
            coin_data.coin_management_mut().add_operator(operator);
        };

        events::link_token_received<T>(token_id, source_chain, source_token_address, token_manager_type, link_params);

        self.add_registered_coin<T>(token_id, coin_data);
    }

    public(package) fun give_unregistered_coin<T>(
        self: &mut InterchainTokenService_v0,
        treasury_cap: TreasuryCap<T>,
        mut coin_metadata: CoinMetadata<T>,
    ) {
        assert!(treasury_cap.total_supply() == 0, ENonZeroTotalSupply);
        assert!(coin::get_icon_url(&coin_metadata).is_none(), EUnregisteredCoinHasUrl);

        treasury_cap.update_description(&mut coin_metadata, string::utf8(b""));

        let decimals = coin_metadata.get_decimals();
        let symbol = coin_metadata.get_symbol();

        let module_name = type_name::get_module(&type_name::get<T>());
        assert!(&module_name == &its_utils::module_from_symbol(&symbol), EModuleNameDoesNotMatchSymbol);

        let token_id = token_id::unregistered_token_id(&symbol, decimals);

        self.add_unregistered_coin<T>(token_id, treasury_cap, coin_metadata);

        events::unregistered_coin_received<T>(
            token_id,
            symbol,
            decimals,
        );
    }

    public(package) fun give_unlinked_coin<T>(
        self: &mut InterchainTokenService_v0,
        token_id: TokenId,
        coin_metadata: &CoinMetadata<T>,
        treasury_cap: Option<TreasuryCap<T>>,
        ctx: &mut TxContext,
    ): Option<TreasuryCapReclaimer<T>> {
        let token_manager_type = if (treasury_cap.is_some()) {
            token_manager_type::mint_burn()
        } else {
            token_manager_type::lock_unlock()
        };

        let unlinked_token_id = token_id::unlinked_token_id<T>(token_id, token_manager_type);

        events::unlinked_coin_received<T>(unlinked_token_id, token_id, token_manager_type);

        self.add_unlinked_coin(unlinked_token_id, coin_metadata, treasury_cap);

        if (token_manager_type == token_manager_type::mint_burn()) {
            option::some(treasury_cap_reclaimer::create<T>(token_id, ctx))
        } else {
            option::none()
        }
    }

    public(package) fun mint_as_distributor<T>(
        self: &mut InterchainTokenService_v0,
        channel: &Channel,
        token_id: TokenId,
        amount: u64,
        ctx: &mut TxContext,
    ): Coin<T> {
        let coin_management = self.coin_management_mut<T>(token_id);
        let distributor = channel.to_address();

        assert!(coin_management.is_distributor(distributor), ENotDistributor);

        coin_management.mint(amount, ctx)
    }

    public(package) fun mint_to_as_distributor<T>(
        self: &mut InterchainTokenService_v0,
        channel: &Channel,
        token_id: TokenId,
        to: address,
        amount: u64,
        ctx: &mut TxContext,
    ) {
        let coin_management = self.coin_management_mut<T>(token_id);
        let distributor = channel.to_address();

        assert!(coin_management.is_distributor(distributor), ENotDistributor);

        let coin = coin_management.mint(amount, ctx);

        transfer::public_transfer(coin, to);
    }

    public(package) fun burn_as_distributor<T>(self: &mut InterchainTokenService_v0, channel: &Channel, token_id: TokenId, coin: Coin<T>) {
        let coin_management = self.coin_management_mut<T>(token_id);
        let distributor = channel.to_address();

        assert!(coin_management.is_distributor<T>(distributor), ENotDistributor);

        coin_management.burn(coin.into_balance());
    }

    public(package) fun set_flow_limit_as_token_operator<T>(
        self: &mut InterchainTokenService_v0,
        channel: &Channel,
        token_id: TokenId,
        limit: Option<u64>,
    ) {
        self.coin_management_mut<T>(token_id).set_flow_limit(channel, limit);
        events::flow_limit_set<T>(token_id, limit);
    }

    public(package) fun set_flow_limit<T>(self: &mut InterchainTokenService_v0, token_id: TokenId, limit: Option<u64>) {
        self.coin_management_mut<T>(token_id).set_flow_limit_internal(limit);
        events::flow_limit_set<T>(token_id, limit);
    }

    public(package) fun transfer_distributorship<T>(
        self: &mut InterchainTokenService_v0,
        channel: &Channel,
        token_id: TokenId,
        new_distributor: Option<address>,
    ) {
        let coin_management = self.coin_management_mut<T>(token_id);
        let distributor = channel.to_address();

        assert!(coin_management.is_distributor<T>(distributor), ENotDistributor);

        coin_management.update_distributorship(new_distributor);

        events::distributorship_transfered<T>(token_id, new_distributor);
    }

    public(package) fun transfer_operatorship<T>(
        self: &mut InterchainTokenService_v0,
        channel: &Channel,
        token_id: TokenId,
        new_operator: Option<address>,
    ) {
        let coin_management = self.coin_management_mut<T>(token_id);

        coin_management.update_operatorship<T>(channel, new_operator);

        events::operatorship_transfered<T>(token_id, new_operator);
    }

    public(package) fun remove_treasury_cap<T>(
        self: &mut InterchainTokenService_v0,
        treasury_cap_reclaimer: TreasuryCapReclaimer<T>,
        token_id: TokenId,
    ): TreasuryCap<T> {
        assert!(token_id == treasury_cap_reclaimer.token_id(), EWrongTreasuryCapReclaimer);

        let coin_management = self.coin_management_mut<T>(token_id);

        treasury_cap_reclaimer.destroy();

        coin_management.remove_cap()
    }

    public(package) fun restore_treasury_cap<T>(
        self: &mut InterchainTokenService_v0,
        treasury_cap: TreasuryCap<T>,
        token_id: TokenId,
        ctx: &mut TxContext,
    ): TreasuryCapReclaimer<T> {
        let coin_management = self.coin_management_mut<T>(token_id);

        coin_management.restore_cap(treasury_cap);

        treasury_cap_reclaimer::create<T>(token_id, ctx)
    }

    public(package) fun allow_function(self: &mut InterchainTokenService_v0, version: u64, function_name: String) {
        self.version_control.allow_function(version, function_name);
    }

    public(package) fun disallow_function(self: &mut InterchainTokenService_v0, version: u64, function_name: String) {
        self.version_control.disallow_function(version, function_name);
    }

    public(package) fun coin_data<T>(self: &InterchainTokenService_v0, token_id: TokenId): &CoinData<T> {
        assert!(self.registered_coins.contains(token_id), EUnregisteredCoin);
        &self.registered_coins[token_id]
    }

    // -----------------
    // Private Functions
    // -----------------

    fun is_trusted_chain(self: &InterchainTokenService_v0, source_chain: String): bool {
        self.trusted_chains.is_trusted(source_chain)
    }

    fun coin_management_mut<T>(self: &mut InterchainTokenService_v0, token_id: TokenId): &mut CoinManagement<T> {
        let coin_data: &mut CoinData<T> = &mut self.registered_coins[token_id];
        coin_data.coin_management_mut()
    }

    fun add_unregistered_coin<T>(
        self: &mut InterchainTokenService_v0,
        token_id: UnregisteredTokenId,
        treasury_cap: TreasuryCap<T>,
        coin_metadata: CoinMetadata<T>,
    ) {
        self
            .unregistered_coins
            .add(
                token_id,
                unregistered_coin_data::new(
                    treasury_cap,
                    coin_metadata,
                ),
            );

        let type_name = type_name::get<T>();
        add_unregistered_coin_type(self, token_id, type_name);
    }

    fun add_unlinked_coin<T>(
        self: &mut InterchainTokenService_v0,
        token_id: UnlinkedTokenId,
        coin_metadata: &CoinMetadata<T>,
        treasury_cap: Option<TreasuryCap<T>>,
    ) {
        let coin_info = coin_info::from_info<T>(coin_metadata.get_name(), coin_metadata.get_symbol(), coin_metadata.get_decimals());

        let coin_management = if (treasury_cap.is_some()) {
            coin_management::new_with_cap(treasury_cap.destroy_some())
        } else {
            treasury_cap.destroy_none();
            coin_management::new_locked<T>()
        };

        let coin_data = coin_data::new(coin_management, coin_info);

        // Use the same bag for this to not alter storage.
        // Since there should not be any collisions to the token ids because different prefixes are used this will not be a problem.
        // TODO: When doing a storage upgrade, move this to a separate Bag for clarity
        self
            .unregistered_coins
            .add(
                token_id,
                coin_data,
            );
    }

    fun remove_unlinked_coin<T>(self: &mut InterchainTokenService_v0, token_id: UnlinkedTokenId): CoinData<T> {
        self.unregistered_coins.remove(token_id)
    }

    fun remove_unregistered_coin<T>(
        self: &mut InterchainTokenService_v0,
        token_id: UnregisteredTokenId,
    ): (TreasuryCap<T>, CoinMetadata<T>) {
        let unregistered_coins: UnregisteredCoinData<T> = self.unregistered_coins.remove(token_id);
        let (treasury_cap, coin_metadata) = unregistered_coins.destroy();

        remove_unregistered_coin_type(self, token_id);

        (treasury_cap, coin_metadata)
    }

    fun add_unregistered_coin_type(self: &mut InterchainTokenService_v0, token_id: UnregisteredTokenId, type_name: TypeName) {
        self.unregistered_coin_types.add(token_id, type_name);
    }

    fun remove_unregistered_coin_type(self: &mut InterchainTokenService_v0, token_id: UnregisteredTokenId): TypeName {
        self.unregistered_coin_types.remove(token_id)
    }

    fun add_registered_coin_type(self: &mut InterchainTokenService_v0, token_id: TokenId, type_name: TypeName) {
        self.registered_coin_types.add(token_id, type_name);
    }

    fun add_registered_coin<T>(self: &mut InterchainTokenService_v0, token_id: TokenId, coin_data: CoinData<T>) {
        self
            .registered_coins
            .add(
                token_id,
                coin_data,
            );

        let type_name = type_name::get<T>();
        add_registered_coin_type(self, token_id, type_name);

        events::coin_registered<T>(
            token_id,
        );
    }

    fun prepare_hub_message(self: &InterchainTokenService_v0, mut payload: vector<u8>, destination_chain: String): MessageTicket {
        assert!(self.is_trusted_chain(destination_chain), EUntrustedChain);

        let mut writer = abi::new_writer(3);
        writer.write_u256(MESSAGE_TYPE_SEND_TO_HUB);
        writer.write_bytes(destination_chain.into_bytes());
        writer.write_bytes(payload);
        payload = writer.into_bytes();

        self.prepare_message(payload)
    }

    /// Send a payload to a destination chain. The destination chain needs to have a
    /// trusted address.
    fun prepare_message(self: &InterchainTokenService_v0, payload: vector<u8>): MessageTicket {
        gateway::prepare_message(
            &self.channel,
            ITS_HUB_CHAIN_NAME.to_ascii_string(),
            self.its_hub_address,
            payload,
        )
    }

    /// Decode an approved call and check that the source chain is trusted.
    fun decode_approved_message(self: &InterchainTokenService_v0, approved_message: ApprovedMessage): (String, vector<u8>, String) {
        let (source_chain, message_id, source_address, payload) = self.channel.consume_approved_message(approved_message);

        assert!(source_chain.into_bytes() == ITS_HUB_CHAIN_NAME, EUntrustedChain);
        assert!(source_address == self.its_hub_address, EUntrustedAddress);

        let mut reader = abi::new_reader(payload);
        assert!(reader.read_u256() == MESSAGE_TYPE_RECEIVE_FROM_HUB, EInvalidMessageType);

        let source_chain = ascii::string(reader.read_bytes());
        let payload = reader.read_bytes();

        assert!(self.is_trusted_chain(source_chain), EUntrustedChain);

        (source_chain, payload, message_id)
    }

    fun read_amount(reader: &mut AbiReader): u64 {
        let amount = std::macros::try_as_u64!(reader.read_u256());
        assert!(amount.is_some(), EOverflow);
        amount.destroy_some()
    }

    // ---------
    // Test Only
    // ---------
    #[test_only]
    use axelar_gateway::channel;
    #[test_only]
    use interchain_token_service::coin::COIN;

    // The address of the ITS HUB.
    #[test_only]
    const ITS_HUB_ADDRESS: vector<u8> = b"hub_address";

    #[test_only]
    fun create_for_testing(ctx: &mut TxContext): InterchainTokenService_v0 {
        let mut self = new(
            version_control::version_control::new(vector[]),
            b"chain name".to_ascii_string(),
            ITS_HUB_ADDRESS.to_ascii_string(),
            ctx,
        );

        self.add_trusted_chain(
            std::ascii::string(b"Chain Name"),
        );

        self
    }

    #[test_only]
    public fun create_unregistered_coin(self: &mut InterchainTokenService_v0, symbol: vector<u8>, decimals: u8, ctx: &mut TxContext) {
        let (treasury_cap, coin_metadata) = interchain_token_service::coin::create_treasury_and_metadata(
            symbol,
            decimals,
            ctx,
        );
        let token_id = token_id::unregistered_token_id(
            &ascii::string(symbol),
            decimals,
        );

        self.add_unregistered_coin(token_id, treasury_cap, coin_metadata);
    }

    #[test_only]
    public fun create_unlinked_coin(
        self: &mut InterchainTokenService_v0,
        token_id: TokenId,
        symbol: vector<u8>,
        decimals: u8,
        has_treasury_cap: bool,
        ctx: &mut TxContext,
    ) {
        let (treasury_cap, coin_metadata) = interchain_token_service::coin::create_treasury_and_metadata(
            symbol,
            decimals,
            ctx,
        );
        let token_manager_type = if (has_treasury_cap) {
            token_manager_type::mint_burn()
        } else {
            token_manager_type::lock_unlock()
        };

        let token_id = token_id::unlinked_token_id<COIN>(token_id, token_manager_type);

        let treasury_cap = if (has_treasury_cap) {
            option::some(treasury_cap)
        } else {
            sui::test_utils::destroy(treasury_cap);
            option::none()
        };

        self.add_unlinked_coin(token_id, &coin_metadata, treasury_cap);

        sui::test_utils::destroy(coin_metadata);
    }

    #[test_only]
    public(package) fun add_unregistered_coin_type_for_testing(
        self: &mut InterchainTokenService_v0,
        token_id: UnregisteredTokenId,
        type_name: TypeName,
    ) {
        self.add_unregistered_coin_type(token_id, type_name);
    }

    #[test_only]
    public(package) fun remove_unregistered_coin_type_for_testing(
        self: &mut InterchainTokenService_v0,
        token_id: UnregisteredTokenId,
    ): TypeName {
        self.remove_unregistered_coin_type(token_id)
    }

    #[test_only]
    public(package) fun add_registered_coin_type_for_testing(self: &mut InterchainTokenService_v0, token_id: TokenId, type_name: TypeName) {
        self.add_registered_coin_type(token_id, type_name);
    }

    #[test_only]
    public(package) fun remove_registered_coin_type_for_testing(self: &mut InterchainTokenService_v0, token_id: TokenId): TypeName {
        self.remove_registered_coin_type_for_testing(token_id)
    }

    #[test_only]
    public(package) fun wrap_payload_sending(payload: vector<u8>, destination_chain: String): vector<u8> {
        let mut writer = abi::new_writer(3);
        writer.write_u256(MESSAGE_TYPE_SEND_TO_HUB);
        writer.write_bytes(destination_chain.into_bytes());
        writer.write_bytes(payload);
        writer.into_bytes()
    }

    #[test_only]
    public fun wrap_payload_receiving(payload: vector<u8>, source_chain: String): vector<u8> {
        let mut writer = abi::new_writer(3);
        writer.write_u256(MESSAGE_TYPE_RECEIVE_FROM_HUB);
        writer.write_bytes(source_chain.into_bytes());
        writer.write_bytes(payload);
        writer.into_bytes()
    }

    #[test_only]
    public(package) fun chain_name_hash(self: &InterchainTokenService_v0): Bytes32 {
        self.chain_name_hash
    }

    // -----
    // Tests
    // -----
    #[test]
    fun test_decode_approved_message_axelar_hub_sender() {
        let ctx = &mut tx_context::dummy();
        let mut self = create_for_testing(ctx);

        let source_chain = ascii::string(ITS_HUB_CHAIN_NAME);
        let source_address = ascii::string(ITS_HUB_ADDRESS);
        let message_id = ascii::string(b"message_id");
        let origin_chain = ascii::string(b"Source Chain");
        let payload = b"payload";

        let mut writer = abi::new_writer(3);
        writer.write_u256(MESSAGE_TYPE_RECEIVE_FROM_HUB);
        writer.write_bytes(origin_chain.into_bytes());
        writer.write_bytes(payload);
        let payload = writer.into_bytes();

        self.add_trusted_chain(
            origin_chain,
        );

        let approved_message = channel::new_approved_message(
            source_chain,
            message_id,
            source_address,
            self.channel.to_address(),
            payload,
        );

        self.decode_approved_message(approved_message);

        sui::test_utils::destroy(self);
    }

    #[test]
    #[expected_failure(abort_code = EUntrustedChain)]
    fun test_decode_approved_message_sender_not_hub() {
        let ctx = &mut tx_context::dummy();
        let self = create_for_testing(ctx);

        let source_chain = ascii::string(b"Chain Name");
        let source_address = ascii::string(b"Address");
        let message_id = ascii::string(b"message_id");

        let mut writer = abi::new_writer(3);
        writer.write_u256(MESSAGE_TYPE_RECEIVE_FROM_HUB);
        writer.write_bytes(b"Source Chain");
        writer.write_bytes(b"payload");
        let payload = writer.into_bytes();

        let approved_message = channel::new_approved_message(
            source_chain,
            message_id,
            source_address,
            self.channel.to_address(),
            payload,
        );

        self.decode_approved_message(approved_message);

        sui::test_utils::destroy(self);
    }

    #[test]
    #[expected_failure(abort_code = EUntrustedAddress)]
    fun test_decode_approved_message_sender_not_hub_address() {
        let ctx = &mut tx_context::dummy();
        let self = create_for_testing(ctx);

        let source_chain = ascii::string(ITS_HUB_CHAIN_NAME);
        let source_address = ascii::string(b"Address");
        let message_id = ascii::string(b"message_id");

        let mut writer = abi::new_writer(3);
        writer.write_u256(MESSAGE_TYPE_RECEIVE_FROM_HUB);
        writer.write_bytes(b"Source Chain");
        writer.write_bytes(b"payload");
        let payload = writer.into_bytes();

        let approved_message = channel::new_approved_message(
            source_chain,
            message_id,
            source_address,
            self.channel.to_address(),
            payload,
        );

        self.decode_approved_message(approved_message);

        sui::test_utils::destroy(self);
    }

    #[test]
    #[expected_failure(abort_code = EUntrustedChain)]
    fun test_decode_approved_message_origin_not_hub_routed() {
        let ctx = &mut tx_context::dummy();
        let self = create_for_testing(ctx);

        let source_chain = ascii::string(ITS_HUB_CHAIN_NAME);
        let source_address = ascii::string(ITS_HUB_ADDRESS);
        let message_id = ascii::string(b"message_id");
        let origin_chain = ascii::string(b"Source Chain");
        let payload = b"payload";

        let mut writer = abi::new_writer(3);
        writer.write_u256(MESSAGE_TYPE_RECEIVE_FROM_HUB);
        writer.write_bytes(origin_chain.into_bytes());
        writer.write_bytes(payload);
        let payload = writer.into_bytes();

        let approved_message = channel::new_approved_message(
            source_chain,
            message_id,
            source_address,
            self.channel.to_address(),
            payload,
        );

        self.decode_approved_message(approved_message);

        sui::test_utils::destroy(self);
    }

    #[test]
    #[expected_failure(abort_code = EUntrustedChain)]
    fun test_decode_approved_message_untrusted_chain() {
        let ctx = &mut tx_context::dummy();
        let self = create_for_testing(ctx);

        let source_chain = ascii::string(ITS_HUB_CHAIN_NAME);
        let source_address = ascii::string(ITS_HUB_ADDRESS);
        let message_id = ascii::string(b"message_id");
        let mut writer = abi::new_writer(3);
        writer.write_u256(MESSAGE_TYPE_RECEIVE_FROM_HUB);
        let payload = writer.into_bytes();

        let approved_message = channel::new_approved_message(
            source_chain,
            message_id,
            source_address,
            self.channel.to_address(),
            payload,
        );

        self.decode_approved_message(approved_message);

        sui::test_utils::destroy(self);
    }

    #[test]
    #[expected_failure(abort_code = EInvalidMessageType)]
    fun test_decode_approved_message_invalid_message_type() {
        let ctx = &mut tx_context::dummy();
        let self = create_for_testing(ctx);

        let source_chain = ascii::string(ITS_HUB_CHAIN_NAME);
        let source_address = ascii::string(ITS_HUB_ADDRESS);
        let message_id = ascii::string(b"message_id");
        let mut writer = abi::new_writer(3);
        writer.write_u256(MESSAGE_TYPE_INTERCHAIN_TRANSFER);
        let payload = writer.into_bytes();

        let approved_message = channel::new_approved_message(
            source_chain,
            message_id,
            source_address,
            self.channel.to_address(),
            payload,
        );

        self.decode_approved_message(approved_message);

        sui::test_utils::destroy(self);
    }

    #[test]
    fun test_prepare_message_to_hub() {
        let ctx = &mut tx_context::dummy();
        let mut self = create_for_testing(ctx);

        let destination_chain = ascii::string(b"Destination Chain");

        let mut payload = b"payload";

        self.add_trusted_chain(destination_chain);

        payload = wrap_payload_sending(payload, destination_chain);

        let message_ticket = self.prepare_message(payload);

        assert!(message_ticket.destination_chain() == ITS_HUB_CHAIN_NAME.to_ascii_string());
        assert!(message_ticket.destination_address() == ITS_HUB_ADDRESS.to_ascii_string());

        sui::test_utils::destroy(self);
        sui::test_utils::destroy(message_ticket);
    }

    #[test]
    #[expected_failure(abort_code = EInvalidMessageType)]
    fun test_receive_interchain_transfer_invalid_message_type() {
        let ctx = &mut tx_context::dummy();
        let clock = sui::clock::create_for_testing(ctx);
        let mut self = create_for_testing(ctx);

        let coin_info =
            interchain_token_service::coin_info::from_info<COIN>(
        string::utf8(b"Name"),
        ascii::string(b"Symbol"),
        10,
    );

        let amount = 1234;
        let mut coin_management = interchain_token_service::coin_management::new_locked();
        let coin = sui::coin::mint_for_testing<COIN>(amount, ctx);
        coin_management.take_balance(coin.into_balance(), &clock);

        let token_id = self.register_coin(coin_info, coin_management);
        let source_chain = ascii::string(b"Chain Name");
        let message_id = ascii::string(b"Message Id");
        let its_source_address = b"Source Address";
        let destination_address = @0x1;

        let mut writer = abi::new_writer(6);
        writer
            .write_u256(MESSAGE_TYPE_DEPLOY_INTERCHAIN_TOKEN)
            .write_u256(token_id.to_u256())
            .write_bytes(its_source_address)
            .write_bytes(destination_address.to_bytes())
            .write_u256((amount as u256))
            .write_bytes(b"");
        let mut payload = writer.into_bytes();
        writer = abi::new_writer(3);
        writer.write_u256(MESSAGE_TYPE_RECEIVE_FROM_HUB).write_bytes(source_chain.into_bytes()).write_bytes(payload);
        payload = writer.into_bytes();

        let approved_message = channel::new_approved_message(
            ITS_HUB_CHAIN_NAME.to_ascii_string(),
            message_id,
            ITS_HUB_ADDRESS.to_ascii_string(),
            self.channel.to_address(),
            payload,
        );

        self.receive_interchain_transfer<COIN>(approved_message, &clock, ctx);

        clock.destroy_for_testing();
        sui::test_utils::destroy(self);
    }

    #[test]
    #[expected_failure(abort_code = EInterchainTransferHasData)]
    fun test_receive_interchain_transfer_passed_data() {
        let ctx = &mut tx_context::dummy();
        let clock = sui::clock::create_for_testing(ctx);
        let mut self = create_for_testing(ctx);

        let coin_info =
            interchain_token_service::coin_info::from_info<COIN>(
        string::utf8(b"Name"),
        ascii::string(b"Symbol"),
        10,
    );

        let amount = 1234;
        let mut coin_management = interchain_token_service::coin_management::new_locked();
        let coin = sui::coin::mint_for_testing<COIN>(amount, ctx);
        coin_management.take_balance(coin.into_balance(), &clock);

        let token_id = self.register_coin(coin_info, coin_management);
        let source_chain = ascii::string(b"Chain Name");
        let message_id = ascii::string(b"Message Id");
        let its_source_address = b"Source Address";
        let destination_address = @0x1;

        let mut writer = abi::new_writer(6);
        writer
            .write_u256(MESSAGE_TYPE_INTERCHAIN_TRANSFER)
            .write_u256(token_id.to_u256())
            .write_bytes(its_source_address)
            .write_bytes(destination_address.to_bytes())
            .write_u256((amount as u256))
            .write_bytes(b"some data");
        let mut payload = writer.into_bytes();
        writer = abi::new_writer(3);
        writer.write_u256(MESSAGE_TYPE_RECEIVE_FROM_HUB).write_bytes(source_chain.into_bytes()).write_bytes(payload);
        payload = writer.into_bytes();

        let approved_message = channel::new_approved_message(
            ITS_HUB_CHAIN_NAME.to_ascii_string(),
            message_id,
            ITS_HUB_ADDRESS.to_ascii_string(),
            self.channel.to_address(),
            payload,
        );

        self.receive_interchain_transfer<COIN>(approved_message, &clock, ctx);

        clock.destroy_for_testing();
        sui::test_utils::destroy(self);
    }

    #[test]
    #[expected_failure(abort_code = EInvalidMessageType)]
    fun test_receive_interchain_transfer_with_data_invalid_message_type() {
        let ctx = &mut tx_context::dummy();
        let clock = sui::clock::create_for_testing(ctx);
        let mut self = create_for_testing(ctx);
        let coin_info =
            interchain_token_service::coin_info::from_info<COIN>(
        string::utf8(b"Name"),
        ascii::string(b"Symbol"),
        10,
    );

        let amount = 1234;
        let mut coin_management = interchain_token_service::coin_management::new_locked();
        let coin = sui::coin::mint_for_testing<COIN>(amount, ctx);
        coin_management.take_balance(coin.into_balance(), &clock);

        let token_id = self.register_coin(coin_info, coin_management);
        let source_chain = ascii::string(b"Chain Name");
        let message_id = ascii::string(b"Message Id");
        let its_source_address = b"Source Address";
        let channel = channel::new(ctx);
        let destination_address = channel.to_address();

        let mut writer = abi::new_writer(6);
        writer
            .write_u256(MESSAGE_TYPE_DEPLOY_INTERCHAIN_TOKEN)
            .write_u256(token_id.to_u256())
            .write_bytes(its_source_address)
            .write_bytes(destination_address.to_bytes())
            .write_u256((amount as u256))
            .write_bytes(b"some_data");
        let mut payload = writer.into_bytes();
        writer = abi::new_writer(3);
        writer.write_u256(MESSAGE_TYPE_RECEIVE_FROM_HUB).write_bytes(source_chain.into_bytes()).write_bytes(payload);
        payload = writer.into_bytes();

        let approved_message = channel::new_approved_message(
            ITS_HUB_CHAIN_NAME.to_ascii_string(),
            message_id,
            ITS_HUB_ADDRESS.to_ascii_string(),
            self.channel.to_address(),
            payload,
        );

        let (_, _, _, received_coin) = self.receive_interchain_transfer_with_data<COIN>(
            approved_message,
            &channel,
            &clock,
            ctx,
        );

        clock.destroy_for_testing();
        channel.destroy();
        sui::test_utils::destroy(self);
        sui::test_utils::destroy(received_coin);
    }

    #[test]
    #[expected_failure(abort_code = EWrongDestination)]
    fun test_receive_interchain_transfer_with_data_wrong_destination() {
        let ctx = &mut tx_context::dummy();
        let clock = sui::clock::create_for_testing(ctx);
        let mut self = create_for_testing(ctx);

        let coin_info =
            interchain_token_service::coin_info::from_info<COIN>(
        string::utf8(b"Name"),
        ascii::string(b"Symbol"),
        10,
    );

        let amount = 1234;
        let mut coin_management = interchain_token_service::coin_management::new_locked();
        let coin = sui::coin::mint_for_testing<COIN>(amount, ctx);
        coin_management.take_balance(coin.into_balance(), &clock);

        let token_id = self.register_coin(coin_info, coin_management);
        let source_chain = ascii::string(b"Chain Name");
        let message_id = ascii::string(b"Message Id");
        let its_source_address = b"Source Address";
        let channel = channel::new(ctx);
        let destination_address = @0x1;

        let mut writer = abi::new_writer(6);
        writer
            .write_u256(MESSAGE_TYPE_INTERCHAIN_TRANSFER)
            .write_u256(token_id.to_u256())
            .write_bytes(its_source_address)
            .write_bytes(destination_address.to_bytes())
            .write_u256((amount as u256))
            .write_bytes(b"some_data");
        let mut payload = writer.into_bytes();
        writer = abi::new_writer(3);
        writer.write_u256(MESSAGE_TYPE_RECEIVE_FROM_HUB).write_bytes(source_chain.into_bytes()).write_bytes(payload);
        payload = writer.into_bytes();

        let approved_message = channel::new_approved_message(
            ITS_HUB_CHAIN_NAME.to_ascii_string(),
            message_id,
            ITS_HUB_ADDRESS.to_ascii_string(),
            self.channel.to_address(),
            payload,
        );

        let (_, _, _, received_coin) = self.receive_interchain_transfer_with_data<COIN>(
            approved_message,
            &channel,
            &clock,
            ctx,
        );

        clock.destroy_for_testing();
        channel.destroy();
        sui::test_utils::destroy(self);
        sui::test_utils::destroy(received_coin);
    }

    #[test]
    #[expected_failure(abort_code = EInterchainTransferHasNoData)]
    fun test_receive_interchain_transfer_with_data_no_data() {
        let ctx = &mut tx_context::dummy();
        let clock = sui::clock::create_for_testing(ctx);
        let mut self = create_for_testing(ctx);

        let coin_info =
            interchain_token_service::coin_info::from_info<COIN>(
        string::utf8(b"Name"),
        ascii::string(b"Symbol"),
        10,
    );

        let amount = 1234;
        let mut coin_management = interchain_token_service::coin_management::new_locked();
        let coin = sui::coin::mint_for_testing<COIN>(amount, ctx);
        coin_management.take_balance(coin.into_balance(), &clock);

        let token_id = self.register_coin(coin_info, coin_management);
        let source_chain = ascii::string(b"Chain Name");
        let message_id = ascii::string(b"Message Id");
        let its_source_address = b"Source Address";
        let channel = channel::new(ctx);
        let destination_address = channel.to_address();

        let mut writer = abi::new_writer(6);
        writer
            .write_u256(MESSAGE_TYPE_INTERCHAIN_TRANSFER)
            .write_u256(token_id.to_u256())
            .write_bytes(its_source_address)
            .write_bytes(destination_address.to_bytes())
            .write_u256((amount as u256))
            .write_bytes(b"");
        let mut payload = writer.into_bytes();
        writer = abi::new_writer(3);
        writer.write_u256(MESSAGE_TYPE_RECEIVE_FROM_HUB).write_bytes(source_chain.into_bytes()).write_bytes(payload);
        payload = writer.into_bytes();

        let approved_message = channel::new_approved_message(
            ITS_HUB_CHAIN_NAME.to_ascii_string(),
            message_id,
            ITS_HUB_ADDRESS.to_ascii_string(),
            self.channel.to_address(),
            payload,
        );

        let (_, _, _, received_coin) = self.receive_interchain_transfer_with_data<COIN>(
            approved_message,
            &channel,
            &clock,
            ctx,
        );

        clock.destroy_for_testing();
        channel.destroy();
        sui::test_utils::destroy(self);
        sui::test_utils::destroy(received_coin);
    }

    #[test]
    fun test_receive_deploy_interchain_token_with_distributor() {
        let ctx = &mut tx_context::dummy();
        let clock = sui::clock::create_for_testing(ctx);
        let mut self = create_for_testing(ctx);

        let source_chain = ascii::string(b"Chain Name");
        let message_id = ascii::string(b"Message Id");
        let name = b"Token Name";
        let symbol = b"Symbol";
        let decimals = 9;
        let token_id: u256 = 1234;
        let distributor = @0x1;

        self.create_unregistered_coin(symbol, decimals, ctx);

        let mut writer = abi::new_writer(6);
        writer
            .write_u256(MESSAGE_TYPE_DEPLOY_INTERCHAIN_TOKEN)
            .write_u256(token_id)
            .write_bytes(name)
            .write_bytes(symbol)
            .write_u256((decimals as u256))
            .write_bytes(distributor.to_bytes());
        let mut payload = writer.into_bytes();
        writer = abi::new_writer(3);
        writer.write_u256(MESSAGE_TYPE_RECEIVE_FROM_HUB).write_bytes(source_chain.into_bytes()).write_bytes(payload);
        payload = writer.into_bytes();

        let approved_message = channel::new_approved_message(
            ITS_HUB_CHAIN_NAME.to_ascii_string(),
            message_id,
            ITS_HUB_ADDRESS.to_ascii_string(),
            self.channel.to_address(),
            payload,
        );

        self.receive_deploy_interchain_token<COIN>(approved_message);

        clock.destroy_for_testing();
        sui::test_utils::destroy(self);
    }

    #[test]
    #[expected_failure(abort_code = EInvalidMessageType)]
    fun test_receive_deploy_interchain_token_invalid_message_type() {
        let ctx = &mut tx_context::dummy();
        let clock = sui::clock::create_for_testing(ctx);
        let mut self = create_for_testing(ctx);

        let source_chain = ascii::string(b"Chain Name");
        let message_id = ascii::string(b"Message Id");
        let name = b"Token Name";
        let symbol = b"Symbol";
        let decimals = 9;
        let token_id: u256 = 1234;

        self.create_unregistered_coin(symbol, decimals, ctx);

        let mut writer = abi::new_writer(6);
        writer
            .write_u256(MESSAGE_TYPE_INTERCHAIN_TRANSFER)
            .write_u256(token_id)
            .write_bytes(name)
            .write_bytes(symbol)
            .write_u256((decimals as u256))
            .write_bytes(b"");
        let mut payload = writer.into_bytes();
        writer = abi::new_writer(3);
        writer.write_u256(MESSAGE_TYPE_RECEIVE_FROM_HUB).write_bytes(source_chain.into_bytes()).write_bytes(payload);
        payload = writer.into_bytes();

        let approved_message = channel::new_approved_message(
            ITS_HUB_CHAIN_NAME.to_ascii_string(),
            message_id,
            ITS_HUB_ADDRESS.to_ascii_string(),
            self.channel.to_address(),
            payload,
        );

        self.receive_deploy_interchain_token<COIN>(approved_message);

        clock.destroy_for_testing();
        sui::test_utils::destroy(self);
    }

    #[test]
    #[expected_failure(abort_code = EUnregisteredCoinHasUrl)]
    fun test_give_unregistered_coin_with_url() {
        let name = b"Coin";
        let symbol = b"COIN";
        let decimals = 12;
        let ctx = &mut tx_context::dummy();
        let mut self = create_for_testing(ctx);
        let url = sui::url::new_unsafe_from_bytes(b"url");

        let (treasury_cap, coin_metadata) = interchain_token_service::coin::create_treasury_and_metadata_custom(
            name,
            symbol,
            decimals,
            option::some(url),
            ctx,
        );

        self.give_unregistered_coin<COIN>(treasury_cap, coin_metadata);

        sui::test_utils::destroy(self);
    }

    #[test]
    #[expected_failure(abort_code = ENotDistributor)]
    fun test_burn_as_distributor_not_distributor() {
        let ctx = &mut tx_context::dummy();
        let mut self = create_for_testing(ctx);
        let symbol = b"COIN";
        let decimals = 9;
        let amount = 1234;

        let (mut treasury_cap, coin_metadata) = interchain_token_service::coin::create_treasury_and_metadata(symbol, decimals, ctx);
        let coin = treasury_cap.mint(amount, ctx);
        let coin_info = interchain_token_service::coin_info::from_metadata<COIN>(
        coin_metadata,
    );
        let mut coin_management = interchain_token_service::coin_management::new_with_cap(treasury_cap);

        let channel = channel::new(ctx);
        coin_management.add_distributor(@0x1);

        let token_id = self.register_coin(coin_info, coin_management);
        self.burn_as_distributor<COIN>(&channel, token_id, coin);

        sui::test_utils::destroy(self);
        channel.destroy();
    }

    #[test]
    #[expected_failure(abort_code = ENonZeroTotalSupply)]
    fun test_give_unregistered_coin_not_zero_total_supply() {
        let symbol = b"COIN";
        let decimals = 12;
        let ctx = &mut tx_context::dummy();
        let mut self = create_for_testing(ctx);

        let (mut treasury_cap, coin_metadata) = interchain_token_service::coin::create_treasury_and_metadata(symbol, decimals, ctx);
        let coin = treasury_cap.mint(1, ctx);

        self.give_unregistered_coin<COIN>(treasury_cap, coin_metadata);

        sui::test_utils::destroy(self);
        sui::test_utils::destroy(coin);
    }

    #[test]
    #[expected_failure(abort_code = EModuleNameDoesNotMatchSymbol)]
    fun test_give_unregistered_coin_module_name_missmatch() {
        let symbol = b"SYMBOL";
        let decimals = 12;
        let ctx = &mut tx_context::dummy();
        let mut self = create_for_testing(ctx);

        let (treasury_cap, coin_metadata) = interchain_token_service::coin::create_treasury_and_metadata(
            symbol,
            decimals,
            ctx,
        );

        self.give_unregistered_coin<COIN>(treasury_cap, coin_metadata);

        sui::test_utils::destroy(self);
    }

    #[test]
    #[expected_failure(abort_code = ENotDistributor)]
    fun test_mint_as_distributor_not_distributor() {
        let ctx = &mut tx_context::dummy();
        let mut self = create_for_testing(ctx);
        let symbol = b"COIN";
        let decimals = 9;

        let (treasury_cap, coin_metadata) = interchain_token_service::coin::create_treasury_and_metadata(
            symbol,
            decimals,
            ctx,
        );
        let coin_info = interchain_token_service::coin_info::from_metadata<COIN>(
        coin_metadata,
    );
        let mut coin_management = interchain_token_service::coin_management::new_with_cap(treasury_cap);

        let channel = channel::new(ctx);
        coin_management.add_distributor(@0x1);
        let amount = 1234;

        let token_id = self.register_coin(coin_info, coin_management);
        let coin = self.mint_as_distributor<COIN>(
            &channel,
            token_id,
            amount,
            ctx,
        );

        assert!(coin.value() == amount);

        sui::test_utils::destroy(self);
        sui::test_utils::destroy(coin);
        channel.destroy();
    }

    #[test]
    #[expected_failure(abort_code = EUnregisteredCoin)]
    fun test_coin_data_not_registered() {
        let ctx = &mut tx_context::dummy();
        let self = create_for_testing(ctx);
        let token_id = token_id::from_address(@0x1);

        self.coin_data<COIN>(token_id);

        sui::test_utils::destroy(self);
    }

    #[test]
    #[expected_failure(abort_code = ENotDistributor)]
    fun test_mint_to_as_distributor_not_distributor() {
        let ctx = &mut tx_context::dummy();
        let mut its = create_for_testing(ctx);
        let symbol = b"COIN";
        let decimals = 9;

        let (treasury_cap, coin_metadata) = interchain_token_service::coin::create_treasury_and_metadata(
            symbol,
            decimals,
            ctx,
        );
        let coin_info = interchain_token_service::coin_info::from_metadata<COIN>(
        coin_metadata,
    );
        let mut coin_management = interchain_token_service::coin_management::new_with_cap(treasury_cap);

        let channel = channel::new(ctx);
        coin_management.add_distributor(@0x1);
        let amount = 1234;

        let token_id = register_coin(&mut its, coin_info, coin_management);
        mint_to_as_distributor<COIN>(
            &mut its,
            &channel,
            token_id,
            @0x2,
            amount,
            ctx,
        );

        sui::test_utils::destroy(its);
        channel.destroy();
    }

    #[test]
    #[expected_failure(abort_code = EOverflow)]
    fun test_read_amount_overflow() {
        let mut writer = abi::new_writer(1);
        writer.write_u256(1u256 << 64);

        let mut reader = abi::new_reader(writer.into_bytes());

        read_amount(&mut reader);
    }

    #[test]
    #[expected_failure(abort_code = EUnregisteredCoin)]
    fun test_registered_coin_type_not_registered() {
        let ctx = &mut tx_context::dummy();
        let its = create_for_testing(ctx);
        let token_id = token_id::from_address(@0x1);

        its.registered_coin_type(token_id);

        sui::test_utils::destroy(its);
    }

    #[test]
    #[expected_failure(abort_code = EUnregisteredCoin)]
    fun test_unregistered_coin_type_not_registered() {
        let ctx = &mut tx_context::dummy();
        let its = create_for_testing(ctx);
        let symbol = &b"symbol".to_ascii_string();
        let decimals = 8;

        its.unregistered_coin_type(symbol, decimals);

        sui::test_utils::destroy(its);
    }

    #[test]
    #[expected_failure(abort_code = ENewerTicket)]
    fun test_send_interchain_transfer_newer_ticket() {
        let ctx = &mut tx_context::dummy();
        let mut its = create_for_testing(ctx);

        let token_id = token_id::from_address(@0x1);
        let amount = 1234;
        let coin = sui::coin::mint_for_testing<COIN>(amount, ctx);
        let destination_chain = ascii::string(b"Chain Name");
        let destination_address = b"address";
        let metadata = b"";
        let source_channel = channel::new(ctx);
        let clock = sui::clock::create_for_testing(ctx);
        let current_version = 0;
        let invalid_version = 1;

        let interchain_transfer_ticket =
            interchain_token_service::interchain_transfer_ticket::new<COIN>(
        token_id,
        coin.into_balance(),
        source_channel.to_address(),
        destination_chain,
        destination_address,
        metadata,
        invalid_version,
    );
        let message_ticket = its.send_interchain_transfer<COIN>(
            interchain_transfer_ticket,
            current_version,
            &clock,
        );

        sui::test_utils::destroy(its);
        sui::test_utils::destroy(source_channel);
        sui::test_utils::destroy(message_ticket);
        sui::test_utils::destroy(clock);
    }

    #[test]
    #[expected_failure(abort_code = EUntrustedChain)]
    fun test_prepare_hub_message_untrusted_chain() {
        let ctx = &mut tx_context::dummy();
        let its = create_for_testing(ctx);
        let payload = b"payload";
        let destination_chain = b"destination_chain".to_ascii_string();

        let message_ticket = its.prepare_hub_message(payload, destination_chain);

        sui::test_utils::destroy(its);
        sui::test_utils::destroy(message_ticket);
    }

    #[test]
    #[expected_failure(abort_code = EEmptyTokenAddress)]
    fun test_link_coin_empty_token() {
        let ctx = &mut sui::tx_context::dummy();
        let its = create_for_testing(ctx);

        let deployer = channel::new(ctx);
        let salt = bytes32::new(deployer.id().to_address());

        let destination_chain = ascii::string(b"Chain Name");
        let destination_token_address = b"";
        let token_manager_type = token_manager_type::lock_unlock();
        let link_params = b"link_params";

        let message_ticket = its.link_coin(
            &deployer,
            salt,
            destination_chain,
            destination_token_address,
            token_manager_type,
            link_params,
        );

        deployer.destroy();
        sui::test_utils::destroy(message_ticket);
        sui::test_utils::destroy(its);
    }

    #[test]
    #[expected_failure(abort_code = ECannotDeployInterchainTokenManager)]
    fun test_link_coin_cannot_deploy_interchain_token() {
        let ctx = &mut sui::tx_context::dummy();
        let its = create_for_testing(ctx);

        let deployer = channel::new(ctx);
        let salt = bytes32::new(deployer.id().to_address());

        let destination_chain = ascii::string(b"Chain Name");
        let destination_token_address = b"destination_token_address";
        let token_manager_type = token_manager_type::native_interchain_token();
        let link_params = b"link_params";

        let message_ticket = its.link_coin(
            &deployer,
            salt,
            destination_chain,
            destination_token_address,
            token_manager_type,
            link_params,
        );

        deployer.destroy();
        sui::test_utils::destroy(message_ticket);
        sui::test_utils::destroy(its);
    }

    #[test]
    #[expected_failure(abort_code = ENotSupported)]
    fun test_link_coin_empty_destination() {
        let ctx = &mut sui::tx_context::dummy();
        let its = create_for_testing(ctx);

        let deployer = channel::new(ctx);
        let salt = bytes32::new(deployer.id().to_address());

        let destination_chain = ascii::string(b"");
        let destination_token_address = b"destination_token_address";
        let token_manager_type = token_manager_type::lock_unlock();
        let link_params = b"link_params";

        let message_ticket = its.link_coin(
            &deployer,
            salt,
            destination_chain,
            destination_token_address,
            token_manager_type,
            link_params,
        );

        deployer.destroy();
        sui::test_utils::destroy(message_ticket);
        sui::test_utils::destroy(its);
    }

    #[test]
    #[expected_failure(abort_code = ECannotDeployRemotelyToSelf)]
    fun test_link_coin_destination_is_this() {
        let ctx = &mut sui::tx_context::dummy();
        let its = create_for_testing(ctx);

        let deployer = channel::new(ctx);
        let salt = bytes32::new(deployer.id().to_address());

        let destination_chain = ascii::string(b"chain name");
        let destination_token_address = b"destination_token_address";
        let token_manager_type = token_manager_type::lock_unlock();
        let link_params = b"link_params";

        let message_ticket = its.link_coin(
            &deployer,
            salt,
            destination_chain,
            destination_token_address,
            token_manager_type,
            link_params,
        );

        deployer.destroy();
        sui::test_utils::destroy(message_ticket);
        sui::test_utils::destroy(its);
    }
}<|MERGE_RESOLUTION|>--- conflicted
+++ resolved
@@ -62,15 +62,11 @@
     #[error]
     const ENotSupported: vector<u8> = b"not supported";
     #[error]
-<<<<<<< HEAD
-    const ECannotDeployRemotelyToSelf: vector<u8> = b"cannot deploy custom token to this chain remotely, use register_custom_token instead";
+    const ENotCannonicalToken: vector<u8> = b"cannot deploy remote interchain token for a custom token";
     #[error]
-    const ENotCannonicalToken: vector<u8> = b"cannot deploy remote interchain token for a custom token";
-=======
     const ECannotDeployRemotelyToSelf: vector<u8> = b"cannot deploy custom token to this chain remotely, use register_custom_coin instead";
     #[error]
     const EWrongTreasuryCapReclaimer: vector<u8> = b"trying to retreive a TreasuryCap with a miasmatching TreasuryCapReclaimer";
->>>>>>> 42a6b3bf
 
     // === MESSAGE TYPES ===
     const MESSAGE_TYPE_INTERCHAIN_TRANSFER: u256 = 0;
