--- conflicted
+++ resolved
@@ -60,13 +60,8 @@
     #[error]
     const ECannotDeployInterchainTokenManager: vector<u8> = b"cannot deploy an interchain token token manager type remotely";
     #[error]
-<<<<<<< HEAD
-    const ENotSupported: vector<u8> = b"not supported";
-    #[error]
     const ENotCannonicalToken: vector<u8> = b"cannot deploy remote interchain token for a custom token";
     #[error]
-=======
->>>>>>> 2734d33b
     const ECannotDeployRemotelyToSelf: vector<u8> = b"cannot deploy custom token to this chain remotely, use register_custom_coin instead";
 
     // === MESSAGE TYPES ===
