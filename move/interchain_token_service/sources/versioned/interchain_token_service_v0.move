module interchain_token_service::interchain_token_service_v0 {
    use abi::abi::{Self, AbiReader};
    use axelar_gateway::{bytes32::{Self, Bytes32}, channel::{Channel, ApprovedMessage}, gateway, message_ticket::MessageTicket};
    use interchain_token_service::{
        coin_data::{Self, CoinData},
        coin_info::{Self, CoinInfo},
        coin_management::{Self, CoinManagement},
        events,
        interchain_transfer_ticket::InterchainTransferTicket,
        token_id::{Self, TokenId, UnregisteredTokenId, UnlinkedTokenId},
        token_manager_type::{Self, TokenManagerType},
        treasury_cap_reclaimer::{Self, TreasuryCapReclaimer},
        trusted_chains::{Self, TrustedChains},
        unregistered_coin_data::{Self, UnregisteredCoinData},
        utils as its_utils
    };
    use relayer_discovery::discovery::RelayerDiscovery;
    use std::{ascii::{Self, String}, string, type_name::{Self, TypeName}};
    use sui::{
        address,
        bag::{Self, Bag},
        clock::Clock,
        coin::{Self, TreasuryCap, CoinMetadata, Coin},
        hash::keccak256,
        table::{Self, Table}
    };
    use version_control::version_control::VersionControl;

    // ------
    // Errors
    // ------
    #[error]
    const EUnregisteredCoin: vector<u8> = b"trying to find a coin that doesn't exist";
    #[error]
    const EUntrustedAddress: vector<u8> = b"the sender that sent this message is not trusted";
    #[error]
    const EInvalidMessageType: vector<u8> = b"the message type received is not supported";
    #[error]
    const EWrongDestination: vector<u8> = b"the channel trying to receive this call is not the destination";
    #[error]
    const EInterchainTransferHasData: vector<u8> = b"interchain transfer with data trying to be processed as an interchain transfer";
    #[error]
    const EInterchainTransferHasNoData: vector<u8> = b"interchain transfer trying to be proccessed as an interchain transfer";
    #[error]
    const EModuleNameDoesNotMatchSymbol: vector<u8> = b"the module name does not match the symbol";
    #[error]
    const ENotDistributor: vector<u8> = b"only the distributor can mint";
    #[error]
    const ENonZeroTotalSupply: vector<u8> = b"trying to give a token that has had some supply already minted";
    #[error]
    const EUnregisteredCoinHasUrl: vector<u8> = b"the interchain token that is being registered has a URL";
    #[error]
    const EUntrustedChain: vector<u8> = b"the chain is not trusted";
    #[error]
    const ENewerTicket: vector<u8> = b"cannot proccess newer tickets";
    #[error]
    const EOverflow: vector<u8> = b"cannot receive more than 2^64-1 coins";
    #[error]
    const EEmptyTokenAddress: vector<u8> = b"cannot deploy a remote custom token to an empty token address";
    #[error]
    const ECannotDeployInterchainTokenManager: vector<u8> = b"cannot deploy an interchain token token manager type remotely";
    #[error]
    const ENotCannonicalToken: vector<u8> = b"cannot deploy remote interchain token for a custom token";
    #[error]
    const ECannotDeployRemotelyToSelf: vector<u8> = b"cannot deploy custom token to this chain remotely, use register_custom_coin instead";

    // === MESSAGE TYPES ===
    const MESSAGE_TYPE_INTERCHAIN_TRANSFER: u256 = 0;
    const MESSAGE_TYPE_DEPLOY_INTERCHAIN_TOKEN: u256 = 1;
    // const MESSAGE_TYPE_DEPLOY_TOKEN_MANAGER: u256 = 2;
    const MESSAGE_TYPE_SEND_TO_HUB: u256 = 3;
    const MESSAGE_TYPE_RECEIVE_FROM_HUB: u256 = 4;
    const MESSAGE_TYPE_LINK_TOKEN: u256 = 5;
    const MESSAGE_TYPE_REGISTER_TOKEN_METADATA: u256 = 6;

    // === HUB CONSTANTS ===
    // Chain name for Axelar. This is used for routing InterchainTokenService calls via InterchainTokenService hub on
    // Axelar.
    const ITS_HUB_CHAIN_NAME: vector<u8> = b"axelar";

    // -----
    // Types
    // -----
    public struct InterchainTokenService_v0 has store {
        channel: Channel,
        trusted_chains: TrustedChains,
        unregistered_coin_types: Table<UnregisteredTokenId, TypeName>,
        unregistered_coins: Bag,
        registered_coin_types: Table<TokenId, TypeName>,
        registered_coins: Bag,
        relayer_discovery_id: ID,
        its_hub_address: String,
        chain_name_hash: Bytes32,
        version_control: VersionControl,
    }

    // -----------------
    // Package Functions
    // -----------------
    public(package) fun new(
        version_control: VersionControl,
        chain_name: String,
        its_hub_address: String,
        ctx: &mut TxContext,
    ): InterchainTokenService_v0 {
        InterchainTokenService_v0 {
            channel: axelar_gateway::channel::new(ctx),
            trusted_chains: trusted_chains::new(
                ctx,
            ),
            registered_coins: bag::new(ctx),
            registered_coin_types: table::new(ctx),
            unregistered_coins: bag::new(ctx),
            unregistered_coin_types: table::new(ctx),
            its_hub_address,
            chain_name_hash: bytes32::from_bytes(keccak256(&chain_name.into_bytes())),
            relayer_discovery_id: object::id_from_address(@0x0),
            version_control,
        }
    }

    public(package) fun unregistered_coin_type(self: &InterchainTokenService_v0, symbol: &String, decimals: u8): &TypeName {
        let key = token_id::unregistered_token_id(symbol, decimals);

        assert!(self.unregistered_coin_types.contains(key), EUnregisteredCoin);
        &self.unregistered_coin_types[key]
    }

    public(package) fun registered_coin_type(self: &InterchainTokenService_v0, token_id: TokenId): &TypeName {
        assert!(self.registered_coin_types.contains(token_id), EUnregisteredCoin);
        &self.registered_coin_types[token_id]
    }

    public(package) fun channel_address(self: &InterchainTokenService_v0): address {
        self.channel.to_address()
    }

    public(package) fun set_relayer_discovery_id(self: &mut InterchainTokenService_v0, relayer_discovery: &RelayerDiscovery) {
        self.relayer_discovery_id = object::id(relayer_discovery);
    }

    public(package) fun relayer_discovery_id(self: &InterchainTokenService_v0): ID {
        self.relayer_discovery_id
    }

    public(package) fun add_trusted_chain(self: &mut InterchainTokenService_v0, chain_name: String) {
        self.trusted_chains.add(chain_name);
    }

    public(package) fun remove_trusted_chain(self: &mut InterchainTokenService_v0, chain_name: String) {
        self.trusted_chains.remove(chain_name);
    }

    public(package) fun add_trusted_chains(self: &mut InterchainTokenService_v0, chain_names: vector<String>) {
        chain_names.do!(
            |chain_name| self.add_trusted_chain(
                chain_name,
            ),
        );
    }

    public(package) fun remove_trusted_chains(self: &mut InterchainTokenService_v0, chain_names: vector<String>) {
        chain_names.do!(
            |chain_name| self.remove_trusted_chain(
                chain_name,
            ),
        );
    }

    public(package) fun channel(self: &InterchainTokenService_v0): &Channel {
        &self.channel
    }

    public(package) fun version_control(self: &InterchainTokenService_v0): &VersionControl {
        &self.version_control
    }

    public(package) fun register_coin<T>(
        self: &mut InterchainTokenService_v0,
        coin_info: CoinInfo<T>,
        coin_management: CoinManagement<T>,
    ): TokenId {
        let token_id = token_id::from_coin_data(&self.chain_name_hash, &coin_info, &coin_management);

        self.add_registered_coin(token_id, coin_data::new(coin_management, coin_info));

        token_id
    }

    public(package) fun register_custom_coin<T>(
        self: &mut InterchainTokenService_v0,
        deployer: &Channel,
        salt: Bytes32,
        coin_metadata: &CoinMetadata<T>,
        coin_management: CoinManagement<T>,
        ctx: &mut TxContext,
    ): (TokenId, Option<TreasuryCapReclaimer<T>>) {
        let token_id = token_id::custom_token_id(&self.chain_name_hash, deployer, &salt);
        let coin_info = coin_info::from_info(coin_metadata.get_name(), coin_metadata.get_symbol(), coin_metadata.get_decimals());

        events::interchain_token_id_claimed<T>(token_id, deployer, salt);

        let treasury_cap_reclaimer = if (coin_management.has_treasury_cap()) {
            option::some(treasury_cap_reclaimer::create<T>(token_id, ctx))
        } else {
            option::none()
        };

        self.add_registered_coin(token_id, coin_data::new(coin_management, coin_info));

        (token_id, treasury_cap_reclaimer)
    }

    public(package) fun link_coin(
        self: &InterchainTokenService_v0,
        deployer: &Channel,
        salt: Bytes32,
        destination_chain: String,
        destination_token_address: vector<u8>,
        token_manager_type: TokenManagerType,
        link_params: vector<u8>,
    ): MessageTicket {
        assert!(destination_token_address.length() != 0, EEmptyTokenAddress);

        // Custom token managers can't be deployed with native interchain token type, which is reserved for interchain tokens
        assert!(token_manager_type != token_manager_type::native_interchain_token(), ECannotDeployInterchainTokenManager);

        // Cannot link token to the origin chain
        assert!(self.chain_name_hash != bytes32::from_bytes(keccak256(destination_chain.as_bytes())), ECannotDeployRemotelyToSelf);

        let token_id = token_id::custom_token_id(&self.chain_name_hash, deployer, &salt);

        // This ensures that the token is registered as a custom token specifically, since the token_id is derived as one
        let source_token_address = (*self.registered_coin_type(token_id)).into_string().into_bytes();

        let mut writer = abi::new_writer(6);

        writer
            .write_u256(MESSAGE_TYPE_LINK_TOKEN)
            .write_u256(token_id.to_u256())
            .write_u256(token_manager_type.to_u256())
            .write_bytes(source_token_address)
            .write_bytes(destination_token_address)
            .write_bytes(link_params);

        let payload = writer.into_bytes();

        events::link_token_started(
            token_id,
            destination_chain,
            source_token_address,
            destination_token_address,
            token_manager_type,
            link_params,
        );

        self.prepare_hub_message(payload, destination_chain)
    }

    public(package) fun register_coin_metadata<T>(self: &InterchainTokenService_v0, coin_metadata: &CoinMetadata<T>): MessageTicket {
        let decimals = coin_metadata.get_decimals();

        let mut writer = abi::new_writer(3);
        writer
            .write_u256(MESSAGE_TYPE_REGISTER_TOKEN_METADATA)
            .write_bytes(type_name::get<T>().into_string().into_bytes())
            .write_u8(decimals);
        let payload = writer.into_bytes();

        events::coin_metadata_registered<T>(decimals);

        self.prepare_message(payload)
    }

    public(package) fun deploy_remote_interchain_token<T>(
        self: &InterchainTokenService_v0,
        token_id: TokenId,
        destination_chain: String,
    ): MessageTicket {
        let coin_data = self.coin_data<T>(token_id);
        let coin_info = coin_data.coin_info();
        let coin_management = coin_data.coin_management();

        let derived_token_id = token_id::from_coin_data(&self.chain_name_hash, coin_info, coin_management);

        assert!(token_id == derived_token_id, ENotCannonicalToken);

        let name = coin_info.name();
        let symbol = coin_info.symbol();
        let decimals = coin_info.decimals();

        let mut writer = abi::new_writer(6);

        writer
            .write_u256(MESSAGE_TYPE_DEPLOY_INTERCHAIN_TOKEN)
            .write_u256(token_id.to_u256())
            .write_bytes(*name.as_bytes())
            .write_bytes(*symbol.as_bytes())
            .write_u256((decimals as u256))
            .write_bytes(vector::empty());

        events::interchain_token_deployment_started<T>(
            token_id,
            name,
            symbol,
            decimals,
            destination_chain,
        );

        let payload = writer.into_bytes();

        self.prepare_hub_message(payload, destination_chain)
    }

    public(package) fun send_interchain_transfer<T>(
        self: &mut InterchainTokenService_v0,
        ticket: InterchainTransferTicket<T>,
        current_version: u64,
        clock: &Clock,
    ): MessageTicket {
        let (token_id, balance, source_address, destination_chain, destination_address, metadata, version) = ticket.destroy();
        assert!(version <= current_version, ENewerTicket);

        let amount = self.coin_management_mut(token_id).take_balance(balance, clock);
        let (_version, data) = its_utils::decode_metadata(metadata);
        let mut writer = abi::new_writer(6);

        writer
            .write_u256(MESSAGE_TYPE_INTERCHAIN_TRANSFER)
            .write_u256(token_id.to_u256())
            .write_bytes(source_address.to_bytes())
            .write_bytes(destination_address)
            .write_u256((amount as u256))
            .write_bytes(data);

        events::interchain_transfer<T>(
            token_id,
            source_address,
            destination_chain,
            destination_address,
            amount,
            &data,
        );

        let payload = writer.into_bytes();

        self.prepare_hub_message(payload, destination_chain)
    }

    public(package) fun receive_interchain_transfer<T>(
        self: &mut InterchainTokenService_v0,
        approved_message: ApprovedMessage,
        clock: &Clock,
        ctx: &mut TxContext,
    ) {
        let (source_chain, payload, message_id) = self.decode_approved_message(
            approved_message,
        );
        let mut reader = abi::new_reader(payload);
        assert!(reader.read_u256() == MESSAGE_TYPE_INTERCHAIN_TRANSFER, EInvalidMessageType);

        let token_id = token_id::from_u256(reader.read_u256());
        let source_address = reader.read_bytes();
        let destination_address = address::from_bytes(reader.read_bytes());
        let amount = read_amount(&mut reader);
        let data = reader.read_bytes();

        assert!(data.is_empty(), EInterchainTransferHasData);

        let coin = self.coin_management_mut(token_id).give_coin<T>(amount, clock, ctx);

        transfer::public_transfer(coin, destination_address);

        events::interchain_transfer_received<T>(
            message_id,
            token_id,
            source_chain,
            source_address,
            destination_address,
            amount,
            &b"",
        );
    }

    public(package) fun receive_interchain_transfer_with_data<T>(
        self: &mut InterchainTokenService_v0,
        approved_message: ApprovedMessage,
        channel: &Channel,
        clock: &Clock,
        ctx: &mut TxContext,
    ): (String, vector<u8>, vector<u8>, Coin<T>) {
        let (source_chain, payload, message_id) = self.decode_approved_message(
            approved_message,
        );
        let mut reader = abi::new_reader(payload);
        assert!(reader.read_u256() == MESSAGE_TYPE_INTERCHAIN_TRANSFER, EInvalidMessageType);

        let token_id = token_id::from_u256(reader.read_u256());

        let source_address = reader.read_bytes();
        let destination_address = address::from_bytes(reader.read_bytes());
        let amount = read_amount(&mut reader);
        let data = reader.read_bytes();

        assert!(destination_address == channel.to_address(), EWrongDestination);
        assert!(!data.is_empty(), EInterchainTransferHasNoData);

        let coin = self.coin_management_mut(token_id).give_coin(amount, clock, ctx);

        events::interchain_transfer_received<T>(
            message_id,
            token_id,
            source_chain,
            source_address,
            destination_address,
            amount,
            &data,
        );

        (source_chain, source_address, data, coin)
    }

    public(package) fun receive_deploy_interchain_token<T>(self: &mut InterchainTokenService_v0, approved_message: ApprovedMessage) {
        let (_, payload, _) = self.decode_approved_message(approved_message);
        let mut reader = abi::new_reader(payload);
        assert!(reader.read_u256() == MESSAGE_TYPE_DEPLOY_INTERCHAIN_TOKEN, EInvalidMessageType);

        let token_id = token_id::from_u256(reader.read_u256());
        let name = string::utf8(reader.read_bytes());
        let symbol = ascii::string(reader.read_bytes());
        let decimals = (reader.read_u256() as u8);
        let distributor_bytes = reader.read_bytes();
        let (treasury_cap, mut coin_metadata) = self.remove_unregistered_coin<T>(
            token_id::unregistered_token_id(&symbol, decimals),
        );

        treasury_cap.update_name(&mut coin_metadata, name);

        let mut coin_management = coin_management::new_with_cap<T>(treasury_cap);
        let coin_info = coin_info::from_metadata<T>(coin_metadata);

        if (distributor_bytes.length() > 0) {
            let distributor = address::from_bytes(distributor_bytes);
            coin_management.add_distributor(distributor);
        };

        self.add_registered_coin<T>(token_id, coin_data::new(coin_management, coin_info));
    }

    public(package) fun receive_link_coin<T>(self: &mut InterchainTokenService_v0, approved_message: ApprovedMessage) {
        let (source_chain, payload, _) = self.decode_approved_message(approved_message);

        let mut reader = abi::new_reader(payload);
        assert!(reader.read_u256() == MESSAGE_TYPE_LINK_TOKEN, EInvalidMessageType);

        let token_id = token_id::from_u256(reader.read_u256());
        let token_manager_type = reader.read_u256();
        let source_token_address = reader.read_bytes();
        let destination_token_address = reader.read_bytes();
        let link_params = reader.read_bytes();

        assert!(destination_token_address == type_name::get<T>().into_string().into_bytes());

        let token_manager_type = token_manager_type::from_u256(token_manager_type);

        // This implicitly validates token_manager_type because we only ever register lock_unlock and mint_burn unlinked coins
        let mut coin_data = self.remove_unlinked_coin<T>(
            token_id::unlinked_token_id<T>(token_id, token_manager_type),
        );

        if (link_params.length() > 0) {
            let operator = address::from_bytes(link_params);
            coin_data.coin_management_mut().add_operator(operator);
        };

        events::link_token_received<T>(token_id, source_chain, source_token_address, token_manager_type, link_params);

        self.add_registered_coin<T>(token_id, coin_data);
    }

    public(package) fun give_unregistered_coin<T>(
        self: &mut InterchainTokenService_v0,
        treasury_cap: TreasuryCap<T>,
        mut coin_metadata: CoinMetadata<T>,
    ) {
        assert!(treasury_cap.total_supply() == 0, ENonZeroTotalSupply);
        assert!(coin::get_icon_url(&coin_metadata).is_none(), EUnregisteredCoinHasUrl);

        treasury_cap.update_description(&mut coin_metadata, string::utf8(b""));

        let decimals = coin_metadata.get_decimals();
        let symbol = coin_metadata.get_symbol();

        let module_name = type_name::get_module(&type_name::get<T>());
        assert!(&module_name == &its_utils::module_from_symbol(&symbol), EModuleNameDoesNotMatchSymbol);

        let token_id = token_id::unregistered_token_id(&symbol, decimals);

        self.add_unregistered_coin<T>(token_id, treasury_cap, coin_metadata);

        events::unregistered_coin_received<T>(
            token_id,
            symbol,
            decimals,
        );
    }

    public(package) fun give_unlinked_coin<T>(
        self: &mut InterchainTokenService_v0,
        token_id: TokenId,
        coin_metadata: &CoinMetadata<T>,
        treasury_cap: Option<TreasuryCap<T>>,
        ctx: &mut TxContext,
    ): Option<TreasuryCapReclaimer<T>> {
        let token_manager_type = if (treasury_cap.is_some()) {
            token_manager_type::mint_burn()
        } else {
            token_manager_type::lock_unlock()
        };
        let unlinked_token_id = token_id::unlinked_token_id<T>(token_id, token_manager_type);

        events::unlinked_coin_received<T>(unlinked_token_id, token_id, token_manager_type);

        self.add_unlinked_coin(unlinked_token_id, coin_metadata, treasury_cap);

        if (token_manager_type == token_manager_type::mint_burn()) {
            option::some(treasury_cap_reclaimer::create<T>(token_id, ctx))
        } else {
            option::none()
        }
    }

    public(package) fun mint_as_distributor<T>(
        self: &mut InterchainTokenService_v0,
        channel: &Channel,
        token_id: TokenId,
        amount: u64,
        ctx: &mut TxContext,
    ): Coin<T> {
        let coin_management = self.coin_management_mut<T>(token_id);
        let distributor = channel.to_address();

        assert!(coin_management.is_distributor(distributor), ENotDistributor);

        coin_management.mint(amount, ctx)
    }

    public(package) fun mint_to_as_distributor<T>(
        self: &mut InterchainTokenService_v0,
        channel: &Channel,
        token_id: TokenId,
        to: address,
        amount: u64,
        ctx: &mut TxContext,
    ) {
        let coin_management = self.coin_management_mut<T>(token_id);
        let distributor = channel.to_address();

        assert!(coin_management.is_distributor(distributor), ENotDistributor);

        let coin = coin_management.mint(amount, ctx);

        transfer::public_transfer(coin, to);
    }

    public(package) fun burn_as_distributor<T>(self: &mut InterchainTokenService_v0, channel: &Channel, token_id: TokenId, coin: Coin<T>) {
        let coin_management = self.coin_management_mut<T>(token_id);
        let distributor = channel.to_address();

        assert!(coin_management.is_distributor<T>(distributor), ENotDistributor);

        coin_management.burn(coin.into_balance());
    }

    public(package) fun set_flow_limit_as_token_operator<T>(
        self: &mut InterchainTokenService_v0,
        channel: &Channel,
        token_id: TokenId,
        limit: Option<u64>,
    ) {
        self.coin_management_mut<T>(token_id).set_flow_limit(channel, limit);
        events::flow_limit_set<T>(token_id, limit);
    }

    public(package) fun set_flow_limit<T>(self: &mut InterchainTokenService_v0, token_id: TokenId, limit: Option<u64>) {
        self.coin_management_mut<T>(token_id).set_flow_limit_internal(limit);
        events::flow_limit_set<T>(token_id, limit);
    }

    public(package) fun transfer_distributorship<T>(
        self: &mut InterchainTokenService_v0,
        channel: &Channel,
        token_id: TokenId,
        new_distributor: Option<address>,
    ) {
        let coin_management = self.coin_management_mut<T>(token_id);
        let distributor = channel.to_address();

        assert!(coin_management.is_distributor<T>(distributor), ENotDistributor);

        coin_management.update_distributorship(new_distributor);

        events::distributorship_transfered<T>(token_id, new_distributor);
    }

    public(package) fun transfer_operatorship<T>(
        self: &mut InterchainTokenService_v0,
        channel: &Channel,
        token_id: TokenId,
        new_operator: Option<address>,
    ) {
        let coin_management = self.coin_management_mut<T>(token_id);

        coin_management.update_operatorship<T>(channel, new_operator);

        events::operatorship_transfered<T>(token_id, new_operator);
    }

    public(package) fun remove_treasury_cap<T>(
        self: &mut InterchainTokenService_v0,
        treasury_cap_reclaimer: TreasuryCapReclaimer<T>,
    ): TreasuryCap<T> {
        let coin_management = self.coin_management_mut<T>(treasury_cap_reclaimer.token_id());

        treasury_cap_reclaimer.destroy();

        coin_management.remove_cap()
    }

    public(package) fun restore_treasury_cap<T>(
        self: &mut InterchainTokenService_v0,
        treasury_cap: TreasuryCap<T>,
        token_id: TokenId,
        ctx: &mut TxContext,
    ): TreasuryCapReclaimer<T> {
        let coin_management = self.coin_management_mut<T>(token_id);

        coin_management.restore_cap(treasury_cap);

        treasury_cap_reclaimer::create<T>(token_id, ctx)
    }

    public(package) fun allow_function(self: &mut InterchainTokenService_v0, version: u64, function_name: String) {
        self.version_control.allow_function(version, function_name);
    }

    public(package) fun disallow_function(self: &mut InterchainTokenService_v0, version: u64, function_name: String) {
        self.version_control.disallow_function(version, function_name);
    }

    public(package) fun coin_data<T>(self: &InterchainTokenService_v0, token_id: TokenId): &CoinData<T> {
        assert!(self.registered_coins.contains(token_id), EUnregisteredCoin);
        &self.registered_coins[token_id]
    }

    // XXX TODO: verify we want this (public pkg) visibility
    public(package) fun migrate_coin<T>(self: &mut InterchainTokenService_v0, id: address) {
        self.migrate_coin_metadata<T>(id);
    }

    // -----------------
    // Private Functions
    // -----------------
<<<<<<< HEAD
    fun coin_info<T>(self: &InterchainTokenService_v0, token_id: TokenId): &CoinInfo<T> {
        coin_data<T>(self, token_id).coin_info()
    }

    // XXX: exposes mutating coin_data to the ITS v0 package (but, for updating CoinInfo
    // metadata, we actually need to mutate CoinInfo -- there may be a better way around this)
    fun coin_data_mut<T>(self: &mut InterchainTokenService_v0, token_id: TokenId): &mut CoinData<T> {
        assert!(self.registered_coins.contains(token_id), EUnregisteredCoin);
        &mut self.registered_coins[token_id]
    }
=======
>>>>>>> e6165117

    fun is_trusted_chain(self: &InterchainTokenService_v0, source_chain: String): bool {
        self.trusted_chains.is_trusted(source_chain)
    }

    fun coin_management_mut<T>(self: &mut InterchainTokenService_v0, token_id: TokenId): &mut CoinManagement<T> {
        let coin_data: &mut CoinData<T> = &mut self.registered_coins[token_id];
        coin_data.coin_management_mut()
    }

    fun add_unregistered_coin<T>(
        self: &mut InterchainTokenService_v0,
        token_id: UnregisteredTokenId,
        treasury_cap: TreasuryCap<T>,
        coin_metadata: CoinMetadata<T>,
    ) {
        self
            .unregistered_coins
            .add(
                token_id,
                unregistered_coin_data::new(
                    treasury_cap,
                    coin_metadata,
                ),
            );

        let type_name = type_name::get<T>();
        add_unregistered_coin_type(self, token_id, type_name);
    }

    fun add_unlinked_coin<T>(
        self: &mut InterchainTokenService_v0,
        token_id: UnlinkedTokenId,
        coin_metadata: &CoinMetadata<T>,
        treasury_cap: Option<TreasuryCap<T>>,
    ) {
        let coin_info = coin_info::from_info<T>(coin_metadata.get_name(), coin_metadata.get_symbol(), coin_metadata.get_decimals());

        let coin_management = if (treasury_cap.is_some()) {
            coin_management::new_with_cap(treasury_cap.destroy_some())
        } else {
            treasury_cap.destroy_none();
            coin_management::new_locked<T>()
        };

        let coin_data = coin_data::new(coin_management, coin_info);

        // Use the same bag for this to not alter storage.
        // Since there should not be any collisions to the token ids because different prefixes are used this will not be a problem.
        // TODO: When doing a storage upgrade, move this to a separate Bag for clarity
        self
            .unregistered_coins
            .add(
                token_id,
                coin_data,
            );
    }

    fun remove_unlinked_coin<T>(self: &mut InterchainTokenService_v0, token_id: UnlinkedTokenId): CoinData<T> {
        self.unregistered_coins.remove(token_id)
    }

    fun remove_unregistered_coin<T>(
        self: &mut InterchainTokenService_v0,
        token_id: UnregisteredTokenId,
    ): (TreasuryCap<T>, CoinMetadata<T>) {
        let unregistered_coins: UnregisteredCoinData<T> = self.unregistered_coins.remove(token_id);
        let (treasury_cap, coin_metadata) = unregistered_coins.destroy();

        remove_unregistered_coin_type(self, token_id);

        (treasury_cap, coin_metadata)
    }

    fun add_unregistered_coin_type(self: &mut InterchainTokenService_v0, token_id: UnregisteredTokenId, type_name: TypeName) {
        self.unregistered_coin_types.add(token_id, type_name);
    }

    fun remove_unregistered_coin_type(self: &mut InterchainTokenService_v0, token_id: UnregisteredTokenId): TypeName {
        self.unregistered_coin_types.remove(token_id)
    }

    fun add_registered_coin_type(self: &mut InterchainTokenService_v0, token_id: TokenId, type_name: TypeName) {
        self.registered_coin_types.add(token_id, type_name);
    }

    fun add_registered_coin<T>(self: &mut InterchainTokenService_v0, token_id: TokenId, coin_data: CoinData<T>) {
        self
            .registered_coins
            .add(
                token_id,
                coin_data,
            );

        let type_name = type_name::get<T>();
        add_registered_coin_type(self, token_id, type_name);

        events::coin_registered<T>(
            token_id,
        );
    }

    // XXX 
    fun migrate_coin_metadata<T>(self: &mut InterchainTokenService_v0, id: address) {
        let migration_token_id = token_id::from_address(id);
        let migration_coin_data = self.coin_data_mut<T>(migration_token_id);
        let migration_coin_info: &mut CoinInfo<T> = coin_data::coin_info_mut(migration_coin_data);

        coin_info::release_metadata(migration_coin_info);

        events::coin_registration_updated<T>(
            migration_token_id,
        );
    }

    fun prepare_hub_message(self: &InterchainTokenService_v0, mut payload: vector<u8>, destination_chain: String): MessageTicket {
        assert!(self.is_trusted_chain(destination_chain), EUntrustedChain);

        let mut writer = abi::new_writer(3);
        writer.write_u256(MESSAGE_TYPE_SEND_TO_HUB);
        writer.write_bytes(destination_chain.into_bytes());
        writer.write_bytes(payload);
        payload = writer.into_bytes();

        self.prepare_message(payload)
    }

    /// Send a payload to a destination chain. The destination chain needs to have a
    /// trusted address.
    fun prepare_message(self: &InterchainTokenService_v0, payload: vector<u8>): MessageTicket {
        gateway::prepare_message(
            &self.channel,
            ITS_HUB_CHAIN_NAME.to_ascii_string(),
            self.its_hub_address,
            payload,
        )
    }

    /// Decode an approved call and check that the source chain is trusted.
    fun decode_approved_message(self: &InterchainTokenService_v0, approved_message: ApprovedMessage): (String, vector<u8>, String) {
        let (source_chain, message_id, source_address, payload) = self.channel.consume_approved_message(approved_message);

        assert!(source_chain.into_bytes() == ITS_HUB_CHAIN_NAME, EUntrustedChain);
        assert!(source_address == self.its_hub_address, EUntrustedAddress);

        let mut reader = abi::new_reader(payload);
        assert!(reader.read_u256() == MESSAGE_TYPE_RECEIVE_FROM_HUB, EInvalidMessageType);

        let source_chain = ascii::string(reader.read_bytes());
        let payload = reader.read_bytes();

        assert!(self.is_trusted_chain(source_chain), EUntrustedChain);

        (source_chain, payload, message_id)
    }

    fun read_amount(reader: &mut AbiReader): u64 {
        let amount = std::macros::try_as_u64!(reader.read_u256());
        assert!(amount.is_some(), EOverflow);
        amount.destroy_some()
    }

    // ---------
    // Test Only
    // ---------
    #[test_only]
    use axelar_gateway::channel;
    #[test_only]
    use interchain_token_service::coin::COIN;

    // The address of the ITS HUB.
    #[test_only]
    const ITS_HUB_ADDRESS: vector<u8> = b"hub_address";

    #[test_only]
    fun create_for_testing(ctx: &mut TxContext): InterchainTokenService_v0 {
        let mut self = new(
            version_control::version_control::new(vector[]),
            b"chain name".to_ascii_string(),
            ITS_HUB_ADDRESS.to_ascii_string(),
            ctx,
        );

        self.add_trusted_chain(
            std::ascii::string(b"Chain Name"),
        );

        self
    }

    #[test_only]
    public fun create_unregistered_coin(self: &mut InterchainTokenService_v0, symbol: vector<u8>, decimals: u8, ctx: &mut TxContext) {
        let (treasury_cap, coin_metadata) = interchain_token_service::coin::create_treasury_and_metadata(
            symbol,
            decimals,
            ctx,
        );
        let token_id = token_id::unregistered_token_id(
            &ascii::string(symbol),
            decimals,
        );

        self.add_unregistered_coin(token_id, treasury_cap, coin_metadata);
    }

    #[test_only]
    public fun create_unlinked_coin(
        self: &mut InterchainTokenService_v0,
        token_id: TokenId,
        symbol: vector<u8>,
        decimals: u8,
        has_treasury_cap: bool,
        ctx: &mut TxContext,
    ) {
        let (treasury_cap, coin_metadata) = interchain_token_service::coin::create_treasury_and_metadata(
            symbol,
            decimals,
            ctx,
        );
        let token_manager_type = if (has_treasury_cap) {
            token_manager_type::mint_burn()
        } else {
            token_manager_type::lock_unlock()
        };

        let token_id = token_id::unlinked_token_id<COIN>(token_id, token_manager_type);

        let treasury_cap = if (has_treasury_cap) {
            option::some(treasury_cap)
        } else {
            sui::test_utils::destroy(treasury_cap);
            option::none()
        };

        self.add_unlinked_coin(token_id, &coin_metadata, treasury_cap);

        sui::test_utils::destroy(coin_metadata);
    }

    #[test_only]
    public(package) fun add_unregistered_coin_type_for_testing(
        self: &mut InterchainTokenService_v0,
        token_id: UnregisteredTokenId,
        type_name: TypeName,
    ) {
        self.add_unregistered_coin_type(token_id, type_name);
    }

    #[test_only]
    public(package) fun remove_unregistered_coin_type_for_testing(
        self: &mut InterchainTokenService_v0,
        token_id: UnregisteredTokenId,
    ): TypeName {
        self.remove_unregistered_coin_type(token_id)
    }

    #[test_only]
    public(package) fun add_registered_coin_type_for_testing(self: &mut InterchainTokenService_v0, token_id: TokenId, type_name: TypeName) {
        self.add_registered_coin_type(token_id, type_name);
    }

    #[test_only]
    public(package) fun remove_registered_coin_type_for_testing(self: &mut InterchainTokenService_v0, token_id: TokenId): TypeName {
        self.remove_registered_coin_type_for_testing(token_id)
    }

    #[test_only]
    public(package) fun wrap_payload_sending(payload: vector<u8>, destination_chain: String): vector<u8> {
        let mut writer = abi::new_writer(3);
        writer.write_u256(MESSAGE_TYPE_SEND_TO_HUB);
        writer.write_bytes(destination_chain.into_bytes());
        writer.write_bytes(payload);
        writer.into_bytes()
    }

    #[test_only]
    public fun wrap_payload_receiving(payload: vector<u8>, source_chain: String): vector<u8> {
        let mut writer = abi::new_writer(3);
        writer.write_u256(MESSAGE_TYPE_RECEIVE_FROM_HUB);
        writer.write_bytes(source_chain.into_bytes());
        writer.write_bytes(payload);
        writer.into_bytes()
    }

    #[test_only]
    public(package) fun chain_name_hash(self: &InterchainTokenService_v0): Bytes32 {
        self.chain_name_hash
    }

    // -----
    // Tests
    // -----
    #[test]
    fun test_decode_approved_message_axelar_hub_sender() {
        let ctx = &mut tx_context::dummy();
        let mut self = create_for_testing(ctx);

        let source_chain = ascii::string(ITS_HUB_CHAIN_NAME);
        let source_address = ascii::string(ITS_HUB_ADDRESS);
        let message_id = ascii::string(b"message_id");
        let origin_chain = ascii::string(b"Source Chain");
        let payload = b"payload";

        let mut writer = abi::new_writer(3);
        writer.write_u256(MESSAGE_TYPE_RECEIVE_FROM_HUB);
        writer.write_bytes(origin_chain.into_bytes());
        writer.write_bytes(payload);
        let payload = writer.into_bytes();

        self.add_trusted_chain(
            origin_chain,
        );

        let approved_message = channel::new_approved_message(
            source_chain,
            message_id,
            source_address,
            self.channel.to_address(),
            payload,
        );

        self.decode_approved_message(approved_message);

        sui::test_utils::destroy(self);
    }

    #[test]
    #[expected_failure(abort_code = EUntrustedChain)]
    fun test_decode_approved_message_sender_not_hub() {
        let ctx = &mut tx_context::dummy();
        let self = create_for_testing(ctx);

        let source_chain = ascii::string(b"Chain Name");
        let source_address = ascii::string(b"Address");
        let message_id = ascii::string(b"message_id");

        let mut writer = abi::new_writer(3);
        writer.write_u256(MESSAGE_TYPE_RECEIVE_FROM_HUB);
        writer.write_bytes(b"Source Chain");
        writer.write_bytes(b"payload");
        let payload = writer.into_bytes();

        let approved_message = channel::new_approved_message(
            source_chain,
            message_id,
            source_address,
            self.channel.to_address(),
            payload,
        );

        self.decode_approved_message(approved_message);

        sui::test_utils::destroy(self);
    }

    #[test]
    #[expected_failure(abort_code = EUntrustedAddress)]
    fun test_decode_approved_message_sender_not_hub_address() {
        let ctx = &mut tx_context::dummy();
        let self = create_for_testing(ctx);

        let source_chain = ascii::string(ITS_HUB_CHAIN_NAME);
        let source_address = ascii::string(b"Address");
        let message_id = ascii::string(b"message_id");

        let mut writer = abi::new_writer(3);
        writer.write_u256(MESSAGE_TYPE_RECEIVE_FROM_HUB);
        writer.write_bytes(b"Source Chain");
        writer.write_bytes(b"payload");
        let payload = writer.into_bytes();

        let approved_message = channel::new_approved_message(
            source_chain,
            message_id,
            source_address,
            self.channel.to_address(),
            payload,
        );

        self.decode_approved_message(approved_message);

        sui::test_utils::destroy(self);
    }

    #[test]
    #[expected_failure(abort_code = EUntrustedChain)]
    fun test_decode_approved_message_origin_not_hub_routed() {
        let ctx = &mut tx_context::dummy();
        let self = create_for_testing(ctx);

        let source_chain = ascii::string(ITS_HUB_CHAIN_NAME);
        let source_address = ascii::string(ITS_HUB_ADDRESS);
        let message_id = ascii::string(b"message_id");
        let origin_chain = ascii::string(b"Source Chain");
        let payload = b"payload";

        let mut writer = abi::new_writer(3);
        writer.write_u256(MESSAGE_TYPE_RECEIVE_FROM_HUB);
        writer.write_bytes(origin_chain.into_bytes());
        writer.write_bytes(payload);
        let payload = writer.into_bytes();

        let approved_message = channel::new_approved_message(
            source_chain,
            message_id,
            source_address,
            self.channel.to_address(),
            payload,
        );

        self.decode_approved_message(approved_message);

        sui::test_utils::destroy(self);
    }

    #[test]
    #[expected_failure(abort_code = EUntrustedChain)]
    fun test_decode_approved_message_untrusted_chain() {
        let ctx = &mut tx_context::dummy();
        let self = create_for_testing(ctx);

        let source_chain = ascii::string(ITS_HUB_CHAIN_NAME);
        let source_address = ascii::string(ITS_HUB_ADDRESS);
        let message_id = ascii::string(b"message_id");
        let mut writer = abi::new_writer(3);
        writer.write_u256(MESSAGE_TYPE_RECEIVE_FROM_HUB);
        let payload = writer.into_bytes();

        let approved_message = channel::new_approved_message(
            source_chain,
            message_id,
            source_address,
            self.channel.to_address(),
            payload,
        );

        self.decode_approved_message(approved_message);

        sui::test_utils::destroy(self);
    }

    #[test]
    #[expected_failure(abort_code = EInvalidMessageType)]
    fun test_decode_approved_message_invalid_message_type() {
        let ctx = &mut tx_context::dummy();
        let self = create_for_testing(ctx);

        let source_chain = ascii::string(ITS_HUB_CHAIN_NAME);
        let source_address = ascii::string(ITS_HUB_ADDRESS);
        let message_id = ascii::string(b"message_id");
        let mut writer = abi::new_writer(3);
        writer.write_u256(MESSAGE_TYPE_INTERCHAIN_TRANSFER);
        let payload = writer.into_bytes();

        let approved_message = channel::new_approved_message(
            source_chain,
            message_id,
            source_address,
            self.channel.to_address(),
            payload,
        );

        self.decode_approved_message(approved_message);

        sui::test_utils::destroy(self);
    }

    #[test]
    fun test_prepare_message_to_hub() {
        let ctx = &mut tx_context::dummy();
        let mut self = create_for_testing(ctx);

        let destination_chain = ascii::string(b"Destination Chain");

        let mut payload = b"payload";

        self.add_trusted_chain(destination_chain);

        payload = wrap_payload_sending(payload, destination_chain);

        let message_ticket = self.prepare_message(payload);

        assert!(message_ticket.destination_chain() == ITS_HUB_CHAIN_NAME.to_ascii_string());
        assert!(message_ticket.destination_address() == ITS_HUB_ADDRESS.to_ascii_string());

        sui::test_utils::destroy(self);
        sui::test_utils::destroy(message_ticket);
    }

    #[test]
    #[expected_failure(abort_code = EInvalidMessageType)]
    fun test_receive_interchain_transfer_invalid_message_type() {
        let ctx = &mut tx_context::dummy();
        let clock = sui::clock::create_for_testing(ctx);
        let mut self = create_for_testing(ctx);

        let coin_info =
            interchain_token_service::coin_info::from_info<COIN>(
        string::utf8(b"Name"),
        ascii::string(b"Symbol"),
        10,
    );

        let amount = 1234;
        let mut coin_management = interchain_token_service::coin_management::new_locked();
        let coin = sui::coin::mint_for_testing<COIN>(amount, ctx);
        coin_management.take_balance(coin.into_balance(), &clock);

        let token_id = self.register_coin(coin_info, coin_management);
        let source_chain = ascii::string(b"Chain Name");
        let message_id = ascii::string(b"Message Id");
        let its_source_address = b"Source Address";
        let destination_address = @0x1;

        let mut writer = abi::new_writer(6);
        writer
            .write_u256(MESSAGE_TYPE_DEPLOY_INTERCHAIN_TOKEN)
            .write_u256(token_id.to_u256())
            .write_bytes(its_source_address)
            .write_bytes(destination_address.to_bytes())
            .write_u256((amount as u256))
            .write_bytes(b"");
        let mut payload = writer.into_bytes();
        writer = abi::new_writer(3);
        writer.write_u256(MESSAGE_TYPE_RECEIVE_FROM_HUB).write_bytes(source_chain.into_bytes()).write_bytes(payload);
        payload = writer.into_bytes();

        let approved_message = channel::new_approved_message(
            ITS_HUB_CHAIN_NAME.to_ascii_string(),
            message_id,
            ITS_HUB_ADDRESS.to_ascii_string(),
            self.channel.to_address(),
            payload,
        );

        self.receive_interchain_transfer<COIN>(approved_message, &clock, ctx);

        clock.destroy_for_testing();
        sui::test_utils::destroy(self);
    }

    #[test]
    #[expected_failure(abort_code = EInterchainTransferHasData)]
    fun test_receive_interchain_transfer_passed_data() {
        let ctx = &mut tx_context::dummy();
        let clock = sui::clock::create_for_testing(ctx);
        let mut self = create_for_testing(ctx);

        let coin_info =
            interchain_token_service::coin_info::from_info<COIN>(
        string::utf8(b"Name"),
        ascii::string(b"Symbol"),
        10,
    );

        let amount = 1234;
        let mut coin_management = interchain_token_service::coin_management::new_locked();
        let coin = sui::coin::mint_for_testing<COIN>(amount, ctx);
        coin_management.take_balance(coin.into_balance(), &clock);

        let token_id = self.register_coin(coin_info, coin_management);
        let source_chain = ascii::string(b"Chain Name");
        let message_id = ascii::string(b"Message Id");
        let its_source_address = b"Source Address";
        let destination_address = @0x1;

        let mut writer = abi::new_writer(6);
        writer
            .write_u256(MESSAGE_TYPE_INTERCHAIN_TRANSFER)
            .write_u256(token_id.to_u256())
            .write_bytes(its_source_address)
            .write_bytes(destination_address.to_bytes())
            .write_u256((amount as u256))
            .write_bytes(b"some data");
        let mut payload = writer.into_bytes();
        writer = abi::new_writer(3);
        writer.write_u256(MESSAGE_TYPE_RECEIVE_FROM_HUB).write_bytes(source_chain.into_bytes()).write_bytes(payload);
        payload = writer.into_bytes();

        let approved_message = channel::new_approved_message(
            ITS_HUB_CHAIN_NAME.to_ascii_string(),
            message_id,
            ITS_HUB_ADDRESS.to_ascii_string(),
            self.channel.to_address(),
            payload,
        );

        self.receive_interchain_transfer<COIN>(approved_message, &clock, ctx);

        clock.destroy_for_testing();
        sui::test_utils::destroy(self);
    }

    #[test]
    #[expected_failure(abort_code = EInvalidMessageType)]
    fun test_receive_interchain_transfer_with_data_invalid_message_type() {
        let ctx = &mut tx_context::dummy();
        let clock = sui::clock::create_for_testing(ctx);
        let mut self = create_for_testing(ctx);
        let coin_info =
            interchain_token_service::coin_info::from_info<COIN>(
        string::utf8(b"Name"),
        ascii::string(b"Symbol"),
        10,
    );

        let amount = 1234;
        let mut coin_management = interchain_token_service::coin_management::new_locked();
        let coin = sui::coin::mint_for_testing<COIN>(amount, ctx);
        coin_management.take_balance(coin.into_balance(), &clock);

        let token_id = self.register_coin(coin_info, coin_management);
        let source_chain = ascii::string(b"Chain Name");
        let message_id = ascii::string(b"Message Id");
        let its_source_address = b"Source Address";
        let channel = channel::new(ctx);
        let destination_address = channel.to_address();

        let mut writer = abi::new_writer(6);
        writer
            .write_u256(MESSAGE_TYPE_DEPLOY_INTERCHAIN_TOKEN)
            .write_u256(token_id.to_u256())
            .write_bytes(its_source_address)
            .write_bytes(destination_address.to_bytes())
            .write_u256((amount as u256))
            .write_bytes(b"some_data");
        let mut payload = writer.into_bytes();
        writer = abi::new_writer(3);
        writer.write_u256(MESSAGE_TYPE_RECEIVE_FROM_HUB).write_bytes(source_chain.into_bytes()).write_bytes(payload);
        payload = writer.into_bytes();

        let approved_message = channel::new_approved_message(
            ITS_HUB_CHAIN_NAME.to_ascii_string(),
            message_id,
            ITS_HUB_ADDRESS.to_ascii_string(),
            self.channel.to_address(),
            payload,
        );

        let (_, _, _, received_coin) = self.receive_interchain_transfer_with_data<COIN>(
            approved_message,
            &channel,
            &clock,
            ctx,
        );

        clock.destroy_for_testing();
        channel.destroy();
        sui::test_utils::destroy(self);
        sui::test_utils::destroy(received_coin);
    }

    #[test]
    #[expected_failure(abort_code = EWrongDestination)]
    fun test_receive_interchain_transfer_with_data_wrong_destination() {
        let ctx = &mut tx_context::dummy();
        let clock = sui::clock::create_for_testing(ctx);
        let mut self = create_for_testing(ctx);

        let coin_info =
            interchain_token_service::coin_info::from_info<COIN>(
        string::utf8(b"Name"),
        ascii::string(b"Symbol"),
        10,
    );

        let amount = 1234;
        let mut coin_management = interchain_token_service::coin_management::new_locked();
        let coin = sui::coin::mint_for_testing<COIN>(amount, ctx);
        coin_management.take_balance(coin.into_balance(), &clock);

        let token_id = self.register_coin(coin_info, coin_management);
        let source_chain = ascii::string(b"Chain Name");
        let message_id = ascii::string(b"Message Id");
        let its_source_address = b"Source Address";
        let channel = channel::new(ctx);
        let destination_address = @0x1;

        let mut writer = abi::new_writer(6);
        writer
            .write_u256(MESSAGE_TYPE_INTERCHAIN_TRANSFER)
            .write_u256(token_id.to_u256())
            .write_bytes(its_source_address)
            .write_bytes(destination_address.to_bytes())
            .write_u256((amount as u256))
            .write_bytes(b"some_data");
        let mut payload = writer.into_bytes();
        writer = abi::new_writer(3);
        writer.write_u256(MESSAGE_TYPE_RECEIVE_FROM_HUB).write_bytes(source_chain.into_bytes()).write_bytes(payload);
        payload = writer.into_bytes();

        let approved_message = channel::new_approved_message(
            ITS_HUB_CHAIN_NAME.to_ascii_string(),
            message_id,
            ITS_HUB_ADDRESS.to_ascii_string(),
            self.channel.to_address(),
            payload,
        );

        let (_, _, _, received_coin) = self.receive_interchain_transfer_with_data<COIN>(
            approved_message,
            &channel,
            &clock,
            ctx,
        );

        clock.destroy_for_testing();
        channel.destroy();
        sui::test_utils::destroy(self);
        sui::test_utils::destroy(received_coin);
    }

    #[test]
    #[expected_failure(abort_code = EInterchainTransferHasNoData)]
    fun test_receive_interchain_transfer_with_data_no_data() {
        let ctx = &mut tx_context::dummy();
        let clock = sui::clock::create_for_testing(ctx);
        let mut self = create_for_testing(ctx);

        let coin_info =
            interchain_token_service::coin_info::from_info<COIN>(
        string::utf8(b"Name"),
        ascii::string(b"Symbol"),
        10,
    );

        let amount = 1234;
        let mut coin_management = interchain_token_service::coin_management::new_locked();
        let coin = sui::coin::mint_for_testing<COIN>(amount, ctx);
        coin_management.take_balance(coin.into_balance(), &clock);

        let token_id = self.register_coin(coin_info, coin_management);
        let source_chain = ascii::string(b"Chain Name");
        let message_id = ascii::string(b"Message Id");
        let its_source_address = b"Source Address";
        let channel = channel::new(ctx);
        let destination_address = channel.to_address();

        let mut writer = abi::new_writer(6);
        writer
            .write_u256(MESSAGE_TYPE_INTERCHAIN_TRANSFER)
            .write_u256(token_id.to_u256())
            .write_bytes(its_source_address)
            .write_bytes(destination_address.to_bytes())
            .write_u256((amount as u256))
            .write_bytes(b"");
        let mut payload = writer.into_bytes();
        writer = abi::new_writer(3);
        writer.write_u256(MESSAGE_TYPE_RECEIVE_FROM_HUB).write_bytes(source_chain.into_bytes()).write_bytes(payload);
        payload = writer.into_bytes();

        let approved_message = channel::new_approved_message(
            ITS_HUB_CHAIN_NAME.to_ascii_string(),
            message_id,
            ITS_HUB_ADDRESS.to_ascii_string(),
            self.channel.to_address(),
            payload,
        );

        let (_, _, _, received_coin) = self.receive_interchain_transfer_with_data<COIN>(
            approved_message,
            &channel,
            &clock,
            ctx,
        );

        clock.destroy_for_testing();
        channel.destroy();
        sui::test_utils::destroy(self);
        sui::test_utils::destroy(received_coin);
    }

    #[test]
    fun test_receive_deploy_interchain_token_with_distributor() {
        let ctx = &mut tx_context::dummy();
        let clock = sui::clock::create_for_testing(ctx);
        let mut self = create_for_testing(ctx);

        let source_chain = ascii::string(b"Chain Name");
        let message_id = ascii::string(b"Message Id");
        let name = b"Token Name";
        let symbol = b"Symbol";
        let decimals = 9;
        let token_id: u256 = 1234;
        let distributor = @0x1;

        self.create_unregistered_coin(symbol, decimals, ctx);

        let mut writer = abi::new_writer(6);
        writer
            .write_u256(MESSAGE_TYPE_DEPLOY_INTERCHAIN_TOKEN)
            .write_u256(token_id)
            .write_bytes(name)
            .write_bytes(symbol)
            .write_u256((decimals as u256))
            .write_bytes(distributor.to_bytes());
        let mut payload = writer.into_bytes();
        writer = abi::new_writer(3);
        writer.write_u256(MESSAGE_TYPE_RECEIVE_FROM_HUB).write_bytes(source_chain.into_bytes()).write_bytes(payload);
        payload = writer.into_bytes();

        let approved_message = channel::new_approved_message(
            ITS_HUB_CHAIN_NAME.to_ascii_string(),
            message_id,
            ITS_HUB_ADDRESS.to_ascii_string(),
            self.channel.to_address(),
            payload,
        );

        self.receive_deploy_interchain_token<COIN>(approved_message);

        clock.destroy_for_testing();
        sui::test_utils::destroy(self);
    }

    #[test]
    #[expected_failure(abort_code = EInvalidMessageType)]
    fun test_receive_deploy_interchain_token_invalid_message_type() {
        let ctx = &mut tx_context::dummy();
        let clock = sui::clock::create_for_testing(ctx);
        let mut self = create_for_testing(ctx);

        let source_chain = ascii::string(b"Chain Name");
        let message_id = ascii::string(b"Message Id");
        let name = b"Token Name";
        let symbol = b"Symbol";
        let decimals = 9;
        let token_id: u256 = 1234;

        self.create_unregistered_coin(symbol, decimals, ctx);

        let mut writer = abi::new_writer(6);
        writer
            .write_u256(MESSAGE_TYPE_INTERCHAIN_TRANSFER)
            .write_u256(token_id)
            .write_bytes(name)
            .write_bytes(symbol)
            .write_u256((decimals as u256))
            .write_bytes(b"");
        let mut payload = writer.into_bytes();
        writer = abi::new_writer(3);
        writer.write_u256(MESSAGE_TYPE_RECEIVE_FROM_HUB).write_bytes(source_chain.into_bytes()).write_bytes(payload);
        payload = writer.into_bytes();

        let approved_message = channel::new_approved_message(
            ITS_HUB_CHAIN_NAME.to_ascii_string(),
            message_id,
            ITS_HUB_ADDRESS.to_ascii_string(),
            self.channel.to_address(),
            payload,
        );

        self.receive_deploy_interchain_token<COIN>(approved_message);

        clock.destroy_for_testing();
        sui::test_utils::destroy(self);
    }

    #[test]
    #[expected_failure(abort_code = EUnregisteredCoinHasUrl)]
    fun test_give_unregistered_coin_with_url() {
        let name = b"Coin";
        let symbol = b"COIN";
        let decimals = 12;
        let ctx = &mut tx_context::dummy();
        let mut self = create_for_testing(ctx);
        let url = sui::url::new_unsafe_from_bytes(b"url");

        let (treasury_cap, coin_metadata) = interchain_token_service::coin::create_treasury_and_metadata_custom(
            name,
            symbol,
            decimals,
            option::some(url),
            ctx,
        );

        self.give_unregistered_coin<COIN>(treasury_cap, coin_metadata);

        sui::test_utils::destroy(self);
    }

    #[test]
    #[expected_failure(abort_code = ENotDistributor)]
    fun test_burn_as_distributor_not_distributor() {
        let ctx = &mut tx_context::dummy();
        let mut self = create_for_testing(ctx);
        let symbol = b"COIN";
        let decimals = 9;
        let amount = 1234;

        let (mut treasury_cap, coin_metadata) = interchain_token_service::coin::create_treasury_and_metadata(symbol, decimals, ctx);
        let coin = treasury_cap.mint(amount, ctx);
        let coin_info = interchain_token_service::coin_info::from_metadata<COIN>(
        coin_metadata,
    );
        let mut coin_management = interchain_token_service::coin_management::new_with_cap(treasury_cap);

        let channel = channel::new(ctx);
        coin_management.add_distributor(@0x1);

        let token_id = self.register_coin(coin_info, coin_management);
        self.burn_as_distributor<COIN>(&channel, token_id, coin);

        sui::test_utils::destroy(self);
        channel.destroy();
    }

    #[test]
    #[expected_failure(abort_code = ENonZeroTotalSupply)]
    fun test_give_unregistered_coin_not_zero_total_supply() {
        let symbol = b"COIN";
        let decimals = 12;
        let ctx = &mut tx_context::dummy();
        let mut self = create_for_testing(ctx);

        let (mut treasury_cap, coin_metadata) = interchain_token_service::coin::create_treasury_and_metadata(symbol, decimals, ctx);
        let coin = treasury_cap.mint(1, ctx);

        self.give_unregistered_coin<COIN>(treasury_cap, coin_metadata);

        sui::test_utils::destroy(self);
        sui::test_utils::destroy(coin);
    }

    #[test]
    #[expected_failure(abort_code = EModuleNameDoesNotMatchSymbol)]
    fun test_give_unregistered_coin_module_name_missmatch() {
        let symbol = b"SYMBOL";
        let decimals = 12;
        let ctx = &mut tx_context::dummy();
        let mut self = create_for_testing(ctx);

        let (treasury_cap, coin_metadata) = interchain_token_service::coin::create_treasury_and_metadata(
            symbol,
            decimals,
            ctx,
        );

        self.give_unregistered_coin<COIN>(treasury_cap, coin_metadata);

        sui::test_utils::destroy(self);
    }

    #[test]
    #[expected_failure(abort_code = ENotDistributor)]
    fun test_mint_as_distributor_not_distributor() {
        let ctx = &mut tx_context::dummy();
        let mut self = create_for_testing(ctx);
        let symbol = b"COIN";
        let decimals = 9;

        let (treasury_cap, coin_metadata) = interchain_token_service::coin::create_treasury_and_metadata(
            symbol,
            decimals,
            ctx,
        );
        let coin_info = interchain_token_service::coin_info::from_metadata<COIN>(
        coin_metadata,
    );
        let mut coin_management = interchain_token_service::coin_management::new_with_cap(treasury_cap);

        let channel = channel::new(ctx);
        coin_management.add_distributor(@0x1);
        let amount = 1234;

        let token_id = self.register_coin(coin_info, coin_management);
        let coin = self.mint_as_distributor<COIN>(
            &channel,
            token_id,
            amount,
            ctx,
        );

        assert!(coin.value() == amount);

        sui::test_utils::destroy(self);
        sui::test_utils::destroy(coin);
        channel.destroy();
    }

    #[test]
    #[expected_failure(abort_code = EUnregisteredCoin)]
    fun test_coin_data_not_registered() {
        let ctx = &mut tx_context::dummy();
        let self = create_for_testing(ctx);
        let token_id = token_id::from_address(@0x1);

        self.coin_data<COIN>(token_id);

        sui::test_utils::destroy(self);
    }

    #[test]
    #[expected_failure(abort_code = ENotDistributor)]
    fun test_mint_to_as_distributor_not_distributor() {
        let ctx = &mut tx_context::dummy();
        let mut its = create_for_testing(ctx);
        let symbol = b"COIN";
        let decimals = 9;

        let (treasury_cap, coin_metadata) = interchain_token_service::coin::create_treasury_and_metadata(
            symbol,
            decimals,
            ctx,
        );
        let coin_info = interchain_token_service::coin_info::from_metadata<COIN>(
        coin_metadata,
    );
        let mut coin_management = interchain_token_service::coin_management::new_with_cap(treasury_cap);

        let channel = channel::new(ctx);
        coin_management.add_distributor(@0x1);
        let amount = 1234;

        let token_id = register_coin(&mut its, coin_info, coin_management);
        mint_to_as_distributor<COIN>(
            &mut its,
            &channel,
            token_id,
            @0x2,
            amount,
            ctx,
        );

        sui::test_utils::destroy(its);
        channel.destroy();
    }

    #[test]
    #[expected_failure(abort_code = EOverflow)]
    fun test_read_amount_overflow() {
        let mut writer = abi::new_writer(1);
        writer.write_u256(1u256 << 64);

        let mut reader = abi::new_reader(writer.into_bytes());

        read_amount(&mut reader);
    }

    #[test]
    #[expected_failure(abort_code = EUnregisteredCoin)]
    fun test_registered_coin_type_not_registered() {
        let ctx = &mut tx_context::dummy();
        let its = create_for_testing(ctx);
        let token_id = token_id::from_address(@0x1);

        its.registered_coin_type(token_id);

        sui::test_utils::destroy(its);
    }

    #[test]
    #[expected_failure(abort_code = EUnregisteredCoin)]
    fun test_unregistered_coin_type_not_registered() {
        let ctx = &mut tx_context::dummy();
        let its = create_for_testing(ctx);
        let symbol = &b"symbol".to_ascii_string();
        let decimals = 8;

        its.unregistered_coin_type(symbol, decimals);

        sui::test_utils::destroy(its);
    }

    #[test]
    #[expected_failure(abort_code = ENewerTicket)]
    fun test_send_interchain_transfer_newer_ticket() {
        let ctx = &mut tx_context::dummy();
        let mut its = create_for_testing(ctx);

        let token_id = token_id::from_address(@0x1);
        let amount = 1234;
        let coin = sui::coin::mint_for_testing<COIN>(amount, ctx);
        let destination_chain = ascii::string(b"Chain Name");
        let destination_address = b"address";
        let metadata = b"";
        let source_channel = channel::new(ctx);
        let clock = sui::clock::create_for_testing(ctx);
        let current_version = 0;
        let invalid_version = 1;

        let interchain_transfer_ticket =
            interchain_token_service::interchain_transfer_ticket::new<COIN>(
        token_id,
        coin.into_balance(),
        source_channel.to_address(),
        destination_chain,
        destination_address,
        metadata,
        invalid_version,
    );
        let message_ticket = its.send_interchain_transfer<COIN>(
            interchain_transfer_ticket,
            current_version,
            &clock,
        );

        sui::test_utils::destroy(its);
        sui::test_utils::destroy(source_channel);
        sui::test_utils::destroy(message_ticket);
        sui::test_utils::destroy(clock);
    }

    #[test]
    #[expected_failure(abort_code = EUntrustedChain)]
    fun test_prepare_hub_message_untrusted_chain() {
        let ctx = &mut tx_context::dummy();
        let its = create_for_testing(ctx);
        let payload = b"payload";
        let destination_chain = b"destination_chain".to_ascii_string();

        let message_ticket = its.prepare_hub_message(payload, destination_chain);

        sui::test_utils::destroy(its);
        sui::test_utils::destroy(message_ticket);
    }

    #[test]
    #[expected_failure(abort_code = EEmptyTokenAddress)]
    fun test_link_coin_empty_token() {
        let ctx = &mut sui::tx_context::dummy();
        let its = create_for_testing(ctx);

        let deployer = channel::new(ctx);
        let salt = bytes32::new(deployer.id().to_address());

        let destination_chain = ascii::string(b"Chain Name");
        let destination_token_address = b"";
        let token_manager_type = token_manager_type::lock_unlock();
        let link_params = b"link_params";

        let message_ticket = its.link_coin(
            &deployer,
            salt,
            destination_chain,
            destination_token_address,
            token_manager_type,
            link_params,
        );

        deployer.destroy();
        sui::test_utils::destroy(message_ticket);
        sui::test_utils::destroy(its);
    }

    #[test]
    #[expected_failure(abort_code = ECannotDeployInterchainTokenManager)]
    fun test_link_coin_cannot_deploy_interchain_token() {
        let ctx = &mut sui::tx_context::dummy();
        let its = create_for_testing(ctx);

        let deployer = channel::new(ctx);
        let salt = bytes32::new(deployer.id().to_address());

        let destination_chain = ascii::string(b"Chain Name");
        let destination_token_address = b"destination_token_address";
        let token_manager_type = token_manager_type::native_interchain_token();
        let link_params = b"link_params";

        let message_ticket = its.link_coin(
            &deployer,
            salt,
            destination_chain,
            destination_token_address,
            token_manager_type,
            link_params,
        );

        deployer.destroy();
        sui::test_utils::destroy(message_ticket);
        sui::test_utils::destroy(its);
    }

    #[test]
    #[expected_failure(abort_code = ECannotDeployRemotelyToSelf)]
    fun test_link_coin_destination_is_this() {
        let ctx = &mut sui::tx_context::dummy();
        let its = create_for_testing(ctx);

        let deployer = channel::new(ctx);
        let salt = bytes32::new(deployer.id().to_address());

        let destination_chain = ascii::string(b"chain name");
        let destination_token_address = b"destination_token_address";
        let token_manager_type = token_manager_type::lock_unlock();
        let link_params = b"link_params";

        let message_ticket = its.link_coin(
            &deployer,
            salt,
            destination_chain,
            destination_token_address,
            token_manager_type,
            link_params,
        );

        deployer.destroy();
        sui::test_utils::destroy(message_ticket);
        sui::test_utils::destroy(its);
    }
}<|MERGE_RESOLUTION|>--- conflicted
+++ resolved
@@ -661,20 +661,6 @@
     // -----------------
     // Private Functions
     // -----------------
-<<<<<<< HEAD
-    fun coin_info<T>(self: &InterchainTokenService_v0, token_id: TokenId): &CoinInfo<T> {
-        coin_data<T>(self, token_id).coin_info()
-    }
-
-    // XXX: exposes mutating coin_data to the ITS v0 package (but, for updating CoinInfo
-    // metadata, we actually need to mutate CoinInfo -- there may be a better way around this)
-    fun coin_data_mut<T>(self: &mut InterchainTokenService_v0, token_id: TokenId): &mut CoinData<T> {
-        assert!(self.registered_coins.contains(token_id), EUnregisteredCoin);
-        &mut self.registered_coins[token_id]
-    }
-=======
->>>>>>> e6165117
-
     fun is_trusted_chain(self: &InterchainTokenService_v0, source_chain: String): bool {
         self.trusted_chains.is_trusted(source_chain)
     }
@@ -834,6 +820,13 @@
         let amount = std::macros::try_as_u64!(reader.read_u256());
         assert!(amount.is_some(), EOverflow);
         amount.destroy_some()
+    }
+
+    // XXX: exposes mutating coin_data to the ITS v0 package (but, for updating CoinInfo
+    // metadata, we actually need to mutate CoinInfo -- there may be a better way around this)
+    fun coin_data_mut<T>(self: &mut InterchainTokenService_v0, token_id: TokenId): &mut CoinData<T> {
+        assert!(self.registered_coins.contains(token_id), EUnregisteredCoin);
+        &mut self.registered_coins[token_id]
     }
 
     // ---------
