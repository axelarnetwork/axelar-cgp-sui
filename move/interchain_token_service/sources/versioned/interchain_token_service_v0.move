--- conflicted
+++ resolved
@@ -182,15 +182,10 @@
         salt: Bytes32,
         coin_metadata: &CoinMetadata<T>,
         coin_management: CoinManagement<T>,
-<<<<<<< HEAD
         ctx: &mut TxContext,
     ): (TokenId, Option<TreasuryCapReclaimer<T>>) {
-        let token_id = token_id::custom(&self.chain_name_hash, deployer, &salt);
-=======
-    ): TokenId {
         let token_id = token_id::custom_token_id(&self.chain_name_hash, deployer, &salt);
         let coin_info = coin_info::from_info(coin_metadata.get_name(), coin_metadata.get_symbol(), coin_metadata.get_decimals());
->>>>>>> cd913fab
 
         events::interchain_token_id_claimed<T>(token_id, deployer, salt);
 
