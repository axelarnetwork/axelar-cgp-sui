--- conflicted
+++ resolved
@@ -8,10 +8,7 @@
         events,
         interchain_transfer_ticket::InterchainTransferTicket,
         token_id::{Self, TokenId, UnregisteredTokenId, UnlinkedTokenId},
-<<<<<<< HEAD
         treasury_cap_reclaimer::{Self, TreasuryCapReclaimer},
-=======
->>>>>>> d065692c
         trusted_chains::{Self, TrustedChains},
         unregistered_coin_data::{Self, UnregisteredCoinData},
         utils as its_utils
@@ -406,12 +403,8 @@
         token_id: TokenId,
         coin_metadata: &CoinMetadata<T>,
         treasury_cap: Option<TreasuryCap<T>>,
-<<<<<<< HEAD
         ctx: &mut TxContext,
     ): Option<TreasuryCapReclaimer<T>> {
-=======
-    ) {
->>>>>>> d065692c
         let has_treasury_cap = treasury_cap.is_some();
 
         let unlinked_token_id = token_id::unlinked_token_id<T>(token_id, has_treasury_cap);
@@ -419,15 +412,12 @@
         events::unlinked_coin_received<T>(unlinked_token_id, token_id, has_treasury_cap);
 
         self.add_unlinked_coin(unlinked_token_id, coin_metadata, treasury_cap);
-<<<<<<< HEAD
 
         if (has_treasury_cap) {
             option::some(treasury_cap_reclaimer::create<T>(token_id, ctx))
         } else {
             option::none()
         }
-=======
->>>>>>> d065692c
     }
 
     public(package) fun mint_as_distributor<T>(
@@ -612,10 +602,7 @@
 
         // Use the same bag for this to not alter storage.
         // Since there should not be any collisions to the token ids because different prefixes are used this will not be a problem.
-<<<<<<< HEAD
-=======
         // TODO: When doing a storage upgrade, move this to a separate Bag for clarity
->>>>>>> d065692c
         self
             .unregistered_coins
             .add(
