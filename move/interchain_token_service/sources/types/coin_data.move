--- conflicted
+++ resolved
@@ -34,13 +34,12 @@
         &mut self.coin_management
     }
 
-<<<<<<< HEAD
     public(package) fun destroy<T>(self: CoinData<T>): (CoinManagement<T>, CoinInfo<T>) {
         let CoinData { coin_management, coin_info } = self;
         (coin_management, coin_info)
-=======
+    }
+    
     public(package) fun coin_info_mut<T>(self: &mut CoinData<T>): &mut CoinInfo<T> {
         &mut self.coin_info
->>>>>>> 6007ce9f
     }
 }