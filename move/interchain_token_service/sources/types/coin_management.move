module interchain_token_service::coin_management {
    use axelar_gateway::channel::Channel;
    use interchain_token_service::flow_limit::{Self, FlowLimit};
    use sui::{balance::{Self, Balance}, clock::Clock, coin::{Self, TreasuryCap, Coin}};

    // ------
    // Errors
    // ------
    #[error]
    const EDistributorNeedsTreasuryCap: vector<u8> =
        b"trying to add a distributor to a `CoinManagement` that does not have a `TreasuryCap`";
    #[error]
    const ENotOperator: vector<u8> = b"channel provided is not the operator";
    #[error]
    const ENoTreasuryCapPresent: vector<u8> = b"trying to remove a treasury cap that does not exist";
    #[error]
    const ENotMintBurn: vector<u8> = b"trying to add a treasury cap to a lock unlock token";
    #[error]
<<<<<<< HEAD
    const ETreasuryCapRemovedFromMintBurnToken: vector<u8> = b"the token was registered as mint/burn, but its treasury cap was removed";
=======
    const ETreasuryCapRemovedFromMintBurnToken: vector<u8> = b"treasury cap for mint/burn token was removed";
>>>>>>> c066e415

    /// Struct that stores information about the InterchainTokenService Coin.
    public struct CoinManagement<phantom T> has store {
        treasury_cap: Option<TreasuryCap<T>>,
        balance: Option<Balance<T>>,
        distributor: Option<address>,
        operator: Option<address>,
        flow_limit: FlowLimit,
        dust: u256,
    }

    // ------
    // Public Functions to create CoinManagement
    // ------
    /// Create a new `CoinManagement` with a `TreasuryCap`.
    /// This type of `CoinManagement` allows minting and burning of coins.
    public fun new_with_cap<T>(treasury_cap: TreasuryCap<T>): CoinManagement<T> {
        CoinManagement<T> {
            treasury_cap: option::some(treasury_cap),
            balance: option::none(),
            distributor: option::none(),
            operator: option::none(),
            flow_limit: flow_limit::new(),
            dust: 0,
        }
    }

    /// Create a new `CoinManagement` with a `Balance`.
    /// The stored `Balance` can be used to take and put coins.
    public fun new_locked<T>(): CoinManagement<T> {
        CoinManagement<T> {
            treasury_cap: option::none(),
            balance: option::some(balance::zero()),
            distributor: option::none(),
            operator: option::none(),
            flow_limit: flow_limit::new(),
            dust: 0,
        }
    }

    // ------
    // Functions that modify CoinManagement
    // ------
    /// Adds the distributor address to the `CoinManagement`.
    /// Only works for a `CoinManagement` with a `TreasuryCap`.
    public fun add_distributor<T>(self: &mut CoinManagement<T>, distributor: address) {
        assert!(self.has_treasury_cap(), EDistributorNeedsTreasuryCap);
        self.distributor.fill(distributor);
    }

    /// Adds the distributor address to the `CoinManagement`.
    /// Only works for a `CoinManagement` with a `TreasuryCap`.
    public fun add_operator<T>(self: &mut CoinManagement<T>, operator: address) {
        self.operator.fill(operator);
    }

    // -------
    // Getters
    // -------
    public fun operator<T>(self: &CoinManagement<T>): &Option<address> {
        &self.operator
    }

    public fun distributor<T>(self: &CoinManagement<T>): &Option<address> {
        &self.distributor
    }

    /// Returns true if the coin management has a `TreasuryCap`.
    public fun has_treasury_cap<T>(self: &CoinManagement<T>): bool {
        self.treasury_cap.is_some()
    }

    public fun treasury_cap<T>(self: &CoinManagement<T>): &Option<TreasuryCap<T>> {
        &self.treasury_cap
    }

    // === Protected Methods ===

    /// Takes the given amount of Coins from user. Returns the amount that the InterchainTokenService
    /// is supposed to give on other chains.
    public(package) fun take_balance<T>(self: &mut CoinManagement<T>, to_take: Balance<T>, clock: &Clock): u64 {
        self.flow_limit.add_flow_out(to_take.value(), clock);
        let amount = to_take.value();
        if (self.has_treasury_cap()) {
            self.burn(to_take);
        } else {
            assert!(self.balance.is_some(), ETreasuryCapRemovedFromMintBurnToken);
            self.balance.borrow_mut().join(to_take);
        };
        amount
    }

    /// Withdraws or mints the given amount of coins. Any leftover amount from
    /// previous transfers is added to the coin here.
    public(package) fun give_coin<T>(self: &mut CoinManagement<T>, amount: u64, clock: &Clock, ctx: &mut TxContext): Coin<T> {
        self.flow_limit.add_flow_in(amount, clock);
        if (self.has_treasury_cap()) {
            self.mint(amount, ctx)
        } else {
            assert!(self.balance.is_some(), ETreasuryCapRemovedFromMintBurnToken);
            coin::take(self.balance.borrow_mut(), amount, ctx)
        }
    }

    // helper function to mint as a distributor.
    public(package) fun mint<T>(self: &mut CoinManagement<T>, amount: u64, ctx: &mut TxContext): Coin<T> {
        self.treasury_cap.borrow_mut().mint(amount, ctx)
    }

    // helper function to burn as a distributor.
    public(package) fun burn<T>(self: &mut CoinManagement<T>, balance: Balance<T>) {
        self.treasury_cap.borrow_mut().supply_mut().decrease_supply(balance);
    }

    /// Adds a rate limit to the `CoinManagement`.
    public(package) fun set_flow_limit<T>(self: &mut CoinManagement<T>, channel: &Channel, flow_limit: Option<u64>) {
        assert!(self.operator.contains(&channel.to_address()), ENotOperator);
        self.set_flow_limit_internal(flow_limit);
    }

    /// Adds a rate limit to the `CoinManagement`.
    public(package) fun set_flow_limit_internal<T>(self: &mut CoinManagement<T>, flow_limit: Option<u64>) {
        self.flow_limit.set_flow_limit(flow_limit);
    }

    public(package) fun update_distributorship<T>(self: &mut CoinManagement<T>, new_distributor: Option<address>) {
        self.distributor = new_distributor;
    }

    public(package) fun update_operatorship<T>(self: &mut CoinManagement<T>, channel: &Channel, new_operator: Option<address>) {
        assert!(self.operator.contains(&channel.to_address()), ENotOperator);
        self.operator = new_operator;
    }

    public(package) fun remove_cap<T>(self: &mut CoinManagement<T>): TreasuryCap<T> {
        assert!(self.has_treasury_cap(), ENoTreasuryCapPresent);

        self.treasury_cap.extract()
    }

    public(package) fun restore_cap<T>(self: &mut CoinManagement<T>, treasury_cap: TreasuryCap<T>) {
        assert!(self.balance.is_none(), ENotMintBurn);

        self.treasury_cap.fill(treasury_cap);
    }

    // === Views ===

    /// Checks if the given address is a `distributor`.
    public fun is_distributor<T>(self: &CoinManagement<T>, distributor: address): bool {
        &distributor == self.distributor.borrow()
    }

    // === Tests ===
    #[test_only]
    public struct COIN_MANAGEMENT has drop {}

    #[test_only]
    fun create_currency(): (TreasuryCap<COIN_MANAGEMENT>, sui::coin::CoinMetadata<COIN_MANAGEMENT>) {
        sui::coin::create_currency<COIN_MANAGEMENT>(
        sui::test_utils::create_one_time_witness<COIN_MANAGEMENT>(),
        6,
        b"TT",
        b"Test Token",
        b"",
        option::none<sui::url::Url>(),
        &mut sui::tx_context::dummy(),
    )
    }
    #[test]
    fun test_take_balance() {
        let (mut cap, metadata) = create_currency();
        let ctx = &mut sui::tx_context::dummy();
        let amount1 = 10;
        let amount2 = 20;

        let mut coin = cap.mint(amount1, ctx);
        let mut management1 = new_locked<COIN_MANAGEMENT>();
        let clock = sui::clock::create_for_testing(ctx);
        management1.take_balance(coin.into_balance(), &clock);

        assert!(management1.balance.borrow().value() == amount1);

        coin = cap.mint(amount2, ctx);
        let mut management2 = new_with_cap<COIN_MANAGEMENT>(cap);
        management2.take_balance(coin.into_balance(), &clock);

        sui::test_utils::destroy(metadata);
        sui::test_utils::destroy(management1);
        sui::test_utils::destroy(management2);
        sui::test_utils::destroy(clock);
    }

    #[test]
    fun test_give_coin() {
        let (mut cap, metadata) = create_currency();
        let ctx = &mut sui::tx_context::dummy();
        let amount1 = 10;
        let amount2 = 20;

        let mut coin = cap.mint(amount1, ctx);
        let mut management1 = new_locked<COIN_MANAGEMENT>();
        let clock = sui::clock::create_for_testing(ctx);
        management1.take_balance(coin.into_balance(), &clock);
        coin = management1.give_coin(amount1, &clock, ctx);

        assert!(management1.balance.borrow().value() == 0);
        assert!(coin.value() == amount1);

        sui::test_utils::destroy(coin);

        let mut management2 = new_with_cap<COIN_MANAGEMENT>(cap);
        coin = management2.give_coin(amount2, &clock, ctx);

        assert!(coin.value() == amount2);

        sui::test_utils::destroy(coin);
        sui::test_utils::destroy(metadata);
        sui::test_utils::destroy(management1);
        sui::test_utils::destroy(management2);
        sui::test_utils::destroy(clock);
    }

    #[test]
    #[expected_failure(abort_code = EDistributorNeedsTreasuryCap)]
    fun test_add_distributor_no_capability() {
        let mut management = new_locked<COIN_MANAGEMENT>();
        let distributor = @0x1;

        management.add_distributor(distributor);

        sui::test_utils::destroy(management);
    }

    #[test]
    fun test_add_operator() {
        let mut management = new_locked<COIN_MANAGEMENT>();
        let operator = @0x1;

        management.add_operator(operator);

        sui::test_utils::destroy(management);
    }

    #[test]
    fun test_set_flow_limit() {
        let ctx = &mut sui::tx_context::dummy();

        let mut management = new_locked<COIN_MANAGEMENT>();
        let channel = axelar_gateway::channel::new(ctx);

        management.add_operator(channel.to_address());
        management.set_flow_limit(&channel, option::some(1));

        sui::test_utils::destroy(management);
        sui::test_utils::destroy(channel);
    }

    #[test]
    #[expected_failure(abort_code = ENotOperator)]
    fun test_set_flow_limit_not_operator() {
        let ctx = &mut sui::tx_context::dummy();

        let mut management = new_locked<COIN_MANAGEMENT>();
        let channel = axelar_gateway::channel::new(ctx);
        let operator = @0x1;

        management.add_operator(operator);
        management.set_flow_limit(&channel, option::some(1));

        sui::test_utils::destroy(management);
        sui::test_utils::destroy(channel);
    }

    #[test]
    #[expected_failure(abort_code = ENotMintBurn)]
    fun test_add_cap_not_mint_burn() {
        let ctx = &mut sui::tx_context::dummy();

        let treasury_cap = interchain_token_service::coin::create_treasury(b"symbol", 9, ctx);

        let mut coin_management = new_locked();

        coin_management.restore_cap(treasury_cap);

        sui::test_utils::destroy(coin_management);
    }
}<|MERGE_RESOLUTION|>--- conflicted
+++ resolved
@@ -16,11 +16,9 @@
     #[error]
     const ENotMintBurn: vector<u8> = b"trying to add a treasury cap to a lock unlock token";
     #[error]
-<<<<<<< HEAD
     const ETreasuryCapRemovedFromMintBurnToken: vector<u8> = b"the token was registered as mint/burn, but its treasury cap was removed";
-=======
+    #[error]
     const ETreasuryCapRemovedFromMintBurnToken: vector<u8> = b"treasury cap for mint/burn token was removed";
->>>>>>> c066e415
 
     /// Struct that stores information about the InterchainTokenService Coin.
     public struct CoinManagement<phantom T> has store {
