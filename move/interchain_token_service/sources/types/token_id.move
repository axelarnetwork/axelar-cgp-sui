--- conflicted
+++ resolved
@@ -91,7 +91,6 @@
         UnregisteredTokenId { id }
     }
 
-<<<<<<< HEAD
     public(package) fun unlinked_token_id<T>(token_id: TokenId, has_treasury_cap: bool): UnlinkedTokenId {
         let prefix = PREFIX_UNLINKED_INTERCHAIN_TOKEN_ID;
         let mut v = bcs::to_bytes(&prefix);
@@ -101,13 +100,12 @@
         let id = address::from_bytes(keccak256(&v));
         UnlinkedTokenId { id }
     }
-=======
+    
     // === Test Only ===
     #[test_only]
     use axelar_gateway::channel;
     #[test_only]
     use interchain_token_service::coin::COIN;
->>>>>>> 4088089d
 
     // === Tests ===
     #[test]
