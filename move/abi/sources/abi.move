/// This module implements ABI encoding/decoding methods for interoperability
/// with EVM message format.
///
/// ABI Specification: https://docs.soliditylang.org/en/v0.8.26/abi-spec.html
<<<<<<< HEAD
module abi::abi;

use sui::bcs;

// ---------
// Constants
// ---------
const U256_BYTES: u64 = 32;

// -----
// Types
// -----
/// Used to decode abi encoded bytes into variables.
/// Example
/// ```rust
/// let mut reader = abi::new_reader(data);
/// let number = reader.read_u256();
/// let name = reader.read_bytes().to_string();
/// let addresses = reader.read_vector_u256().map!(|val|
/// sui::address::from_u256(val));
/// let info = reader.read_vector_bytes();
/// ```
public struct AbiReader has copy, drop {
    bytes: vector<u8>,
    head: u64,
    pos: u64,
}

/// Used to encode variables into abi encoded bytes.
/// ```rust
/// let mut writer = abi::new_writer(4);
/// writer
///     .write_u256(1234)
///     .write_bytes(b"some_bytes")
///     .write_vector_u256(vector[12, 34, 56])
///     .write_vector_bytes(vector[b"some", b"more", b"bytes"]);
/// let encoded_data = writer.into_bytes();
/// ```
public struct AbiWriter has copy, drop {
    bytes: vector<u8>,
    pos: u64,
}

// ----------------
// Public Functions
// ----------------
/// Creates a new AbiReader from the bytes passed.
public fun new_reader(bytes: vector<u8>): AbiReader {
    AbiReader {
        bytes,
        head: 0,
        pos: 0,
=======
module abi::abi {
    // -----
    // Types
    // -----

    public struct AbiReader has copy, drop {
        bytes: vector<u8>,
        head: u64,
        pos: u64,
>>>>>>> 4dbadc28
    }

<<<<<<< HEAD
/// Creates a new `AbiWriter` that can fit up to length bytes before to
/// overflows.
public fun new_writer(length: u64): AbiWriter {
    AbiWriter {
        bytes: vector::tabulate!(U256_BYTES * length, |_| 0),
        pos: 0,
=======
    public struct AbiWriter has copy, drop {
        bytes: vector<u8>,
        pos: u64,
    }

    // ----------------
    // Public Functions
    // ----------------

    public fun new_reader(bytes: vector<u8>): AbiReader {
        AbiReader {
            bytes,
            head: 0,
            pos: 0,
        }
    }

    public fun new_writer(length: u64): AbiWriter {
        let mut bytes = vector[];
        let mut i = 0;

        while (i < 32 * length) {
            bytes.push_back(0);
            i = i + 1;
        };

        AbiWriter {
            bytes,
            pos: 0,
        }
    }

    public fun into_bytes(self: AbiWriter): vector<u8> {
        let AbiWriter { bytes, pos: _ } = self;

        bytes
    }

    // TODO: check that all bytes were decoded
    public fun into_remaining_bytes(self: AbiReader): vector<u8> {
        let AbiReader { bytes, head: _, pos: _ } = self;

        bytes
    }

    public fun read_u256(self: &mut AbiReader): u256 {
        let mut var = 0u256;
        let mut i = 0;
        let pos = self.pos;

        while (i < 32) {
            var = (var << 8) | (self.bytes[i + pos] as u256);
            i = i + 1;
        };

        self.pos = pos + 32;

        var
    }

    public fun read_u8(self: &mut AbiReader): u8 {
        self.read_u256() as u8
    }

    public fun skip_slot(self: &mut AbiReader) {
        self.pos = self.pos + 32;
    }

    public fun read_bytes(self: &mut AbiReader): vector<u8> {
        let pos = self.pos;

        // Move position to the start of the bytes
        let offset = self.read_u256() as u64;
        self.pos = self.head + offset;

        let var = self.decode_bytes();

        // Move position to the next slot
        self.pos = pos + 32;

        var
    }

    public fun read_vector_u256(self: &mut AbiReader): vector<u256> {
        let mut var = vector[];
        let pos = self.pos;

        // Move position to the start of the dynamic data
        let offset = self.read_u256() as u64;
        self.pos = self.head + offset;

        let length = self.read_u256() as u64;

        let mut i = 0;

        while (i < length) {
            var.push_back(self.read_u256());
            i = i + 1;
        };

        self.pos = pos + 32;

        var
>>>>>>> 4dbadc28
    }

<<<<<<< HEAD
/// Retrieve the bytes from an `AbiWriter`.
public fun into_bytes(self: AbiWriter): vector<u8> {
    let AbiWriter { bytes, pos: _ } = self;
=======
    /// Decode ABI-encoded 'bytes[]'
    public fun read_vector_bytes(self: &mut AbiReader): vector<vector<u8>> {
        let mut var = vector[];

        let pos = self.pos;
        let head = self.head;
>>>>>>> 4dbadc28

        // Move position to the start of the dynamic data
        let offset = self.read_u256() as u64;
        self.pos = head + offset;

        let length = self.read_u256() as u64;
        self.head = self.pos;

        let mut i = 0;

        while (i < length) {
            var.push_back(self.read_bytes());

            i = i + 1;
        };

        // Move position to the next slot
        self.pos = pos + 32;
        self.head = head;

        var
    }

<<<<<<< HEAD
/// Read a `u256` from the next slot of the `AbiReader`. Should be used to read
/// other fixed length types as well.
public fun read_u256(self: &mut AbiReader): u256 {
    let mut var = 0u256;
    let pos = self.pos;

    U256_BYTES.do!(|i| var = (var << 8) | (self.bytes[i + pos] as u256));

    self.pos = pos + U256_BYTES;
=======
    public fun write_u256(self: &mut AbiWriter, var: u256): &mut AbiWriter {
        let pos = self.pos;
        let mut i = 0;

        while (i < 32) {
            let exp = ((31 - i) * 8 as u8);
            let byte = (var >> exp & 255 as u8);
            *&mut self.bytes[i + pos] = byte;
            i = i + 1;
        };

        self.pos = pos + 32;

        self
    }

    public fun write_u8(self: &mut AbiWriter, var: u8): &mut AbiWriter {
        self.write_u256(var as u256)
    }
>>>>>>> 4dbadc28

    public fun write_bytes(self: &mut AbiWriter, var: vector<u8>): &mut AbiWriter {
        let offset = self.bytes.length() as u256;
        self.write_u256(offset);

<<<<<<< HEAD
/// Wrapper for `read_u256` that casts the result into a `u8`.
public fun read_u8(self: &mut AbiReader): u8 {
    self.read_u256() as u8
}

/// Used to ignore the next variable in an `AbiReader`.
public fun skip_slot(self: &mut AbiReader) {
    self.pos = self.pos + U256_BYTES;
}

/// Reads a variable length variable from an `AbiReader`, as bytes. Can be
/// converted to other variable length variables as well (such as `Strings`).
public fun read_bytes(self: &mut AbiReader): vector<u8> {
    let pos = self.pos;
=======
        // Write dynamic data length and bytes at the tail
        self.append_u256(var.length() as u256);
        self.append_bytes(var);

        self
    }

    public fun write_vector_u256(self: &mut AbiWriter, var: vector<u256>): &mut AbiWriter {
        let offset = self.bytes.length() as u256;
        self.write_u256(offset);
>>>>>>> 4dbadc28

        let length = var.length();
        self.append_u256(length as u256);

        let mut i = 0;
        while (i < length) {
            self.append_u256(var[i]);
            i = i + 1;
        };

<<<<<<< HEAD
    // Move position to the next slot
    self.pos = pos + U256_BYTES;
=======
        self
    }
>>>>>>> 4dbadc28

    public fun write_vector_bytes(self: &mut AbiWriter, var: vector<vector<u8>>): &mut AbiWriter {
        let offset = self.bytes.length() as u256;
        self.write_u256(offset);

<<<<<<< HEAD
/// Reads a vector of fixed length variables from an `AbiReader` as a
/// `vector<u256>`. Can also be cast into vectors of other fixed length
/// variables.
public fun read_vector_u256(self: &mut AbiReader): vector<u256> {
    let pos = self.pos;
=======
        let length = var.length();
        self.append_u256(length as u256);
>>>>>>> 4dbadc28

        let mut writer = new_writer(length);
        let mut i = 0;

        while (i < length) {
            writer.write_bytes(var[i]);
            i = i + 1;
        };

<<<<<<< HEAD
    let var = vector::tabulate!(length, |_| self.read_u256());

    self.pos = pos + U256_BYTES;
=======
        self.append_bytes(writer.into_bytes());

        self
    }

    // ------------------
    // Internal Functions
    // ------------------
>>>>>>> 4dbadc28

    fun append_u256(self: &mut AbiWriter, var: u256) {
        let mut i = 0;
        while (i < 32) {
            self.bytes.push_back(((var >> ((31 - i) * 8 as u8)) & 255 as u8));
            i = i + 1;
        };
    }

<<<<<<< HEAD
/// Reads a vector of variable length variables from an `AbiReader` as a
/// `vector<vector<u8>>`. Can also be cast into vectors of other variable length
/// variables.
public fun read_vector_bytes(self: &mut AbiReader): vector<vector<u8>> {
    let pos = self.pos;
    let head = self.head;
=======
    fun append_bytes(self: &mut AbiWriter, var: vector<u8>) {
        let length = var.length();
        if (length == 0) {
            return
        };

        self.bytes.append(var);
>>>>>>> 4dbadc28

        let mut i = 0u64;

        while (i < 31 - (length - 1) % 32) {
            self.bytes.push_back(0);
            i = i + 1;
        };
    }

<<<<<<< HEAD
    let var = vector::tabulate!(length, |_| self.read_bytes());
    // Move position to the next slot
    self.pos = pos + U256_BYTES;
    self.head = head;
=======
    fun decode_bytes(self: &mut AbiReader): vector<u8> {
        let length = self.read_u256() as u64;
        let pos = self.pos;

        let mut bytes = vector[];
        let mut i = 0;

        while (i < length) {
            bytes.push_back(self.bytes[i + pos]);
            i = i + 1;
        };

        bytes
    }
>>>>>>> 4dbadc28

    // -----
    // Tests
    // -----

<<<<<<< HEAD
/// Write a `u256` into the next slot of an `AbiWriter`. Can be used to write
/// other fixed lenght variables as well.
public fun write_u256(self: &mut AbiWriter, var: u256): &mut AbiWriter {
    let pos = self.pos;

    U256_BYTES.do!(|i| {
        let exp = ((31 - i) * 8 as u8);
        let byte = (var >> exp & 255 as u8);
        *&mut self.bytes[i + pos] = byte;
    });

    self.pos = pos + U256_BYTES;
=======
    #[test]
    fun test_u256() {
        let input = 56;
        let output = x"0000000000000000000000000000000000000000000000000000000000000038";

        let mut writer = new_writer(1);
        writer.write_u256(input);
        assert!(writer.into_bytes() == output);

        let mut reader = new_reader(output);
        assert!(reader.read_u256() == input);
    }
>>>>>>> 4dbadc28

    #[test]
    fun test_skip_slot() {
        let input = 56;
        let output =
            x"00000000000000000000000000000000000000000000000000000000000000010000000000000000000000000000000000000000000000000000000000000038";

<<<<<<< HEAD
/// Write a `u8` into the next slot of an `AbiWriter`.
public fun write_u8(self: &mut AbiWriter, var: u8): &mut AbiWriter {
    self.write_u256(var as u256)
}

/// Write some bytes into the next slot of an `AbiWriter`. Can be used to write
/// another variable length variable, such as a `String`as well.
public fun write_bytes(self: &mut AbiWriter, var: vector<u8>): &mut AbiWriter {
    let offset = self.bytes.length() as u256;
    self.write_u256(offset);
=======
        let mut writer = new_writer(2);
        writer.write_u256(1).write_u256(input);
        assert!(writer.into_bytes() == output);

        let mut reader = new_reader(output);
        reader.skip_slot();
        assert!(reader.read_u256() == input);
    }
>>>>>>> 4dbadc28

    #[test]
    fun test_read_bytes() {
        let input = x"123456";
        let output =
            x"000000000000000000000000000000000000000000000000000000000000002000000000000000000000000000000000000000000000000000000000000000031234560000000000000000000000000000000000000000000000000000000000";

        let mut writer = new_writer(1);
        writer.write_bytes(input);
        assert!(writer.into_bytes() == output);

<<<<<<< HEAD
/// Write a `vector<u256>` into the next slot of an `AbiWriter`. Can be used to
/// encode other vectors of fixed length variables as well.
public fun write_vector_u256(
    self: &mut AbiWriter,
    var: vector<u256>,
): &mut AbiWriter {
    let offset = self.bytes.length() as u256;
    self.write_u256(offset);
=======
        let mut reader = new_reader(output);
        assert!(reader.read_bytes() == input);
    }
>>>>>>> 4dbadc28

    #[test]
    fun test_read_vector_u256() {
        let input = vector[1, 2, 3];
        let output =
            x"00000000000000000000000000000000000000000000000000000000000000200000000000000000000000000000000000000000000000000000000000000003000000000000000000000000000000000000000000000000000000000000000100000000000000000000000000000000000000000000000000000000000000020000000000000000000000000000000000000000000000000000000000000003";

<<<<<<< HEAD
    var.do!(|val| {
        self.append_u256(val)
    });
=======
        let mut writer = new_writer(1);
        writer.write_vector_u256(input);
        assert!(writer.into_bytes() == output);
>>>>>>> 4dbadc28

        let mut reader = new_reader(output);
        assert!(reader.read_vector_u256() == input);
    }

<<<<<<< HEAD
/// Write a vector of bytes into the next slot of an `AbiWriter`. Can be used to
/// encode vectors of other variable length variables as well.
public fun write_vector_bytes(
    self: &mut AbiWriter,
    var: vector<vector<u8>>,
): &mut AbiWriter {
    let offset = self.bytes.length() as u256;
    self.write_u256(offset);
=======
    #[test]
    fun test_read_vector_bytes() {
        let input = vector[x"01", x"02", x"03", x"04"];
        let output =
            x"00000000000000000000000000000000000000000000000000000000000000200000000000000000000000000000000000000000000000000000000000000004000000000000000000000000000000000000000000000000000000000000008000000000000000000000000000000000000000000000000000000000000000c00000000000000000000000000000000000000000000000000000000000000100000000000000000000000000000000000000000000000000000000000000014000000000000000000000000000000000000000000000000000000000000000010100000000000000000000000000000000000000000000000000000000000000000000000000000000000000000000000000000000000000000000000000000102000000000000000000000000000000000000000000000000000000000000000000000000000000000000000000000000000000000000000000000000000001030000000000000000000000000000000000000000000000000000000000000000000000000000000000000000000000000000000000000000000000000000010400000000000000000000000000000000000000000000000000000000000000";
>>>>>>> 4dbadc28

        let mut writer = new_writer(1);
        writer.write_vector_bytes(input);
        assert!(writer.into_bytes() == output);

<<<<<<< HEAD
    let mut writer = new_writer(length);
    var.do!(|val| {
        writer.write_bytes(val);
    });

    self.append_bytes(writer.into_bytes());

    self
}

// ------------------
// Internal Functions
// ------------------
fun append_u256(self: &mut AbiWriter, var: u256) {
    let mut bytes = bcs::to_bytes(&var);
    bytes.reverse();
    self.bytes.append(bytes)
}

fun append_bytes(self: &mut AbiWriter, var: vector<u8>) {
    let length = var.length();
    if (length == 0) {
        return
    };

    self.bytes.append(var);

    ((U256_BYTES) - 1 - (length - 1) % U256_BYTES).do!(|_| self.bytes.push_back(0));
}

fun decode_bytes(self: &mut AbiReader): vector<u8> {
    let length = self.read_u256() as u64;
    let pos = self.pos;

    vector::tabulate!(length, |i| self.bytes[i + pos])
}

// -----
// Tests
// -----
#[test]
fun test_u256() {
    let input = 56;
    let output =
        x"0000000000000000000000000000000000000000000000000000000000000038";

    let mut writer = new_writer(1);
    writer.write_u256(input);
    assert!(writer.into_bytes() == output);

    let mut reader = new_reader(output);
    assert!(reader.read_u256() == input);
}

#[test]
fun test_skip_slot() {
    let input = 56;
    let output =
        x"00000000000000000000000000000000000000000000000000000000000000010000000000000000000000000000000000000000000000000000000000000038";

    let mut writer = new_writer(2);
    writer.write_u256(1).write_u256(input);
    assert!(writer.into_bytes() == output);

    let mut reader = new_reader(output);
    reader.skip_slot();
    assert!(reader.read_u256() == input);
}

#[test]
fun test_read_bytes() {
    let input = x"123456";
    let output =
        x"000000000000000000000000000000000000000000000000000000000000002000000000000000000000000000000000000000000000000000000000000000031234560000000000000000000000000000000000000000000000000000000000";

    let mut writer = new_writer(1);
    writer.write_bytes(input);
    assert!(writer.into_bytes() == output);

    let mut reader = new_reader(output);
    assert!(reader.read_bytes() == input);
}

#[test]
fun test_read_vector_u256() {
    let input = vector[1, 2, 3];
    let output =
        x"00000000000000000000000000000000000000000000000000000000000000200000000000000000000000000000000000000000000000000000000000000003000000000000000000000000000000000000000000000000000000000000000100000000000000000000000000000000000000000000000000000000000000020000000000000000000000000000000000000000000000000000000000000003";

    let mut writer = new_writer(1);
    writer.write_vector_u256(input);
    assert!(writer.into_bytes() == output);

    let mut reader = new_reader(output);
    assert!(reader.read_vector_u256() == input);
}

#[test]
fun test_read_vector_bytes() {
    let input = vector[x"01", x"02", x"03", x"04"];
    let output =
        x"00000000000000000000000000000000000000000000000000000000000000200000000000000000000000000000000000000000000000000000000000000004000000000000000000000000000000000000000000000000000000000000008000000000000000000000000000000000000000000000000000000000000000c00000000000000000000000000000000000000000000000000000000000000100000000000000000000000000000000000000000000000000000000000000014000000000000000000000000000000000000000000000000000000000000000010100000000000000000000000000000000000000000000000000000000000000000000000000000000000000000000000000000000000000000000000000000102000000000000000000000000000000000000000000000000000000000000000000000000000000000000000000000000000000000000000000000000000001030000000000000000000000000000000000000000000000000000000000000000000000000000000000000000000000000000000000000000000000000000010400000000000000000000000000000000000000000000000000000000000000";

    let mut writer = new_writer(1);
    writer.write_vector_bytes(input);
    assert!(writer.into_bytes() == output);

    let mut reader = new_reader(output);
    assert!(reader.read_vector_bytes() == input);
}

#[test]
fun test_multiple() {
    let (input1, input2, input3, input4) = (1, x"02", vector[3], vector[x"04"]);
    let output =
        x"0000000000000000000000000000000000000000000000000000000000000001000000000000000000000000000000000000000000000000000000000000008000000000000000000000000000000000000000000000000000000000000000c0000000000000000000000000000000000000000000000000000000000000010000000000000000000000000000000000000000000000000000000000000000010200000000000000000000000000000000000000000000000000000000000000000000000000000000000000000000000000000000000000000000000000000100000000000000000000000000000000000000000000000000000000000000030000000000000000000000000000000000000000000000000000000000000001000000000000000000000000000000000000000000000000000000000000002000000000000000000000000000000000000000000000000000000000000000010400000000000000000000000000000000000000000000000000000000000000";

    let mut writer = new_writer(4);
    writer.write_u256(input1);
    writer.write_bytes(input2);
    writer.write_vector_u256(input3);
    writer.write_vector_bytes(input4);
    assert!(writer.into_bytes() == output);

    let mut reader = new_reader(output);
    assert!(reader.read_u256() == input1);
    assert!(reader.read_bytes() == input2);
    assert!(reader.read_vector_u256() == input3);
    assert!(reader.read_vector_bytes() == input4);
}

#[test]
fun test_read_u8() {
    let val = 123;
    let mut writer = new_writer(1);
    writer.write_u8(val);
    let bytes = writer.into_bytes();
    let mut reader = new_reader(bytes);

    assert!(reader.read_u8() == val);
}

#[test]
fun test_append_empty_bytes() {
    let mut writer = new_writer(0);
    writer.append_bytes(vector[]);
=======
        let mut reader = new_reader(output);
        assert!(reader.read_vector_bytes() == input);
    }

    #[test]
    fun test_multiple() {
        let (input1, input2, input3, input4) = (1, x"02", vector[3], vector[x"04"]);
        let output =
            x"0000000000000000000000000000000000000000000000000000000000000001000000000000000000000000000000000000000000000000000000000000008000000000000000000000000000000000000000000000000000000000000000c0000000000000000000000000000000000000000000000000000000000000010000000000000000000000000000000000000000000000000000000000000000010200000000000000000000000000000000000000000000000000000000000000000000000000000000000000000000000000000000000000000000000000000100000000000000000000000000000000000000000000000000000000000000030000000000000000000000000000000000000000000000000000000000000001000000000000000000000000000000000000000000000000000000000000002000000000000000000000000000000000000000000000000000000000000000010400000000000000000000000000000000000000000000000000000000000000";

        let mut writer = new_writer(4);
        writer.write_u256(input1);
        writer.write_bytes(input2);
        writer.write_vector_u256(input3);
        writer.write_vector_bytes(input4);
        assert!(writer.into_bytes() == output);

        let mut reader = new_reader(output);
        assert!(reader.read_u256() == input1);
        assert!(reader.read_bytes() == input2);
        assert!(reader.read_vector_u256() == input3);
        assert!(reader.read_vector_bytes() == input4);
    }
>>>>>>> 4dbadc28
}<|MERGE_RESOLUTION|>--- conflicted
+++ resolved
@@ -2,80 +2,47 @@
 /// with EVM message format.
 ///
 /// ABI Specification: https://docs.soliditylang.org/en/v0.8.26/abi-spec.html
-<<<<<<< HEAD
-module abi::abi;
-
-use sui::bcs;
-
-// ---------
-// Constants
-// ---------
-const U256_BYTES: u64 = 32;
-
-// -----
-// Types
-// -----
-/// Used to decode abi encoded bytes into variables.
-/// Example
-/// ```rust
-/// let mut reader = abi::new_reader(data);
-/// let number = reader.read_u256();
-/// let name = reader.read_bytes().to_string();
-/// let addresses = reader.read_vector_u256().map!(|val|
-/// sui::address::from_u256(val));
-/// let info = reader.read_vector_bytes();
-/// ```
-public struct AbiReader has copy, drop {
-    bytes: vector<u8>,
-    head: u64,
-    pos: u64,
-}
-
-/// Used to encode variables into abi encoded bytes.
-/// ```rust
-/// let mut writer = abi::new_writer(4);
-/// writer
-///     .write_u256(1234)
-///     .write_bytes(b"some_bytes")
-///     .write_vector_u256(vector[12, 34, 56])
-///     .write_vector_bytes(vector[b"some", b"more", b"bytes"]);
-/// let encoded_data = writer.into_bytes();
-/// ```
-public struct AbiWriter has copy, drop {
-    bytes: vector<u8>,
-    pos: u64,
-}
-
-// ----------------
-// Public Functions
-// ----------------
-/// Creates a new AbiReader from the bytes passed.
-public fun new_reader(bytes: vector<u8>): AbiReader {
-    AbiReader {
-        bytes,
-        head: 0,
-        pos: 0,
-=======
 module abi::abi {
+    use sui::bcs;
+
     // -----
     // Types
     // -----
 
+    // ---------
+    // Constants
+    // ---------
+    const U256_BYTES: u64 = 32;
+
+    // -----
+    // Types
+    // -----
+    /// Used to decode abi encoded bytes into variables.
+    /// Example
+    /// ```rust
+    /// let mut reader = abi::new_reader(data);
+    /// let number = reader.read_u256();
+    /// let name = reader.read_bytes().to_string();
+    /// let addresses = reader.read_vector_u256().map!(|val|
+    /// sui::address::from_u256(val));
+    /// let info = reader.read_vector_bytes();
+    /// ```
     public struct AbiReader has copy, drop {
         bytes: vector<u8>,
         head: u64,
         pos: u64,
->>>>>>> 4dbadc28
-    }
-
-<<<<<<< HEAD
-/// Creates a new `AbiWriter` that can fit up to length bytes before to
-/// overflows.
-public fun new_writer(length: u64): AbiWriter {
-    AbiWriter {
-        bytes: vector::tabulate!(U256_BYTES * length, |_| 0),
-        pos: 0,
-=======
+    }
+
+    /// Used to encode variables into abi encoded bytes.
+    /// ```rust
+    /// let mut writer = abi::new_writer(4);
+    /// writer
+    ///     .write_u256(1234)
+    ///     .write_bytes(b"some_bytes")
+    ///     .write_vector_u256(vector[12, 34, 56])
+    ///     .write_vector_bytes(vector[b"some", b"more", b"bytes"]);
+    /// let encoded_data = writer.into_bytes();
+    /// ```
     public struct AbiWriter has copy, drop {
         bytes: vector<u8>,
         pos: u64,
@@ -84,7 +51,7 @@
     // ----------------
     // Public Functions
     // ----------------
-
+    /// Creates a new AbiReader from the bytes passed.
     public fun new_reader(bytes: vector<u8>): AbiReader {
         AbiReader {
             bytes,
@@ -93,57 +60,47 @@
         }
     }
 
+    /// Creates a new `AbiWriter` that can fit up to length bytes before to
+    /// overflows.
     public fun new_writer(length: u64): AbiWriter {
-        let mut bytes = vector[];
-        let mut i = 0;
-
-        while (i < 32 * length) {
-            bytes.push_back(0);
-            i = i + 1;
-        };
-
         AbiWriter {
-            bytes,
+            bytes: vector::tabulate!(U256_BYTES * length, |_| 0),
             pos: 0,
         }
     }
 
+    /// Retrieve the bytes from an `AbiWriter`.
     public fun into_bytes(self: AbiWriter): vector<u8> {
         let AbiWriter { bytes, pos: _ } = self;
 
         bytes
     }
 
-    // TODO: check that all bytes were decoded
-    public fun into_remaining_bytes(self: AbiReader): vector<u8> {
-        let AbiReader { bytes, head: _, pos: _ } = self;
-
-        bytes
-    }
-
+    /// Read a `u256` from the next slot of the `AbiReader`. Should be used to read
+    /// other fixed length types as well.
     public fun read_u256(self: &mut AbiReader): u256 {
         let mut var = 0u256;
-        let mut i = 0;
-        let pos = self.pos;
-
-        while (i < 32) {
-            var = (var << 8) | (self.bytes[i + pos] as u256);
-            i = i + 1;
-        };
-
-        self.pos = pos + 32;
+        let pos = self.pos;
+
+        U256_BYTES.do!(|i| var = (var << 8) | (self.bytes[i + pos] as u256));
+
+        self.pos = pos + U256_BYTES;
 
         var
     }
 
+    /// Wrapper for `read_u256` that casts the result into a `u8`.
     public fun read_u8(self: &mut AbiReader): u8 {
         self.read_u256() as u8
     }
 
+    /// Used to ignore the next variable in an `AbiReader`.
     public fun skip_slot(self: &mut AbiReader) {
-        self.pos = self.pos + 32;
-    }
-
+        self.pos = self.pos + U256_BYTES;
+    }
+
+    /// Reads a variable length variable from an `AbiReader`, as bytes. Can be
+    /// converted to other variable length variables as well (such as `Strings`).
     public fun read_bytes(self: &mut AbiReader): vector<u8> {
         let pos = self.pos;
 
@@ -154,13 +111,15 @@
         let var = self.decode_bytes();
 
         // Move position to the next slot
-        self.pos = pos + 32;
+        self.pos = pos + U256_BYTES;
 
         var
     }
 
+    /// Reads a vector of fixed length variables from an `AbiReader` as a
+    /// `vector<u256>`. Can also be cast into vectors of other fixed length
+    /// variables.
     public fun read_vector_u256(self: &mut AbiReader): vector<u256> {
-        let mut var = vector[];
         let pos = self.pos;
 
         // Move position to the start of the dynamic data
@@ -169,31 +128,19 @@
 
         let length = self.read_u256() as u64;
 
-        let mut i = 0;
-
-        while (i < length) {
-            var.push_back(self.read_u256());
-            i = i + 1;
-        };
-
-        self.pos = pos + 32;
+        let var = vector::tabulate!(length, |_| self.read_u256());
+
+        self.pos = pos + U256_BYTES;
 
         var
->>>>>>> 4dbadc28
-    }
-
-<<<<<<< HEAD
-/// Retrieve the bytes from an `AbiWriter`.
-public fun into_bytes(self: AbiWriter): vector<u8> {
-    let AbiWriter { bytes, pos: _ } = self;
-=======
-    /// Decode ABI-encoded 'bytes[]'
+    }
+
+    /// Reads a vector of variable length variables from an `AbiReader` as a
+    /// `vector<vector<u8>>`. Can also be cast into vectors of other variable length
+    /// variables.
     public fun read_vector_bytes(self: &mut AbiReader): vector<vector<u8>> {
-        let mut var = vector[];
-
         let pos = self.pos;
         let head = self.head;
->>>>>>> 4dbadc28
 
         // Move position to the start of the dynamic data
         let offset = self.read_u256() as u64;
@@ -202,73 +149,41 @@
         let length = self.read_u256() as u64;
         self.head = self.pos;
 
-        let mut i = 0;
-
-        while (i < length) {
-            var.push_back(self.read_bytes());
-
-            i = i + 1;
-        };
-
+        let var = vector::tabulate!(length, |_| self.read_bytes());
         // Move position to the next slot
-        self.pos = pos + 32;
+        self.pos = pos + U256_BYTES;
         self.head = head;
 
         var
     }
 
-<<<<<<< HEAD
-/// Read a `u256` from the next slot of the `AbiReader`. Should be used to read
-/// other fixed length types as well.
-public fun read_u256(self: &mut AbiReader): u256 {
-    let mut var = 0u256;
-    let pos = self.pos;
-
-    U256_BYTES.do!(|i| var = (var << 8) | (self.bytes[i + pos] as u256));
-
-    self.pos = pos + U256_BYTES;
-=======
+    /// Write a `u256` into the next slot of an `AbiWriter`. Can be used to write
+    /// other fixed lenght variables as well.
     public fun write_u256(self: &mut AbiWriter, var: u256): &mut AbiWriter {
         let pos = self.pos;
-        let mut i = 0;
-
-        while (i < 32) {
+
+        U256_BYTES.do!(|i| {
             let exp = ((31 - i) * 8 as u8);
             let byte = (var >> exp & 255 as u8);
             *&mut self.bytes[i + pos] = byte;
-            i = i + 1;
-        };
-
-        self.pos = pos + 32;
+        });
+
+        self.pos = pos + U256_BYTES;
 
         self
     }
 
+    /// Write a `u8` into the next slot of an `AbiWriter`.
     public fun write_u8(self: &mut AbiWriter, var: u8): &mut AbiWriter {
         self.write_u256(var as u256)
     }
->>>>>>> 4dbadc28
-
+
+    /// Write some bytes into the next slot of an `AbiWriter`. Can be used to write
+    /// another variable length variable, such as a `String`as well.
     public fun write_bytes(self: &mut AbiWriter, var: vector<u8>): &mut AbiWriter {
         let offset = self.bytes.length() as u256;
         self.write_u256(offset);
 
-<<<<<<< HEAD
-/// Wrapper for `read_u256` that casts the result into a `u8`.
-public fun read_u8(self: &mut AbiReader): u8 {
-    self.read_u256() as u8
-}
-
-/// Used to ignore the next variable in an `AbiReader`.
-public fun skip_slot(self: &mut AbiReader) {
-    self.pos = self.pos + U256_BYTES;
-}
-
-/// Reads a variable length variable from an `AbiReader`, as bytes. Can be
-/// converted to other variable length variables as well (such as `Strings`).
-public fun read_bytes(self: &mut AbiReader): vector<u8> {
-    let pos = self.pos;
-=======
         // Write dynamic data length and bytes at the tail
         self.append_u256(var.length() as u256);
         self.append_bytes(var);
@@ -276,56 +191,36 @@
         self
     }
 
+    /// Write a `vector<u256>` into the next slot of an `AbiWriter`. Can be used to
+    /// encode other vectors of fixed length variables as well.
     public fun write_vector_u256(self: &mut AbiWriter, var: vector<u256>): &mut AbiWriter {
         let offset = self.bytes.length() as u256;
         self.write_u256(offset);
->>>>>>> 4dbadc28
 
         let length = var.length();
         self.append_u256(length as u256);
 
-        let mut i = 0;
-        while (i < length) {
-            self.append_u256(var[i]);
-            i = i + 1;
-        };
-
-<<<<<<< HEAD
-    // Move position to the next slot
-    self.pos = pos + U256_BYTES;
-=======
+        var.do!(|val| {
+            self.append_u256(val)
+        });
+
         self
     }
->>>>>>> 4dbadc28
-
+
+    /// Write a vector of bytes into the next slot of an `AbiWriter`. Can be used to
+    /// encode vectors of other variable length variables as well.
     public fun write_vector_bytes(self: &mut AbiWriter, var: vector<vector<u8>>): &mut AbiWriter {
         let offset = self.bytes.length() as u256;
         self.write_u256(offset);
 
-<<<<<<< HEAD
-/// Reads a vector of fixed length variables from an `AbiReader` as a
-/// `vector<u256>`. Can also be cast into vectors of other fixed length
-/// variables.
-public fun read_vector_u256(self: &mut AbiReader): vector<u256> {
-    let pos = self.pos;
-=======
         let length = var.length();
         self.append_u256(length as u256);
->>>>>>> 4dbadc28
 
         let mut writer = new_writer(length);
-        let mut i = 0;
-
-        while (i < length) {
-            writer.write_bytes(var[i]);
-            i = i + 1;
-        };
-
-<<<<<<< HEAD
-    let var = vector::tabulate!(length, |_| self.read_u256());
-
-    self.pos = pos + U256_BYTES;
-=======
+        var.do!(|val| {
+            writer.write_bytes(val);
+        });
+
         self.append_bytes(writer.into_bytes());
 
         self
@@ -334,24 +229,12 @@
     // ------------------
     // Internal Functions
     // ------------------
->>>>>>> 4dbadc28
-
     fun append_u256(self: &mut AbiWriter, var: u256) {
-        let mut i = 0;
-        while (i < 32) {
-            self.bytes.push_back(((var >> ((31 - i) * 8 as u8)) & 255 as u8));
-            i = i + 1;
-        };
-    }
-
-<<<<<<< HEAD
-/// Reads a vector of variable length variables from an `AbiReader` as a
-/// `vector<vector<u8>>`. Can also be cast into vectors of other variable length
-/// variables.
-public fun read_vector_bytes(self: &mut AbiReader): vector<vector<u8>> {
-    let pos = self.pos;
-    let head = self.head;
-=======
+        let mut bytes = bcs::to_bytes(&var);
+        bytes.reverse();
+        self.bytes.append(bytes)
+    }
+
     fun append_bytes(self: &mut AbiWriter, var: vector<u8>) {
         let length = var.length();
         if (length == 0) {
@@ -359,56 +242,20 @@
         };
 
         self.bytes.append(var);
->>>>>>> 4dbadc28
-
-        let mut i = 0u64;
-
-        while (i < 31 - (length - 1) % 32) {
-            self.bytes.push_back(0);
-            i = i + 1;
-        };
-    }
-
-<<<<<<< HEAD
-    let var = vector::tabulate!(length, |_| self.read_bytes());
-    // Move position to the next slot
-    self.pos = pos + U256_BYTES;
-    self.head = head;
-=======
+
+        ((U256_BYTES) - 1 - (length - 1) % U256_BYTES).do!(|_| self.bytes.push_back(0));
+    }
+
     fun decode_bytes(self: &mut AbiReader): vector<u8> {
         let length = self.read_u256() as u64;
         let pos = self.pos;
 
-        let mut bytes = vector[];
-        let mut i = 0;
-
-        while (i < length) {
-            bytes.push_back(self.bytes[i + pos]);
-            i = i + 1;
-        };
-
-        bytes
-    }
->>>>>>> 4dbadc28
+        vector::tabulate!(length, |i| self.bytes[i + pos])
+    }
 
     // -----
     // Tests
     // -----
-
-<<<<<<< HEAD
-/// Write a `u256` into the next slot of an `AbiWriter`. Can be used to write
-/// other fixed lenght variables as well.
-public fun write_u256(self: &mut AbiWriter, var: u256): &mut AbiWriter {
-    let pos = self.pos;
-
-    U256_BYTES.do!(|i| {
-        let exp = ((31 - i) * 8 as u8);
-        let byte = (var >> exp & 255 as u8);
-        *&mut self.bytes[i + pos] = byte;
-    });
-
-    self.pos = pos + U256_BYTES;
-=======
     #[test]
     fun test_u256() {
         let input = 56;
@@ -421,7 +268,6 @@
         let mut reader = new_reader(output);
         assert!(reader.read_u256() == input);
     }
->>>>>>> 4dbadc28
 
     #[test]
     fun test_skip_slot() {
@@ -429,18 +275,6 @@
         let output =
             x"00000000000000000000000000000000000000000000000000000000000000010000000000000000000000000000000000000000000000000000000000000038";
 
-<<<<<<< HEAD
-/// Write a `u8` into the next slot of an `AbiWriter`.
-public fun write_u8(self: &mut AbiWriter, var: u8): &mut AbiWriter {
-    self.write_u256(var as u256)
-}
-
-/// Write some bytes into the next slot of an `AbiWriter`. Can be used to write
-/// another variable length variable, such as a `String`as well.
-public fun write_bytes(self: &mut AbiWriter, var: vector<u8>): &mut AbiWriter {
-    let offset = self.bytes.length() as u256;
-    self.write_u256(offset);
-=======
         let mut writer = new_writer(2);
         writer.write_u256(1).write_u256(input);
         assert!(writer.into_bytes() == output);
@@ -449,7 +283,6 @@
         reader.skip_slot();
         assert!(reader.read_u256() == input);
     }
->>>>>>> 4dbadc28
 
     #[test]
     fun test_read_bytes() {
@@ -461,20 +294,9 @@
         writer.write_bytes(input);
         assert!(writer.into_bytes() == output);
 
-<<<<<<< HEAD
-/// Write a `vector<u256>` into the next slot of an `AbiWriter`. Can be used to
-/// encode other vectors of fixed length variables as well.
-public fun write_vector_u256(
-    self: &mut AbiWriter,
-    var: vector<u256>,
-): &mut AbiWriter {
-    let offset = self.bytes.length() as u256;
-    self.write_u256(offset);
-=======
         let mut reader = new_reader(output);
         assert!(reader.read_bytes() == input);
     }
->>>>>>> 4dbadc28
 
     #[test]
     fun test_read_vector_u256() {
@@ -482,189 +304,24 @@
         let output =
             x"00000000000000000000000000000000000000000000000000000000000000200000000000000000000000000000000000000000000000000000000000000003000000000000000000000000000000000000000000000000000000000000000100000000000000000000000000000000000000000000000000000000000000020000000000000000000000000000000000000000000000000000000000000003";
 
-<<<<<<< HEAD
-    var.do!(|val| {
-        self.append_u256(val)
-    });
-=======
         let mut writer = new_writer(1);
         writer.write_vector_u256(input);
         assert!(writer.into_bytes() == output);
->>>>>>> 4dbadc28
 
         let mut reader = new_reader(output);
         assert!(reader.read_vector_u256() == input);
     }
 
-<<<<<<< HEAD
-/// Write a vector of bytes into the next slot of an `AbiWriter`. Can be used to
-/// encode vectors of other variable length variables as well.
-public fun write_vector_bytes(
-    self: &mut AbiWriter,
-    var: vector<vector<u8>>,
-): &mut AbiWriter {
-    let offset = self.bytes.length() as u256;
-    self.write_u256(offset);
-=======
     #[test]
     fun test_read_vector_bytes() {
         let input = vector[x"01", x"02", x"03", x"04"];
         let output =
             x"00000000000000000000000000000000000000000000000000000000000000200000000000000000000000000000000000000000000000000000000000000004000000000000000000000000000000000000000000000000000000000000008000000000000000000000000000000000000000000000000000000000000000c00000000000000000000000000000000000000000000000000000000000000100000000000000000000000000000000000000000000000000000000000000014000000000000000000000000000000000000000000000000000000000000000010100000000000000000000000000000000000000000000000000000000000000000000000000000000000000000000000000000000000000000000000000000102000000000000000000000000000000000000000000000000000000000000000000000000000000000000000000000000000000000000000000000000000001030000000000000000000000000000000000000000000000000000000000000000000000000000000000000000000000000000000000000000000000000000010400000000000000000000000000000000000000000000000000000000000000";
->>>>>>> 4dbadc28
 
         let mut writer = new_writer(1);
         writer.write_vector_bytes(input);
         assert!(writer.into_bytes() == output);
 
-<<<<<<< HEAD
-    let mut writer = new_writer(length);
-    var.do!(|val| {
-        writer.write_bytes(val);
-    });
-
-    self.append_bytes(writer.into_bytes());
-
-    self
-}
-
-// ------------------
-// Internal Functions
-// ------------------
-fun append_u256(self: &mut AbiWriter, var: u256) {
-    let mut bytes = bcs::to_bytes(&var);
-    bytes.reverse();
-    self.bytes.append(bytes)
-}
-
-fun append_bytes(self: &mut AbiWriter, var: vector<u8>) {
-    let length = var.length();
-    if (length == 0) {
-        return
-    };
-
-    self.bytes.append(var);
-
-    ((U256_BYTES) - 1 - (length - 1) % U256_BYTES).do!(|_| self.bytes.push_back(0));
-}
-
-fun decode_bytes(self: &mut AbiReader): vector<u8> {
-    let length = self.read_u256() as u64;
-    let pos = self.pos;
-
-    vector::tabulate!(length, |i| self.bytes[i + pos])
-}
-
-// -----
-// Tests
-// -----
-#[test]
-fun test_u256() {
-    let input = 56;
-    let output =
-        x"0000000000000000000000000000000000000000000000000000000000000038";
-
-    let mut writer = new_writer(1);
-    writer.write_u256(input);
-    assert!(writer.into_bytes() == output);
-
-    let mut reader = new_reader(output);
-    assert!(reader.read_u256() == input);
-}
-
-#[test]
-fun test_skip_slot() {
-    let input = 56;
-    let output =
-        x"00000000000000000000000000000000000000000000000000000000000000010000000000000000000000000000000000000000000000000000000000000038";
-
-    let mut writer = new_writer(2);
-    writer.write_u256(1).write_u256(input);
-    assert!(writer.into_bytes() == output);
-
-    let mut reader = new_reader(output);
-    reader.skip_slot();
-    assert!(reader.read_u256() == input);
-}
-
-#[test]
-fun test_read_bytes() {
-    let input = x"123456";
-    let output =
-        x"000000000000000000000000000000000000000000000000000000000000002000000000000000000000000000000000000000000000000000000000000000031234560000000000000000000000000000000000000000000000000000000000";
-
-    let mut writer = new_writer(1);
-    writer.write_bytes(input);
-    assert!(writer.into_bytes() == output);
-
-    let mut reader = new_reader(output);
-    assert!(reader.read_bytes() == input);
-}
-
-#[test]
-fun test_read_vector_u256() {
-    let input = vector[1, 2, 3];
-    let output =
-        x"00000000000000000000000000000000000000000000000000000000000000200000000000000000000000000000000000000000000000000000000000000003000000000000000000000000000000000000000000000000000000000000000100000000000000000000000000000000000000000000000000000000000000020000000000000000000000000000000000000000000000000000000000000003";
-
-    let mut writer = new_writer(1);
-    writer.write_vector_u256(input);
-    assert!(writer.into_bytes() == output);
-
-    let mut reader = new_reader(output);
-    assert!(reader.read_vector_u256() == input);
-}
-
-#[test]
-fun test_read_vector_bytes() {
-    let input = vector[x"01", x"02", x"03", x"04"];
-    let output =
-        x"00000000000000000000000000000000000000000000000000000000000000200000000000000000000000000000000000000000000000000000000000000004000000000000000000000000000000000000000000000000000000000000008000000000000000000000000000000000000000000000000000000000000000c00000000000000000000000000000000000000000000000000000000000000100000000000000000000000000000000000000000000000000000000000000014000000000000000000000000000000000000000000000000000000000000000010100000000000000000000000000000000000000000000000000000000000000000000000000000000000000000000000000000000000000000000000000000102000000000000000000000000000000000000000000000000000000000000000000000000000000000000000000000000000000000000000000000000000001030000000000000000000000000000000000000000000000000000000000000000000000000000000000000000000000000000000000000000000000000000010400000000000000000000000000000000000000000000000000000000000000";
-
-    let mut writer = new_writer(1);
-    writer.write_vector_bytes(input);
-    assert!(writer.into_bytes() == output);
-
-    let mut reader = new_reader(output);
-    assert!(reader.read_vector_bytes() == input);
-}
-
-#[test]
-fun test_multiple() {
-    let (input1, input2, input3, input4) = (1, x"02", vector[3], vector[x"04"]);
-    let output =
-        x"0000000000000000000000000000000000000000000000000000000000000001000000000000000000000000000000000000000000000000000000000000008000000000000000000000000000000000000000000000000000000000000000c0000000000000000000000000000000000000000000000000000000000000010000000000000000000000000000000000000000000000000000000000000000010200000000000000000000000000000000000000000000000000000000000000000000000000000000000000000000000000000000000000000000000000000100000000000000000000000000000000000000000000000000000000000000030000000000000000000000000000000000000000000000000000000000000001000000000000000000000000000000000000000000000000000000000000002000000000000000000000000000000000000000000000000000000000000000010400000000000000000000000000000000000000000000000000000000000000";
-
-    let mut writer = new_writer(4);
-    writer.write_u256(input1);
-    writer.write_bytes(input2);
-    writer.write_vector_u256(input3);
-    writer.write_vector_bytes(input4);
-    assert!(writer.into_bytes() == output);
-
-    let mut reader = new_reader(output);
-    assert!(reader.read_u256() == input1);
-    assert!(reader.read_bytes() == input2);
-    assert!(reader.read_vector_u256() == input3);
-    assert!(reader.read_vector_bytes() == input4);
-}
-
-#[test]
-fun test_read_u8() {
-    let val = 123;
-    let mut writer = new_writer(1);
-    writer.write_u8(val);
-    let bytes = writer.into_bytes();
-    let mut reader = new_reader(bytes);
-
-    assert!(reader.read_u8() == val);
-}
-
-#[test]
-fun test_append_empty_bytes() {
-    let mut writer = new_writer(0);
-    writer.append_bytes(vector[]);
-=======
         let mut reader = new_reader(output);
         assert!(reader.read_vector_bytes() == input);
     }
@@ -688,5 +345,21 @@
         assert!(reader.read_vector_u256() == input3);
         assert!(reader.read_vector_bytes() == input4);
     }
->>>>>>> 4dbadc28
+
+    #[test]
+    fun test_read_u8() {
+        let val = 123;
+        let mut writer = new_writer(1);
+        writer.write_u8(val);
+        let bytes = writer.into_bytes();
+        let mut reader = new_reader(bytes);
+
+        assert!(reader.read_u8() == val);
+    }
+
+    #[test]
+    fun test_append_empty_bytes() {
+        let mut writer = new_writer(0);
+        writer.append_bytes(vector[]);
+    }
 }