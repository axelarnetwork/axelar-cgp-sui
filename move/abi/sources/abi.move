--- conflicted
+++ resolved
@@ -321,15 +321,8 @@
 
         self.bytes.append(var);
 
-<<<<<<< HEAD
         let pad_length = (U256_BYTES) - 1 - (length - 1) % U256_BYTES;
         pad_length.do!(|_| self.bytes.push_back(0));
-=======
-        // Number of bytes in the overflow 32-byte slot that are filled
-        let filled = ((length - 1) % U256_BYTES) + 1;
-        let padding = U256_BYTES - filled;
-        padding.do!(|_| self.bytes.push_back(0));
->>>>>>> 116a57ff
     }
 
     fun decode_bytes(self: &mut AbiReader): vector<u8> {
