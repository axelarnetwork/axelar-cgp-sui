/// This module implements ABI encoding/decoding methods for interoperability
/// with EVM message format.
///
/// ABI Specification: https://docs.soliditylang.org/en/v0.8.26/abi-spec.html
module abi::abi {
    use sui::bcs;

    // -----
    // Types
    // -----

    // ---------
    // Constants
    // ---------
    const U256_BYTES: u64 = 32;

    // -----
    // Types
    // -----
    /// Used to decode abi encoded bytes into variables.
    /// Example
    /// ```rust
    /// let mut reader = abi::new_reader(data);
    /// let number = reader.read_u256();
    /// let name = reader.read_bytes().to_string();
    /// let addresses = reader.read_vector_u256().map!(|val|
    /// sui::address::from_u256(val));
    /// let info = reader.read_vector_bytes();
    /// ```
    public struct AbiReader has copy, drop {
        bytes: vector<u8>,
        head: u64,
        pos: u64,
    }

    /// Used to encode variables into abi encoded bytes.
    /// ```rust
    /// let mut writer = abi::new_writer(4);
    /// writer
    ///     .write_u256(1234)
    ///     .write_bytes(b"some_bytes")
    ///     .write_vector_u256(vector[12, 34, 56])
    ///     .write_vector_bytes(vector[b"some", b"more", b"bytes"]);
    /// let encoded_data = writer.into_bytes();
    /// ```
    public struct AbiWriter has copy, drop {
        bytes: vector<u8>,
        pos: u64,
    }

    // ----------------
    // Public Functions
    // ----------------
    /// Creates a new AbiReader from the bytes passed.
    public fun new_reader(bytes: vector<u8>): AbiReader {
        AbiReader {
            bytes,
            head: 0,
            pos: 0,
        }
    }

    /// Creates a new `AbiWriter` that can fit up to length bytes before to
    /// overflows.
    public fun new_writer(length: u64): AbiWriter {
        AbiWriter {
            bytes: vector::tabulate!(U256_BYTES * length, |_| 0),
            pos: 0,
        }
    }

    /// Retrieve the bytes from an `AbiWriter`.
    public fun into_bytes(self: AbiWriter): vector<u8> {
        let AbiWriter { bytes, pos: _ } = self;

        bytes
    }

    /// Read a `u256` from the next slot of the `AbiReader`. Should be used to read
    /// other fixed length types as well.
    public fun read_u256(self: &mut AbiReader): u256 {
        let mut var = 0u256;
        let pos = self.pos;

        U256_BYTES.do!(|i| var = (var << 8) | (self.bytes[i + pos] as u256));

        self.pos = pos + U256_BYTES;

        var
    }

    /// Wrapper for `read_u256` that casts the result into a `u8`.
    public fun read_u8(self: &mut AbiReader): u8 {
        self.read_u256() as u8
    }

    /// Used to ignore the next variable in an `AbiReader`.
    public fun skip_slot(self: &mut AbiReader) {
        self.pos = self.pos + U256_BYTES;
    }

    /// Reads a variable length variable from an `AbiReader`, as bytes. Can be
    /// converted to other variable length variables as well (such as `Strings`).
    public fun read_bytes(self: &mut AbiReader): vector<u8> {
        let pos = self.pos;

        // Move position to the start of the bytes
        let offset = self.read_u256() as u64;
        self.pos = self.head + offset;

        let var = self.decode_bytes();

        // Move position to the next slot
        self.pos = pos + U256_BYTES;

        var
    }

    /// Reads a vector of fixed length variables from an `AbiReader` as a
    /// `vector<u256>`. Can also be cast into vectors of other fixed length
    /// variables.
    public fun read_vector_u256(self: &mut AbiReader): vector<u256> {
        let pos = self.pos;

        // Move position to the start of the dynamic data
        let offset = self.read_u256() as u64;
        self.pos = self.head + offset;

        let length = self.read_u256() as u64;

        let var = vector::tabulate!(length, |_| self.read_u256());

        self.pos = pos + U256_BYTES;

        var
    }

    /// Reads a vector of variable length variables from an `AbiReader` as a
    /// `vector<vector<u8>>`. Can also be cast into vectors of other variable length
    /// variables.
    public fun read_vector_bytes(self: &mut AbiReader): vector<vector<u8>> {
        let pos = self.pos;
        let head = self.head;

        // Move position to the start of the dynamic data
        let offset = self.read_u256() as u64;
        self.pos = head + offset;

        let length = self.read_u256() as u64;
        self.head = self.pos;

        let var = vector::tabulate!(length, |_| self.read_bytes());
        // Move position to the next slot
        self.pos = pos + U256_BYTES;
        self.head = head;

        var
    }

    /// Write a `u256` into the next slot of an `AbiWriter`. Can be used to write
    /// other fixed lenght variables as well.
    public fun write_u256(self: &mut AbiWriter, var: u256): &mut AbiWriter {
        let pos = self.pos;

        U256_BYTES.do!(|i| {
            let exp = ((31 - i) * 8 as u8);
            let byte = (var >> exp & 255 as u8);
            *&mut self.bytes[i + pos] = byte;
        });

        self.pos = pos + U256_BYTES;

<<<<<<< HEAD
/// Reads the raw bytes of a variable length variable. This will return
/// additional bytes at the end of the structure as there is no way to know how
/// to decode the bytes returned. This can be used to decode structs and complex
/// nested vectors that this library does not provide a method for.
/// For more complex types like structs or nested vectors `read_bytes_raw` can
/// be used and decoded manualy. To read a struct that contains a `u256` and
/// a `vector<u8>` from an `AbiReader` called `reader` a user may:
/// ```rust
/// let struct_bytes = reader.read_bytes_raw();
/// let mut struct_reader = new_reader(struct_bytes);
/// let number = struct_reader.read_u256();
/// let data = struct_reader.read_bytes();
/// ```
/// As another example, to decode a `vector<vector<u256>>` into a variable
/// called `table` from an `AbiReader` called `reader` a user can:
/// ```rust
/// let mut table_bytes = reader.read_bytes_raw();
/// // Split the data into the lenth and the actual table contents
/// let length_bytes = vector::tabulate!(U256_BYTES, |_| table_bytes.remove(0));
/// let mut length_reader = new_reader(length_bytes);
/// let length = length_reader.read_u256() as u64;
/// let mut table_reader = new_reader(table_bytes);
/// let table = vector::tabulate!(length, |_| table_reader.read_vector_u256());
/// ```
public fun read_bytes_raw(self: &mut AbiReader): vector<u8> {
    // Move position to the start of the bytes
    let offset = self.read_u256() as u64;
    let length = self.bytes.length() - offset;

    let var = vector::tabulate!(length, |i| self.bytes[offset + i]);

    var
}

/// Write a `u256` into the next slot of an `AbiWriter`. Can be used to write
/// other fixed lenght variables as well.
public fun write_u256(self: &mut AbiWriter, var: u256): &mut AbiWriter {
    let pos = self.pos;

    U256_BYTES.do!(|i| {
        let exp = ((31 - i) * 8 as u8);
        let byte = (var >> exp & 255 as u8);
        *&mut self.bytes[i + pos] = byte;
    });

    self.pos = pos + U256_BYTES;

    self
}

/// Write a `u8` into the next slot of an `AbiWriter`.
public fun write_u8(self: &mut AbiWriter, var: u8): &mut AbiWriter {
    self.write_u256(var as u256)
}

/// Write some bytes into the next slot of an `AbiWriter`. Can be used to write
/// another variable length variable, such as a `String`as well.
public fun write_bytes(self: &mut AbiWriter, var: vector<u8>): &mut AbiWriter {
    let offset = self.bytes.length() as u256;
    self.write_u256(offset);

    // Write dynamic data length and bytes at the tail
    self.append_u256(var.length() as u256);
    self.append_bytes(var);

    self
}

/// Write a `vector<u256>` into the next slot of an `AbiWriter`. Can be used to
/// encode other vectors of fixed length variables as well.
public fun write_vector_u256(
    self: &mut AbiWriter,
    var: vector<u256>,
): &mut AbiWriter {
    let offset = self.bytes.length() as u256;
    self.write_u256(offset);

    let length = var.length();
    self.append_u256(length as u256);

    var.do!(|val| {
        self.append_u256(val)
    });

    self
}

/// Write a vector of bytes into the next slot of an `AbiWriter`. Can be used to
/// encode vectors of other variable length variables as well.
public fun write_vector_bytes(
    self: &mut AbiWriter,
    var: vector<vector<u8>>,
): &mut AbiWriter {
    let offset = self.bytes.length() as u256;
    self.write_u256(offset);

    let length = var.length();
    self.append_u256(length as u256);

    let mut writer = new_writer(length);
    var.do!(|val| {
        writer.write_bytes(val);
    });

    self.append_bytes(writer.into_bytes());

    self
}

/// Write raw bytes to the next slot of an `AbiWriter`. This can be used to
/// write structs or more nested arrays that we support in this module.
/// For example to encode a struct consisting of  `u256` called `number` and a
/// `vector<u8>` called `data` into an `AbiWriter` named `writer` a user could
/// do
/// ```rust
/// let mut struct_writer = new_writer(2);
/// struct_writer
///     .write_u256(number)
///     .write_bytes(data);
/// writer
///     .write_bytes_raw(struct_writer.into_bytes());
/// ```
/// As another example, to abi encode a `vector<vector<u256>>` named `table`
/// into an `AbiWriter` named `writer` a user could do
/// ```rust
/// let length = table.length();
/// let mut length_writer = new_writer(1);
/// length_writer.write_u256(length as u256);
/// let mut bytes = length_writer.into_bytes();
/// let mut table_writer = new_writer(length);
/// table.do!(|row| {
///     table_writer.write_vector_u256(row);
/// });
/// bytes.append(table_writer.into_bytes());
/// writer
///     .write_bytes_raw(bytes);
/// ```
public fun write_bytes_raw(
    self: &mut AbiWriter,
    var: vector<u8>,
): &mut AbiWriter {
    let offset = self.bytes.length() as u256;
    self.write_u256(offset);

    self.append_bytes(var);

    self
}

// ------------------
// Internal Functions
// ------------------
fun append_u256(self: &mut AbiWriter, var: u256) {
    let mut bytes = bcs::to_bytes(&var);
    bytes.reverse();
    self.bytes.append(bytes)
}

fun append_bytes(self: &mut AbiWriter, var: vector<u8>) {
    let length = var.length();
    if (length == 0) {
        return
    };

    self.bytes.append(var);

    let pad_length = (U256_BYTES) - 1 - (length - 1) % U256_BYTES;
    pad_length.do!(|_| self.bytes.push_back(0));
}

fun decode_bytes(self: &mut AbiReader): vector<u8> {
    let length = self.read_u256() as u64;
    let pos = self.pos;

    vector::tabulate!(length, |i| self.bytes[i + pos])
}

// -----
// Tests
// -----
#[test]
fun test_u256() {
    let input = 56;
    let output =
        x"0000000000000000000000000000000000000000000000000000000000000038";

    let mut writer = new_writer(1);
    writer.write_u256(input);
    assert!(writer.into_bytes() == output);

    let mut reader = new_reader(output);
    assert!(reader.read_u256() == input);
}

#[test]
fun test_skip_slot() {
    let input = 56;
    let output =
        x"00000000000000000000000000000000000000000000000000000000000000010000000000000000000000000000000000000000000000000000000000000038";

    let mut writer = new_writer(2);
    writer.write_u256(1).write_u256(input);
    assert!(writer.into_bytes() == output);

    let mut reader = new_reader(output);
    reader.skip_slot();
    assert!(reader.read_u256() == input);
}

#[test]
fun test_read_bytes() {
    let input = x"123456";
    let output =
        x"000000000000000000000000000000000000000000000000000000000000002000000000000000000000000000000000000000000000000000000000000000031234560000000000000000000000000000000000000000000000000000000000";

    let mut writer = new_writer(1);
    writer.write_bytes(input);
    assert!(writer.into_bytes() == output);

    let mut reader = new_reader(output);
    assert!(reader.read_bytes() == input);
}

#[test]
fun test_read_vector_u256() {
    let input = vector[1, 2, 3];
    let output =
        x"00000000000000000000000000000000000000000000000000000000000000200000000000000000000000000000000000000000000000000000000000000003000000000000000000000000000000000000000000000000000000000000000100000000000000000000000000000000000000000000000000000000000000020000000000000000000000000000000000000000000000000000000000000003";

    let mut writer = new_writer(1);
    writer.write_vector_u256(input);
    assert!(writer.into_bytes() == output);

    let mut reader = new_reader(output);
    assert!(reader.read_vector_u256() == input);
}

#[test]
fun test_read_vector_bytes() {
    let input = vector[x"01", x"02", x"03", x"04"];
    let output =
        x"00000000000000000000000000000000000000000000000000000000000000200000000000000000000000000000000000000000000000000000000000000004000000000000000000000000000000000000000000000000000000000000008000000000000000000000000000000000000000000000000000000000000000c00000000000000000000000000000000000000000000000000000000000000100000000000000000000000000000000000000000000000000000000000000014000000000000000000000000000000000000000000000000000000000000000010100000000000000000000000000000000000000000000000000000000000000000000000000000000000000000000000000000000000000000000000000000102000000000000000000000000000000000000000000000000000000000000000000000000000000000000000000000000000000000000000000000000000001030000000000000000000000000000000000000000000000000000000000000000000000000000000000000000000000000000000000000000000000000000010400000000000000000000000000000000000000000000000000000000000000";

    let mut writer = new_writer(1);
    writer.write_vector_bytes(input);
    assert!(writer.into_bytes() == output);

    let mut reader = new_reader(output);
    assert!(reader.read_vector_bytes() == input);
}

#[test]
fun test_multiple() {
    let (input1, input2, input3, input4) = (1, x"02", vector[3], vector[x"04"]);
    let output =
        x"0000000000000000000000000000000000000000000000000000000000000001000000000000000000000000000000000000000000000000000000000000008000000000000000000000000000000000000000000000000000000000000000c0000000000000000000000000000000000000000000000000000000000000010000000000000000000000000000000000000000000000000000000000000000010200000000000000000000000000000000000000000000000000000000000000000000000000000000000000000000000000000000000000000000000000000100000000000000000000000000000000000000000000000000000000000000030000000000000000000000000000000000000000000000000000000000000001000000000000000000000000000000000000000000000000000000000000002000000000000000000000000000000000000000000000000000000000000000010400000000000000000000000000000000000000000000000000000000000000";

    let mut writer = new_writer(4);
    writer.write_u256(input1);
    writer.write_bytes(input2);
    writer.write_vector_u256(input3);
    writer.write_vector_bytes(input4);
    assert!(writer.into_bytes() == output);

    let mut reader = new_reader(output);
    assert!(reader.read_u256() == input1);
    assert!(reader.read_bytes() == input2);
    assert!(reader.read_vector_u256() == input3);
    assert!(reader.read_vector_bytes() == input4);
}

#[test]
fun test_read_u8() {
    let val = 123;
    let mut writer = new_writer(1);
    writer.write_u8(val);
    let bytes = writer.into_bytes();
    let mut reader = new_reader(bytes);

    assert!(reader.read_u8() == val);
}

#[test]
fun test_append_empty_bytes() {
    let mut writer = new_writer(0);
    writer.append_bytes(vector[]);
}

#[test]
fun test_raw_struct() {
    let number = 3;
    let data = b"data";

    let mut writer = new_writer(1);
    let mut struct_writer = new_writer(2);
    struct_writer.write_u256(number).write_bytes(data);
    writer.write_bytes_raw(struct_writer.into_bytes());

    let bytes = writer.into_bytes();

    let mut reader = new_reader(bytes);

    let struct_bytes = reader.read_bytes_raw();

    let mut struct_reader = new_reader(struct_bytes);

    assert!(struct_reader.read_u256() == number);
    assert!(struct_reader.read_bytes() == data);
}

#[test]
fun test_raw_table() {
    let table = vector[vector[1, 2, 3], vector[4, 5, 6]];

    let mut writer = new_writer(1);

    let length = table.length();

    let mut length_writer = new_writer(1);
    length_writer.write_u256(length as u256);
    let mut bytes = length_writer.into_bytes();

    let mut table_writer = new_writer(length);
    table.do!(|row| {
        table_writer.write_vector_u256(row);
    });
    bytes.append(table_writer.into_bytes());

    writer.write_bytes_raw(bytes);

    let bytes = writer.into_bytes();

    let mut reader = new_reader(bytes);
    let mut table_bytes = reader.read_bytes_raw();

    // Split the data into the lenth and the actual table contents
    let length_bytes = vector::tabulate!(U256_BYTES, |_| table_bytes.remove(0));

    let mut length_reader = new_reader(length_bytes);
    let length = length_reader.read_u256() as u64;

    let mut table_reader = new_reader(table_bytes);
    let table_read = vector::tabulate!(
        length,
        |_| table_reader.read_vector_u256(),
    );

    assert!(table_read == table);
=======
        self
    }

    /// Write a `u8` into the next slot of an `AbiWriter`.
    public fun write_u8(self: &mut AbiWriter, var: u8): &mut AbiWriter {
        self.write_u256(var as u256)
    }

    /// Write some bytes into the next slot of an `AbiWriter`. Can be used to write
    /// another variable length variable, such as a `String`as well.
    public fun write_bytes(self: &mut AbiWriter, var: vector<u8>): &mut AbiWriter {
        let offset = self.bytes.length() as u256;
        self.write_u256(offset);

        // Write dynamic data length and bytes at the tail
        self.append_u256(var.length() as u256);
        self.append_bytes(var);

        self
    }

    /// Write a `vector<u256>` into the next slot of an `AbiWriter`. Can be used to
    /// encode other vectors of fixed length variables as well.
    public fun write_vector_u256(self: &mut AbiWriter, var: vector<u256>): &mut AbiWriter {
        let offset = self.bytes.length() as u256;
        self.write_u256(offset);

        let length = var.length();
        self.append_u256(length as u256);

        var.do!(|val| {
            self.append_u256(val)
        });

        self
    }

    /// Write a vector of bytes into the next slot of an `AbiWriter`. Can be used to
    /// encode vectors of other variable length variables as well.
    public fun write_vector_bytes(self: &mut AbiWriter, var: vector<vector<u8>>): &mut AbiWriter {
        let offset = self.bytes.length() as u256;
        self.write_u256(offset);

        let length = var.length();
        self.append_u256(length as u256);

        let mut writer = new_writer(length);
        var.do!(|val| {
            writer.write_bytes(val);
        });

        self.append_bytes(writer.into_bytes());

        self
    }

    // ------------------
    // Internal Functions
    // ------------------
    fun append_u256(self: &mut AbiWriter, var: u256) {
        let mut bytes = bcs::to_bytes(&var);
        bytes.reverse();
        self.bytes.append(bytes)
    }

    fun append_bytes(self: &mut AbiWriter, var: vector<u8>) {
        let length = var.length();
        if (length == 0) {
            return
        };

        self.bytes.append(var);

        ((U256_BYTES) - 1 - (length - 1) % U256_BYTES).do!(|_| self.bytes.push_back(0));
    }

    fun decode_bytes(self: &mut AbiReader): vector<u8> {
        let length = self.read_u256() as u64;
        let pos = self.pos;

        vector::tabulate!(length, |i| self.bytes[i + pos])
    }

    // -----
    // Tests
    // -----
    #[test]
    fun test_u256() {
        let input = 56;
        let output = x"0000000000000000000000000000000000000000000000000000000000000038";

        let mut writer = new_writer(1);
        writer.write_u256(input);
        assert!(writer.into_bytes() == output);

        let mut reader = new_reader(output);
        assert!(reader.read_u256() == input);
    }

    #[test]
    fun test_skip_slot() {
        let input = 56;
        let output =
            x"00000000000000000000000000000000000000000000000000000000000000010000000000000000000000000000000000000000000000000000000000000038";

        let mut writer = new_writer(2);
        writer.write_u256(1).write_u256(input);
        assert!(writer.into_bytes() == output);

        let mut reader = new_reader(output);
        reader.skip_slot();
        assert!(reader.read_u256() == input);
    }

    #[test]
    fun test_read_bytes() {
        let input = x"123456";
        let output =
            x"000000000000000000000000000000000000000000000000000000000000002000000000000000000000000000000000000000000000000000000000000000031234560000000000000000000000000000000000000000000000000000000000";

        let mut writer = new_writer(1);
        writer.write_bytes(input);
        assert!(writer.into_bytes() == output);

        let mut reader = new_reader(output);
        assert!(reader.read_bytes() == input);
    }

    #[test]
    fun test_read_vector_u256() {
        let input = vector[1, 2, 3];
        let output =
            x"00000000000000000000000000000000000000000000000000000000000000200000000000000000000000000000000000000000000000000000000000000003000000000000000000000000000000000000000000000000000000000000000100000000000000000000000000000000000000000000000000000000000000020000000000000000000000000000000000000000000000000000000000000003";

        let mut writer = new_writer(1);
        writer.write_vector_u256(input);
        assert!(writer.into_bytes() == output);

        let mut reader = new_reader(output);
        assert!(reader.read_vector_u256() == input);
    }

    #[test]
    fun test_read_vector_bytes() {
        let input = vector[x"01", x"02", x"03", x"04"];
        let output =
            x"00000000000000000000000000000000000000000000000000000000000000200000000000000000000000000000000000000000000000000000000000000004000000000000000000000000000000000000000000000000000000000000008000000000000000000000000000000000000000000000000000000000000000c00000000000000000000000000000000000000000000000000000000000000100000000000000000000000000000000000000000000000000000000000000014000000000000000000000000000000000000000000000000000000000000000010100000000000000000000000000000000000000000000000000000000000000000000000000000000000000000000000000000000000000000000000000000102000000000000000000000000000000000000000000000000000000000000000000000000000000000000000000000000000000000000000000000000000001030000000000000000000000000000000000000000000000000000000000000000000000000000000000000000000000000000000000000000000000000000010400000000000000000000000000000000000000000000000000000000000000";

        let mut writer = new_writer(1);
        writer.write_vector_bytes(input);
        assert!(writer.into_bytes() == output);

        let mut reader = new_reader(output);
        assert!(reader.read_vector_bytes() == input);
    }

    #[test]
    fun test_multiple() {
        let (input1, input2, input3, input4) = (1, x"02", vector[3], vector[x"04"]);
        let output =
            x"0000000000000000000000000000000000000000000000000000000000000001000000000000000000000000000000000000000000000000000000000000008000000000000000000000000000000000000000000000000000000000000000c0000000000000000000000000000000000000000000000000000000000000010000000000000000000000000000000000000000000000000000000000000000010200000000000000000000000000000000000000000000000000000000000000000000000000000000000000000000000000000000000000000000000000000100000000000000000000000000000000000000000000000000000000000000030000000000000000000000000000000000000000000000000000000000000001000000000000000000000000000000000000000000000000000000000000002000000000000000000000000000000000000000000000000000000000000000010400000000000000000000000000000000000000000000000000000000000000";

        let mut writer = new_writer(4);
        writer.write_u256(input1);
        writer.write_bytes(input2);
        writer.write_vector_u256(input3);
        writer.write_vector_bytes(input4);
        assert!(writer.into_bytes() == output);

        let mut reader = new_reader(output);
        assert!(reader.read_u256() == input1);
        assert!(reader.read_bytes() == input2);
        assert!(reader.read_vector_u256() == input3);
        assert!(reader.read_vector_bytes() == input4);
    }

    #[test]
    fun test_read_u8() {
        let val = 123;
        let mut writer = new_writer(1);
        writer.write_u8(val);
        let bytes = writer.into_bytes();
        let mut reader = new_reader(bytes);

        assert!(reader.read_u8() == val);
    }

    #[test]
    fun test_append_empty_bytes() {
        let mut writer = new_writer(0);
        writer.append_bytes(vector[]);
    }
>>>>>>> 5fa6c4e5
}<|MERGE_RESOLUTION|>--- conflicted
+++ resolved
@@ -157,6 +157,40 @@
         var
     }
 
+    /// Reads the raw bytes of a variable length variable. This will return
+    /// additional bytes at the end of the structure as there is no way to know how
+    /// to decode the bytes returned. This can be used to decode structs and complex
+    /// nested vectors that this library does not provide a method for.
+    /// For more complex types like structs or nested vectors `read_bytes_raw` can
+    /// be used and decoded manualy. To read a struct that contains a `u256` and
+    /// a `vector<u8>` from an `AbiReader` called `reader` a user may:
+    /// ```rust
+    /// let struct_bytes = reader.read_bytes_raw();
+    /// let mut struct_reader = new_reader(struct_bytes);
+    /// let number = struct_reader.read_u256();
+    /// let data = struct_reader.read_bytes();
+    /// ```
+    /// As another example, to decode a `vector<vector<u256>>` into a variable
+    /// called `table` from an `AbiReader` called `reader` a user can:
+    /// ```rust
+    /// let mut table_bytes = reader.read_bytes_raw();
+    /// // Split the data into the lenth and the actual table contents
+    /// let length_bytes = vector::tabulate!(U256_BYTES, |_| table_bytes.remove(0));
+    /// let mut length_reader = new_reader(length_bytes);
+    /// let length = length_reader.read_u256() as u64;
+    /// let mut table_reader = new_reader(table_bytes);
+    /// let table = vector::tabulate!(length, |_| table_reader.read_vector_u256());
+    /// ```
+    public fun read_bytes_raw(self: &mut AbiReader): vector<u8> {
+        // Move position to the start of the bytes
+        let offset = self.read_u256() as u64;
+        let length = self.bytes.length() - offset;
+
+        let var = vector::tabulate!(length, |i| self.bytes[offset + i]);
+
+        var
+    }
+
     /// Write a `u256` into the next slot of an `AbiWriter`. Can be used to write
     /// other fixed lenght variables as well.
     public fun write_u256(self: &mut AbiWriter, var: u256): &mut AbiWriter {
@@ -170,356 +204,6 @@
 
         self.pos = pos + U256_BYTES;
 
-<<<<<<< HEAD
-/// Reads the raw bytes of a variable length variable. This will return
-/// additional bytes at the end of the structure as there is no way to know how
-/// to decode the bytes returned. This can be used to decode structs and complex
-/// nested vectors that this library does not provide a method for.
-/// For more complex types like structs or nested vectors `read_bytes_raw` can
-/// be used and decoded manualy. To read a struct that contains a `u256` and
-/// a `vector<u8>` from an `AbiReader` called `reader` a user may:
-/// ```rust
-/// let struct_bytes = reader.read_bytes_raw();
-/// let mut struct_reader = new_reader(struct_bytes);
-/// let number = struct_reader.read_u256();
-/// let data = struct_reader.read_bytes();
-/// ```
-/// As another example, to decode a `vector<vector<u256>>` into a variable
-/// called `table` from an `AbiReader` called `reader` a user can:
-/// ```rust
-/// let mut table_bytes = reader.read_bytes_raw();
-/// // Split the data into the lenth and the actual table contents
-/// let length_bytes = vector::tabulate!(U256_BYTES, |_| table_bytes.remove(0));
-/// let mut length_reader = new_reader(length_bytes);
-/// let length = length_reader.read_u256() as u64;
-/// let mut table_reader = new_reader(table_bytes);
-/// let table = vector::tabulate!(length, |_| table_reader.read_vector_u256());
-/// ```
-public fun read_bytes_raw(self: &mut AbiReader): vector<u8> {
-    // Move position to the start of the bytes
-    let offset = self.read_u256() as u64;
-    let length = self.bytes.length() - offset;
-
-    let var = vector::tabulate!(length, |i| self.bytes[offset + i]);
-
-    var
-}
-
-/// Write a `u256` into the next slot of an `AbiWriter`. Can be used to write
-/// other fixed lenght variables as well.
-public fun write_u256(self: &mut AbiWriter, var: u256): &mut AbiWriter {
-    let pos = self.pos;
-
-    U256_BYTES.do!(|i| {
-        let exp = ((31 - i) * 8 as u8);
-        let byte = (var >> exp & 255 as u8);
-        *&mut self.bytes[i + pos] = byte;
-    });
-
-    self.pos = pos + U256_BYTES;
-
-    self
-}
-
-/// Write a `u8` into the next slot of an `AbiWriter`.
-public fun write_u8(self: &mut AbiWriter, var: u8): &mut AbiWriter {
-    self.write_u256(var as u256)
-}
-
-/// Write some bytes into the next slot of an `AbiWriter`. Can be used to write
-/// another variable length variable, such as a `String`as well.
-public fun write_bytes(self: &mut AbiWriter, var: vector<u8>): &mut AbiWriter {
-    let offset = self.bytes.length() as u256;
-    self.write_u256(offset);
-
-    // Write dynamic data length and bytes at the tail
-    self.append_u256(var.length() as u256);
-    self.append_bytes(var);
-
-    self
-}
-
-/// Write a `vector<u256>` into the next slot of an `AbiWriter`. Can be used to
-/// encode other vectors of fixed length variables as well.
-public fun write_vector_u256(
-    self: &mut AbiWriter,
-    var: vector<u256>,
-): &mut AbiWriter {
-    let offset = self.bytes.length() as u256;
-    self.write_u256(offset);
-
-    let length = var.length();
-    self.append_u256(length as u256);
-
-    var.do!(|val| {
-        self.append_u256(val)
-    });
-
-    self
-}
-
-/// Write a vector of bytes into the next slot of an `AbiWriter`. Can be used to
-/// encode vectors of other variable length variables as well.
-public fun write_vector_bytes(
-    self: &mut AbiWriter,
-    var: vector<vector<u8>>,
-): &mut AbiWriter {
-    let offset = self.bytes.length() as u256;
-    self.write_u256(offset);
-
-    let length = var.length();
-    self.append_u256(length as u256);
-
-    let mut writer = new_writer(length);
-    var.do!(|val| {
-        writer.write_bytes(val);
-    });
-
-    self.append_bytes(writer.into_bytes());
-
-    self
-}
-
-/// Write raw bytes to the next slot of an `AbiWriter`. This can be used to
-/// write structs or more nested arrays that we support in this module.
-/// For example to encode a struct consisting of  `u256` called `number` and a
-/// `vector<u8>` called `data` into an `AbiWriter` named `writer` a user could
-/// do
-/// ```rust
-/// let mut struct_writer = new_writer(2);
-/// struct_writer
-///     .write_u256(number)
-///     .write_bytes(data);
-/// writer
-///     .write_bytes_raw(struct_writer.into_bytes());
-/// ```
-/// As another example, to abi encode a `vector<vector<u256>>` named `table`
-/// into an `AbiWriter` named `writer` a user could do
-/// ```rust
-/// let length = table.length();
-/// let mut length_writer = new_writer(1);
-/// length_writer.write_u256(length as u256);
-/// let mut bytes = length_writer.into_bytes();
-/// let mut table_writer = new_writer(length);
-/// table.do!(|row| {
-///     table_writer.write_vector_u256(row);
-/// });
-/// bytes.append(table_writer.into_bytes());
-/// writer
-///     .write_bytes_raw(bytes);
-/// ```
-public fun write_bytes_raw(
-    self: &mut AbiWriter,
-    var: vector<u8>,
-): &mut AbiWriter {
-    let offset = self.bytes.length() as u256;
-    self.write_u256(offset);
-
-    self.append_bytes(var);
-
-    self
-}
-
-// ------------------
-// Internal Functions
-// ------------------
-fun append_u256(self: &mut AbiWriter, var: u256) {
-    let mut bytes = bcs::to_bytes(&var);
-    bytes.reverse();
-    self.bytes.append(bytes)
-}
-
-fun append_bytes(self: &mut AbiWriter, var: vector<u8>) {
-    let length = var.length();
-    if (length == 0) {
-        return
-    };
-
-    self.bytes.append(var);
-
-    let pad_length = (U256_BYTES) - 1 - (length - 1) % U256_BYTES;
-    pad_length.do!(|_| self.bytes.push_back(0));
-}
-
-fun decode_bytes(self: &mut AbiReader): vector<u8> {
-    let length = self.read_u256() as u64;
-    let pos = self.pos;
-
-    vector::tabulate!(length, |i| self.bytes[i + pos])
-}
-
-// -----
-// Tests
-// -----
-#[test]
-fun test_u256() {
-    let input = 56;
-    let output =
-        x"0000000000000000000000000000000000000000000000000000000000000038";
-
-    let mut writer = new_writer(1);
-    writer.write_u256(input);
-    assert!(writer.into_bytes() == output);
-
-    let mut reader = new_reader(output);
-    assert!(reader.read_u256() == input);
-}
-
-#[test]
-fun test_skip_slot() {
-    let input = 56;
-    let output =
-        x"00000000000000000000000000000000000000000000000000000000000000010000000000000000000000000000000000000000000000000000000000000038";
-
-    let mut writer = new_writer(2);
-    writer.write_u256(1).write_u256(input);
-    assert!(writer.into_bytes() == output);
-
-    let mut reader = new_reader(output);
-    reader.skip_slot();
-    assert!(reader.read_u256() == input);
-}
-
-#[test]
-fun test_read_bytes() {
-    let input = x"123456";
-    let output =
-        x"000000000000000000000000000000000000000000000000000000000000002000000000000000000000000000000000000000000000000000000000000000031234560000000000000000000000000000000000000000000000000000000000";
-
-    let mut writer = new_writer(1);
-    writer.write_bytes(input);
-    assert!(writer.into_bytes() == output);
-
-    let mut reader = new_reader(output);
-    assert!(reader.read_bytes() == input);
-}
-
-#[test]
-fun test_read_vector_u256() {
-    let input = vector[1, 2, 3];
-    let output =
-        x"00000000000000000000000000000000000000000000000000000000000000200000000000000000000000000000000000000000000000000000000000000003000000000000000000000000000000000000000000000000000000000000000100000000000000000000000000000000000000000000000000000000000000020000000000000000000000000000000000000000000000000000000000000003";
-
-    let mut writer = new_writer(1);
-    writer.write_vector_u256(input);
-    assert!(writer.into_bytes() == output);
-
-    let mut reader = new_reader(output);
-    assert!(reader.read_vector_u256() == input);
-}
-
-#[test]
-fun test_read_vector_bytes() {
-    let input = vector[x"01", x"02", x"03", x"04"];
-    let output =
-        x"00000000000000000000000000000000000000000000000000000000000000200000000000000000000000000000000000000000000000000000000000000004000000000000000000000000000000000000000000000000000000000000008000000000000000000000000000000000000000000000000000000000000000c00000000000000000000000000000000000000000000000000000000000000100000000000000000000000000000000000000000000000000000000000000014000000000000000000000000000000000000000000000000000000000000000010100000000000000000000000000000000000000000000000000000000000000000000000000000000000000000000000000000000000000000000000000000102000000000000000000000000000000000000000000000000000000000000000000000000000000000000000000000000000000000000000000000000000001030000000000000000000000000000000000000000000000000000000000000000000000000000000000000000000000000000000000000000000000000000010400000000000000000000000000000000000000000000000000000000000000";
-
-    let mut writer = new_writer(1);
-    writer.write_vector_bytes(input);
-    assert!(writer.into_bytes() == output);
-
-    let mut reader = new_reader(output);
-    assert!(reader.read_vector_bytes() == input);
-}
-
-#[test]
-fun test_multiple() {
-    let (input1, input2, input3, input4) = (1, x"02", vector[3], vector[x"04"]);
-    let output =
-        x"0000000000000000000000000000000000000000000000000000000000000001000000000000000000000000000000000000000000000000000000000000008000000000000000000000000000000000000000000000000000000000000000c0000000000000000000000000000000000000000000000000000000000000010000000000000000000000000000000000000000000000000000000000000000010200000000000000000000000000000000000000000000000000000000000000000000000000000000000000000000000000000000000000000000000000000100000000000000000000000000000000000000000000000000000000000000030000000000000000000000000000000000000000000000000000000000000001000000000000000000000000000000000000000000000000000000000000002000000000000000000000000000000000000000000000000000000000000000010400000000000000000000000000000000000000000000000000000000000000";
-
-    let mut writer = new_writer(4);
-    writer.write_u256(input1);
-    writer.write_bytes(input2);
-    writer.write_vector_u256(input3);
-    writer.write_vector_bytes(input4);
-    assert!(writer.into_bytes() == output);
-
-    let mut reader = new_reader(output);
-    assert!(reader.read_u256() == input1);
-    assert!(reader.read_bytes() == input2);
-    assert!(reader.read_vector_u256() == input3);
-    assert!(reader.read_vector_bytes() == input4);
-}
-
-#[test]
-fun test_read_u8() {
-    let val = 123;
-    let mut writer = new_writer(1);
-    writer.write_u8(val);
-    let bytes = writer.into_bytes();
-    let mut reader = new_reader(bytes);
-
-    assert!(reader.read_u8() == val);
-}
-
-#[test]
-fun test_append_empty_bytes() {
-    let mut writer = new_writer(0);
-    writer.append_bytes(vector[]);
-}
-
-#[test]
-fun test_raw_struct() {
-    let number = 3;
-    let data = b"data";
-
-    let mut writer = new_writer(1);
-    let mut struct_writer = new_writer(2);
-    struct_writer.write_u256(number).write_bytes(data);
-    writer.write_bytes_raw(struct_writer.into_bytes());
-
-    let bytes = writer.into_bytes();
-
-    let mut reader = new_reader(bytes);
-
-    let struct_bytes = reader.read_bytes_raw();
-
-    let mut struct_reader = new_reader(struct_bytes);
-
-    assert!(struct_reader.read_u256() == number);
-    assert!(struct_reader.read_bytes() == data);
-}
-
-#[test]
-fun test_raw_table() {
-    let table = vector[vector[1, 2, 3], vector[4, 5, 6]];
-
-    let mut writer = new_writer(1);
-
-    let length = table.length();
-
-    let mut length_writer = new_writer(1);
-    length_writer.write_u256(length as u256);
-    let mut bytes = length_writer.into_bytes();
-
-    let mut table_writer = new_writer(length);
-    table.do!(|row| {
-        table_writer.write_vector_u256(row);
-    });
-    bytes.append(table_writer.into_bytes());
-
-    writer.write_bytes_raw(bytes);
-
-    let bytes = writer.into_bytes();
-
-    let mut reader = new_reader(bytes);
-    let mut table_bytes = reader.read_bytes_raw();
-
-    // Split the data into the lenth and the actual table contents
-    let length_bytes = vector::tabulate!(U256_BYTES, |_| table_bytes.remove(0));
-
-    let mut length_reader = new_reader(length_bytes);
-    let length = length_reader.read_u256() as u64;
-
-    let mut table_reader = new_reader(table_bytes);
-    let table_read = vector::tabulate!(
-        length,
-        |_| table_reader.read_vector_u256(),
-    );
-
-    assert!(table_read == table);
-=======
         self
     }
 
@@ -572,6 +256,43 @@
         });
 
         self.append_bytes(writer.into_bytes());
+
+        self
+    }
+
+    /// Write raw bytes to the next slot of an `AbiWriter`. This can be used to
+    /// write structs or more nested arrays that we support in this module.
+    /// For example to encode a struct consisting of  `u256` called `number` and a
+    /// `vector<u8>` called `data` into an `AbiWriter` named `writer` a user could
+    /// do
+    /// ```rust
+    /// let mut struct_writer = new_writer(2);
+    /// struct_writer
+    ///     .write_u256(number)
+    ///     .write_bytes(data);
+    /// writer
+    ///     .write_bytes_raw(struct_writer.into_bytes());
+    /// ```
+    /// As another example, to abi encode a `vector<vector<u256>>` named `table`
+    /// into an `AbiWriter` named `writer` a user could do
+    /// ```rust
+    /// let length = table.length();
+    /// let mut length_writer = new_writer(1);
+    /// length_writer.write_u256(length as u256);
+    /// let mut bytes = length_writer.into_bytes();
+    /// let mut table_writer = new_writer(length);
+    /// table.do!(|row| {
+    ///     table_writer.write_vector_u256(row);
+    /// });
+    /// bytes.append(table_writer.into_bytes());
+    /// writer
+    ///     .write_bytes_raw(bytes);
+    /// ```
+    public fun write_bytes_raw(self: &mut AbiWriter, var: vector<u8>): &mut AbiWriter {
+        let offset = self.bytes.length() as u256;
+        self.write_u256(offset);
+
+        self.append_bytes(var);
 
         self
     }
@@ -593,7 +314,8 @@
 
         self.bytes.append(var);
 
-        ((U256_BYTES) - 1 - (length - 1) % U256_BYTES).do!(|_| self.bytes.push_back(0));
+        let pad_length = (U256_BYTES) - 1 - (length - 1) % U256_BYTES;
+        pad_length.do!(|_| self.bytes.push_back(0));
     }
 
     fun decode_bytes(self: &mut AbiReader): vector<u8> {
@@ -712,5 +434,63 @@
         let mut writer = new_writer(0);
         writer.append_bytes(vector[]);
     }
->>>>>>> 5fa6c4e5
+
+    #[test]
+    fun test_raw_struct() {
+        let number = 3;
+        let data = b"data";
+
+        let mut writer = new_writer(1);
+        let mut struct_writer = new_writer(2);
+        struct_writer.write_u256(number).write_bytes(data);
+        writer.write_bytes_raw(struct_writer.into_bytes());
+
+        let bytes = writer.into_bytes();
+
+        let mut reader = new_reader(bytes);
+
+        let struct_bytes = reader.read_bytes_raw();
+
+        let mut struct_reader = new_reader(struct_bytes);
+
+        assert!(struct_reader.read_u256() == number);
+        assert!(struct_reader.read_bytes() == data);
+    }
+
+    #[test]
+    fun test_raw_table() {
+        let table = vector[vector[1, 2, 3], vector[4, 5, 6]];
+
+        let mut writer = new_writer(1);
+
+        let length = table.length();
+
+        let mut length_writer = new_writer(1);
+        length_writer.write_u256(length as u256);
+        let mut bytes = length_writer.into_bytes();
+
+        let mut table_writer = new_writer(length);
+        table.do!(|row| {
+            table_writer.write_vector_u256(row);
+        });
+        bytes.append(table_writer.into_bytes());
+
+        writer.write_bytes_raw(bytes);
+
+        let bytes = writer.into_bytes();
+
+        let mut reader = new_reader(bytes);
+        let mut table_bytes = reader.read_bytes_raw();
+
+        // Split the data into the lenth and the actual table contents
+        let length_bytes = vector::tabulate!(U256_BYTES, |_| table_bytes.remove(0));
+
+        let mut length_reader = new_reader(length_bytes);
+        let length = length_reader.read_u256() as u64;
+
+        let mut table_reader = new_reader(table_bytes);
+        let table_read = vector::tabulate!(length, |_| table_reader.read_vector_u256());
+
+        assert!(table_read == table);
+    }
 }