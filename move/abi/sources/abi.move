--- conflicted
+++ resolved
@@ -3,16 +3,12 @@
 ///
 /// ABI Specification: https://docs.soliditylang.org/en/v0.8.26/abi-spec.html
 module abi::abi {
-<<<<<<< HEAD
     use sui::bcs;
 
-=======
->>>>>>> 72cd3f9a
     // -----
     // Types
     // -----
 
-<<<<<<< HEAD
     // ---------
     // Constants
     // ---------
@@ -31,15 +27,12 @@
     /// sui::address::from_u256(val));
     /// let info = reader.read_vector_bytes();
     /// ```
-=======
->>>>>>> 72cd3f9a
     public struct AbiReader has copy, drop {
         bytes: vector<u8>,
         head: u64,
         pos: u64,
     }
 
-<<<<<<< HEAD
     /// Used to encode variables into abi encoded bytes.
     /// ```rust
     /// let mut writer = abi::new_writer(4);
@@ -50,8 +43,6 @@
     ///     .write_vector_bytes(vector[b"some", b"more", b"bytes"]);
     /// let encoded_data = writer.into_bytes();
     /// ```
-=======
->>>>>>> 72cd3f9a
     public struct AbiWriter has copy, drop {
         bytes: vector<u8>,
         pos: u64,
@@ -60,11 +51,7 @@
     // ----------------
     // Public Functions
     // ----------------
-<<<<<<< HEAD
     /// Creates a new AbiReader from the bytes passed.
-=======
-
->>>>>>> 72cd3f9a
     public fun new_reader(bytes: vector<u8>): AbiReader {
         AbiReader {
             bytes,
@@ -73,40 +60,22 @@
         }
     }
 
-<<<<<<< HEAD
     /// Creates a new `AbiWriter` that can fit up to length bytes before to
     /// overflows.
     public fun new_writer(length: u64): AbiWriter {
         AbiWriter {
             bytes: vector::tabulate!(U256_BYTES * length, |_| 0),
-=======
-    public fun new_writer(length: u64): AbiWriter {
-        let mut bytes = vector[];
-        let mut i = 0;
-
-        while (i < 32 * length) {
-            bytes.push_back(0);
-            i = i + 1;
-        };
-
-        AbiWriter {
-            bytes,
->>>>>>> 72cd3f9a
             pos: 0,
         }
     }
 
-<<<<<<< HEAD
     /// Retrieve the bytes from an `AbiWriter`.
-=======
->>>>>>> 72cd3f9a
     public fun into_bytes(self: AbiWriter): vector<u8> {
         let AbiWriter { bytes, pos: _ } = self;
 
         bytes
     }
 
-<<<<<<< HEAD
     /// Read a `u256` from the next slot of the `AbiReader`. Should be used to read
     /// other fixed length types as well.
     public fun read_u256(self: &mut AbiReader): u256 {
@@ -116,39 +85,15 @@
         U256_BYTES.do!(|i| var = (var << 8) | (self.bytes[i + pos] as u256));
 
         self.pos = pos + U256_BYTES;
-=======
-    // TODO: check that all bytes were decoded
-    public fun into_remaining_bytes(self: AbiReader): vector<u8> {
-        let AbiReader { bytes, head: _, pos: _ } = self;
-
-        bytes
-    }
-
-    public fun read_u256(self: &mut AbiReader): u256 {
-        let mut var = 0u256;
-        let mut i = 0;
-        let pos = self.pos;
-
-        while (i < 32) {
-            var = (var << 8) | (self.bytes[i + pos] as u256);
-            i = i + 1;
-        };
-
-        self.pos = pos + 32;
->>>>>>> 72cd3f9a
 
         var
     }
 
-<<<<<<< HEAD
     /// Wrapper for `read_u256` that casts the result into a `u8`.
-=======
->>>>>>> 72cd3f9a
     public fun read_u8(self: &mut AbiReader): u8 {
         self.read_u256() as u8
     }
 
-<<<<<<< HEAD
     /// Used to ignore the next variable in an `AbiReader`.
     public fun skip_slot(self: &mut AbiReader) {
         self.pos = self.pos + U256_BYTES;
@@ -156,12 +101,6 @@
 
     /// Reads a variable length variable from an `AbiReader`, as bytes. Can be
     /// converted to other variable length variables as well (such as `Strings`).
-=======
-    public fun skip_slot(self: &mut AbiReader) {
-        self.pos = self.pos + 32;
-    }
-
->>>>>>> 72cd3f9a
     public fun read_bytes(self: &mut AbiReader): vector<u8> {
         let pos = self.pos;
 
@@ -172,71 +111,40 @@
         let var = self.decode_bytes();
 
         // Move position to the next slot
-<<<<<<< HEAD
-        self.pos = pos + U256_BYTES;
-=======
-        self.pos = pos + 32;
->>>>>>> 72cd3f9a
+        self.pos = pos + U256_BYTES;
 
         var
     }
 
-<<<<<<< HEAD
     /// Reads a vector of fixed length variables from an `AbiReader` as a
     /// `vector<u256>`. Can also be cast into vectors of other fixed length
     /// variables.
     public fun read_vector_u256(self: &mut AbiReader): vector<u256> {
-=======
-    public fun read_vector_u256(self: &mut AbiReader): vector<u256> {
-        let mut var = vector[];
->>>>>>> 72cd3f9a
         let pos = self.pos;
 
         // Move position to the start of the dynamic data
         let offset = self.read_u256() as u64;
         self.pos = self.head + offset;
-<<<<<<< HEAD
 
         let length = self.read_u256() as u64;
 
         let var = vector::tabulate!(length, |_| self.read_u256());
 
         self.pos = pos + U256_BYTES;
-=======
-
-        let length = self.read_u256() as u64;
-
-        let mut i = 0;
-
-        while (i < length) {
-            var.push_back(self.read_u256());
-            i = i + 1;
-        };
-
-        self.pos = pos + 32;
->>>>>>> 72cd3f9a
 
         var
     }
 
-<<<<<<< HEAD
     /// Reads a vector of variable length variables from an `AbiReader` as a
     /// `vector<vector<u8>>`. Can also be cast into vectors of other variable length
     /// variables.
     public fun read_vector_bytes(self: &mut AbiReader): vector<vector<u8>> {
-=======
-    /// Decode ABI-encoded 'bytes[]'
-    public fun read_vector_bytes(self: &mut AbiReader): vector<vector<u8>> {
-        let mut var = vector[];
-
->>>>>>> 72cd3f9a
         let pos = self.pos;
         let head = self.head;
 
         // Move position to the start of the dynamic data
         let offset = self.read_u256() as u64;
         self.pos = head + offset;
-<<<<<<< HEAD
 
         let length = self.read_u256() as u64;
         self.head = self.pos;
@@ -336,127 +244,12 @@
         self.bytes.append(var);
 
         ((U256_BYTES) - 1 - (length - 1) % U256_BYTES).do!(|_| self.bytes.push_back(0));
-=======
-
-        let length = self.read_u256() as u64;
-        self.head = self.pos;
-
-        let mut i = 0;
-
-        while (i < length) {
-            var.push_back(self.read_bytes());
-
-            i = i + 1;
-        };
-
-        // Move position to the next slot
-        self.pos = pos + 32;
-        self.head = head;
-
-        var
-    }
-
-    public fun write_u256(self: &mut AbiWriter, var: u256): &mut AbiWriter {
-        let pos = self.pos;
-        let mut i = 0;
-
-        while (i < 32) {
-            let exp = ((31 - i) * 8 as u8);
-            let byte = (var >> exp & 255 as u8);
-            *&mut self.bytes[i + pos] = byte;
-            i = i + 1;
-        };
-
-        self.pos = pos + 32;
-
-        self
-    }
-
-    public fun write_u8(self: &mut AbiWriter, var: u8): &mut AbiWriter {
-        self.write_u256(var as u256)
-    }
-
-    public fun write_bytes(self: &mut AbiWriter, var: vector<u8>): &mut AbiWriter {
-        let offset = self.bytes.length() as u256;
-        self.write_u256(offset);
-
-        // Write dynamic data length and bytes at the tail
-        self.append_u256(var.length() as u256);
-        self.append_bytes(var);
-
-        self
-    }
-
-    public fun write_vector_u256(self: &mut AbiWriter, var: vector<u256>): &mut AbiWriter {
-        let offset = self.bytes.length() as u256;
-        self.write_u256(offset);
-
-        let length = var.length();
-        self.append_u256(length as u256);
-
-        let mut i = 0;
-        while (i < length) {
-            self.append_u256(var[i]);
-            i = i + 1;
-        };
-
-        self
-    }
-
-    public fun write_vector_bytes(self: &mut AbiWriter, var: vector<vector<u8>>): &mut AbiWriter {
-        let offset = self.bytes.length() as u256;
-        self.write_u256(offset);
-
-        let length = var.length();
-        self.append_u256(length as u256);
-
-        let mut writer = new_writer(length);
-        let mut i = 0;
-
-        while (i < length) {
-            writer.write_bytes(var[i]);
-            i = i + 1;
-        };
-
-        self.append_bytes(writer.into_bytes());
-
-        self
-    }
-
-    // ------------------
-    // Internal Functions
-    // ------------------
-
-    fun append_u256(self: &mut AbiWriter, var: u256) {
-        let mut i = 0;
-        while (i < 32) {
-            self.bytes.push_back(((var >> ((31 - i) * 8 as u8)) & 255 as u8));
-            i = i + 1;
-        };
-    }
-
-    fun append_bytes(self: &mut AbiWriter, var: vector<u8>) {
-        let length = var.length();
-        if (length == 0) {
-            return
-        };
-
-        self.bytes.append(var);
-
-        let mut i = 0u64;
-
-        while (i < 31 - (length - 1) % 32) {
-            self.bytes.push_back(0);
-            i = i + 1;
-        };
->>>>>>> 72cd3f9a
     }
 
     fun decode_bytes(self: &mut AbiReader): vector<u8> {
         let length = self.read_u256() as u64;
         let pos = self.pos;
 
-<<<<<<< HEAD
         vector::tabulate!(length, |i| self.bytes[i + pos])
     }
 
@@ -488,38 +281,10 @@
 
         let mut reader = new_reader(output);
         reader.skip_slot();
-=======
-        let mut bytes = vector[];
-        let mut i = 0;
-
-        while (i < length) {
-            bytes.push_back(self.bytes[i + pos]);
-            i = i + 1;
-        };
-
-        bytes
-    }
-
-    // -----
-    // Tests
-    // -----
-
-    #[test]
-    fun test_u256() {
-        let input = 56;
-        let output = x"0000000000000000000000000000000000000000000000000000000000000038";
-
-        let mut writer = new_writer(1);
-        writer.write_u256(input);
-        assert!(writer.into_bytes() == output);
-
-        let mut reader = new_reader(output);
->>>>>>> 72cd3f9a
         assert!(reader.read_u256() == input);
     }
 
     #[test]
-<<<<<<< HEAD
     fun test_read_bytes() {
         let input = x"123456";
         let output =
@@ -596,81 +361,5 @@
     fun test_append_empty_bytes() {
         let mut writer = new_writer(0);
         writer.append_bytes(vector[]);
-=======
-    fun test_skip_slot() {
-        let input = 56;
-        let output =
-            x"00000000000000000000000000000000000000000000000000000000000000010000000000000000000000000000000000000000000000000000000000000038";
-
-        let mut writer = new_writer(2);
-        writer.write_u256(1).write_u256(input);
-        assert!(writer.into_bytes() == output);
-
-        let mut reader = new_reader(output);
-        reader.skip_slot();
-        assert!(reader.read_u256() == input);
-    }
-
-    #[test]
-    fun test_read_bytes() {
-        let input = x"123456";
-        let output =
-            x"000000000000000000000000000000000000000000000000000000000000002000000000000000000000000000000000000000000000000000000000000000031234560000000000000000000000000000000000000000000000000000000000";
-
-        let mut writer = new_writer(1);
-        writer.write_bytes(input);
-        assert!(writer.into_bytes() == output);
-
-        let mut reader = new_reader(output);
-        assert!(reader.read_bytes() == input);
-    }
-
-    #[test]
-    fun test_read_vector_u256() {
-        let input = vector[1, 2, 3];
-        let output =
-            x"00000000000000000000000000000000000000000000000000000000000000200000000000000000000000000000000000000000000000000000000000000003000000000000000000000000000000000000000000000000000000000000000100000000000000000000000000000000000000000000000000000000000000020000000000000000000000000000000000000000000000000000000000000003";
-
-        let mut writer = new_writer(1);
-        writer.write_vector_u256(input);
-        assert!(writer.into_bytes() == output);
-
-        let mut reader = new_reader(output);
-        assert!(reader.read_vector_u256() == input);
-    }
-
-    #[test]
-    fun test_read_vector_bytes() {
-        let input = vector[x"01", x"02", x"03", x"04"];
-        let output =
-            x"00000000000000000000000000000000000000000000000000000000000000200000000000000000000000000000000000000000000000000000000000000004000000000000000000000000000000000000000000000000000000000000008000000000000000000000000000000000000000000000000000000000000000c00000000000000000000000000000000000000000000000000000000000000100000000000000000000000000000000000000000000000000000000000000014000000000000000000000000000000000000000000000000000000000000000010100000000000000000000000000000000000000000000000000000000000000000000000000000000000000000000000000000000000000000000000000000102000000000000000000000000000000000000000000000000000000000000000000000000000000000000000000000000000000000000000000000000000001030000000000000000000000000000000000000000000000000000000000000000000000000000000000000000000000000000000000000000000000000000010400000000000000000000000000000000000000000000000000000000000000";
-
-        let mut writer = new_writer(1);
-        writer.write_vector_bytes(input);
-        assert!(writer.into_bytes() == output);
-
-        let mut reader = new_reader(output);
-        assert!(reader.read_vector_bytes() == input);
-    }
-
-    #[test]
-    fun test_multiple() {
-        let (input1, input2, input3, input4) = (1, x"02", vector[3], vector[x"04"]);
-        let output =
-            x"0000000000000000000000000000000000000000000000000000000000000001000000000000000000000000000000000000000000000000000000000000008000000000000000000000000000000000000000000000000000000000000000c0000000000000000000000000000000000000000000000000000000000000010000000000000000000000000000000000000000000000000000000000000000010200000000000000000000000000000000000000000000000000000000000000000000000000000000000000000000000000000000000000000000000000000100000000000000000000000000000000000000000000000000000000000000030000000000000000000000000000000000000000000000000000000000000001000000000000000000000000000000000000000000000000000000000000002000000000000000000000000000000000000000000000000000000000000000010400000000000000000000000000000000000000000000000000000000000000";
-
-        let mut writer = new_writer(4);
-        writer.write_u256(input1);
-        writer.write_bytes(input2);
-        writer.write_vector_u256(input3);
-        writer.write_vector_bytes(input4);
-        assert!(writer.into_bytes() == output);
-
-        let mut reader = new_reader(output);
-        assert!(reader.read_u256() == input1);
-        assert!(reader.read_bytes() == input2);
-        assert!(reader.read_vector_u256() == input3);
-        assert!(reader.read_vector_bytes() == input4);
->>>>>>> 72cd3f9a
-    }
-}+    }
+}
