--- conflicted
+++ resolved
@@ -288,7 +288,6 @@
         &mut self.validators
     }
     
-<<<<<<< HEAD
     #[test_only]
     public fun new(ctx: &mut TxContext): Gateway {
         Gateway {
@@ -297,13 +296,6 @@
             validators: validators::new(),
         }
     }
-=======
-
-    /*#[test_only]
-    use axelar::utils::operators_hash;
-    #[test_only]
-    use sui::vec_map;
->>>>>>> 4699dc24
 
     #[test_only]
     public fun get_approval_params(source_chain: &ascii::String, source_address: &ascii::String, target_id: &address, payload_hash: &address): vector<u8> {
@@ -505,11 +497,6 @@
 
         process_commands(&mut gateway, input);
 
-<<<<<<< HEAD
         sui::test_utils::destroy(gateway);
     }
-=======
-        sui::test_utils::destroy(validators);
-    }*/
->>>>>>> 4699dc24
 }