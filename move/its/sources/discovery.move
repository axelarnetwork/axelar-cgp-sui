module its::discovery;

use abi::abi::{Self, AbiReader};
use its::its::ITS;
use its::token_id::{Self, TokenId};
use relayer_discovery::discovery::RelayerDiscovery;
use relayer_discovery::transaction::{Self, Transaction, package_id};
use std::ascii;
use std::type_name;
use sui::address;

<<<<<<< HEAD
#[error]
const EUnsupportedMessageType: vector<u8> = b"unsupported message type";
#[error]
const EInvalidMessageType: vector<u8> = b"invalid message type";
=======
/// ------
/// Errors
/// ------
#[error]
const EUnsupportedMessageType: vector<u8> =
    b"the message type found is not supported";
#[error]
const EInvalidMessageType: vector<u8> =
    b"can only get interchain transfer info for interchain transfers";
>>>>>>> 0abe7966

const MESSAGE_TYPE_INTERCHAIN_TRANSFER: u256 = 0;
const MESSAGE_TYPE_DEPLOY_INTERCHAIN_TOKEN: u256 = 1;
// onst MESSAGE_TYPE_DEPLOY_TOKEN_MANAGER: u256 = 2;
// onst MESSAGE_TYPE_SEND_TO_HUB: u256 = 3;
const MESSAGE_TYPE_RECEIVE_FROM_HUB: u256 = 4;

public fun interchain_transfer_info(
    payload: vector<u8>,
): (TokenId, address, u64, vector<u8>) {
    let mut reader = abi::new_reader(payload);
    assert!(
        reader.read_u256() == MESSAGE_TYPE_INTERCHAIN_TRANSFER,
        EInvalidMessageType,
    );

    let token_id = token_id::from_u256(reader.read_u256());
    reader.skip_slot(); // skip source_address
    let destination = address::from_bytes(reader.read_bytes());
    let amount = (reader.read_u256() as u64);
    let data = reader.read_bytes();

    (token_id, destination, amount, data)
}

public fun register_transaction(
    its: &mut ITS,
    discovery: &mut RelayerDiscovery,
) {
    let mut arg = vector[0];
    arg.append(object::id(its).to_bytes());

    let arguments = vector[arg, vector[3]];

    let function = transaction::new_function(
        package_id<ITS>(),
        ascii::string(b"discovery"),
        ascii::string(b"call_info"),
    );

    let move_call = transaction::new_move_call(
        function,
        arguments,
        vector[],
    );

    its.register_transaction(
        discovery,
        transaction::new_transaction(
            false,
            vector[move_call],
        ),
    );
}

public fun call_info(its: &ITS, mut payload: vector<u8>): Transaction {
    let mut reader = abi::new_reader(payload);
    let mut message_type = reader.read_u256();

    if (message_type == MESSAGE_TYPE_RECEIVE_FROM_HUB) {
        reader.skip_slot();
        payload = reader.read_bytes();
        reader = abi::new_reader(payload);
        message_type = reader.read_u256();
    };

    if (message_type == MESSAGE_TYPE_INTERCHAIN_TRANSFER) {
        interchain_transfer_tx(its, &mut reader)
    } else {
        assert!(
            message_type == MESSAGE_TYPE_DEPLOY_INTERCHAIN_TOKEN,
            EUnsupportedMessageType,
        );
        deploy_interchain_token_tx(its, &mut reader)
    }
}

fun interchain_transfer_tx(its: &ITS, reader: &mut AbiReader): Transaction {
    let token_id = token_id::from_u256(reader.read_u256());
    reader.skip_slot(); // skip source_address
    let destination_address = address::from_bytes(reader.read_bytes());
    reader.skip_slot(); // skip amount
    let data = reader.read_bytes();
    let value = its.package_value();

    if (data.is_empty()) {
        let mut arg = vector[0];
        arg.append(object::id_address(its).to_bytes());

        let type_name = value.registered_coin_type(token_id);

        let arguments = vector[arg, vector[2], vector[0, 6]];

        transaction::new_transaction(
            true,
            vector[
                transaction::new_move_call(
                    transaction::new_function(
                        package_id<ITS>(),
                        ascii::string(b"its"),
                        ascii::string(b"receive_interchain_transfer"),
                    ),
                    arguments,
                    vector[type_name::into_string(*type_name)],
                ),
            ],
        )
    } else {
        let mut discovery_arg = vector[0];
        discovery_arg.append(value
            .relayer_discovery_id()
            .id_to_address()
            .to_bytes());

        let mut channel_id_arg = vector[1];
        channel_id_arg.append(destination_address.to_bytes());

        transaction::new_transaction(
            false,
            vector[
                transaction::new_move_call(
                    transaction::new_function(
                        package_id<RelayerDiscovery>(),
                        ascii::string(b"discovery"),
                        ascii::string(b"get_transaction"),
                    ),
                    vector[discovery_arg, channel_id_arg],
                    vector[],
                ),
            ],
        )
    }
}

fun deploy_interchain_token_tx(its: &ITS, reader: &mut AbiReader): Transaction {
    let mut arg = vector[0];
    arg.append(object::id_address(its).to_bytes());

    let arguments = vector[arg, vector[2]];

    reader.skip_slot(); // skip token_id
    reader.skip_slot(); // skip _name
    let symbol = ascii::string(reader.read_bytes());
    let decimals = (reader.read_u256() as u8);
    reader.skip_slot(); // skip distributor

    let value = its.package_value();
    let type_name = value.unregistered_coin_type(&symbol, decimals);

    let move_call = transaction::new_move_call(
        transaction::new_function(
            package_id<ITS>(),
            ascii::string(b"its"),
            ascii::string(b"receive_deploy_interchain_token"),
        ),
        arguments,
        vector[type_name::into_string(*type_name)],
    );

    transaction::new_transaction(
        true,
        vector[move_call],
    )
}

// === Tests ===
#[test_only]
fun initial_tx(its: &ITS): Transaction {
    let mut arg = vector[0];
    arg.append(sui::bcs::to_bytes(&object::id(its)));

    let arguments = vector[arg, vector[3]];

    let function = transaction::new_function(
        package_id<ITS>(),
        ascii::string(b"discovery"),
        ascii::string(b"call_info"),
    );

    let move_call = transaction::new_move_call(
        function,
        arguments,
        vector[],
    );

    transaction::new_transaction(
        false,
        vector[move_call],
    )
}

#[test]
fun test_discovery_initial() {
    let ctx = &mut sui::tx_context::dummy();
    let mut its = its::its::create_for_testing(ctx);
    let mut discovery = relayer_discovery::discovery::new(ctx);

    register_transaction(&mut its, &mut discovery);

    let value = its.package_value();
    assert!(
        discovery.get_transaction(object::id_from_address(value.channel_address())) == initial_tx(&its),
    );
    assert!(value.relayer_discovery_id() == object::id(&discovery));

    sui::test_utils::destroy(its);
    sui::test_utils::destroy(discovery);
}

#[test]
fun test_discovery_interchain_transfer() {
    let ctx = &mut sui::tx_context::dummy();
    let mut its = its::its::create_for_testing(ctx);
    let mut discovery = relayer_discovery::discovery::new(ctx);

    register_transaction(&mut its, &mut discovery);

    let token_id = @0x1234;
    let source_address = b"source address";
    let target_channel = @0x5678;
    let amount = 1905;
    let data = b"";
    let mut writer = abi::new_writer(6);
    writer
        .write_u256(MESSAGE_TYPE_INTERCHAIN_TRANSFER)
        .write_u256(address::to_u256(token_id))
        .write_bytes(source_address)
        .write_bytes(target_channel.to_bytes())
        .write_u256(amount)
        .write_bytes(data);
    let payload = writer.into_bytes();

    let type_arg = std::type_name::get<RelayerDiscovery>();
    its.add_registered_coin_type_for_testing(
        its::token_id::from_address(token_id),
        type_arg,
    );
    let tx_block = call_info(&its, payload);

    let mut reader = abi::new_reader(payload);
    reader.skip_slot(); // skip message_type

    assert!(tx_block == interchain_transfer_tx(&its, &mut reader));
    assert!(tx_block.is_final() && tx_block.move_calls().length() == 1);

    let call_info = tx_block.move_calls().pop_back();

    assert!(
        call_info.function().package_id_from_function() == package_id<ITS>(),
    );
    assert!(call_info.function().module_name() == ascii::string(b"its"));
    assert!(
        call_info.function().name() == ascii::string(b"receive_interchain_transfer"),
    );
    let mut arg = vector[0];
    arg.append(object::id_address(&its).to_bytes());

    let arguments = vector[arg, vector[2], vector[0, 6]];
    assert!(call_info.arguments() == arguments);
    assert!(call_info.type_arguments() == vector[type_arg.into_string()]);

    sui::test_utils::destroy(its);
    sui::test_utils::destroy(discovery);
}

#[test]
fun test_discovery_interchain_transfer_with_data() {
    let ctx = &mut sui::tx_context::dummy();
    let mut its = its::its::create_for_testing(ctx);
    let mut discovery = relayer_discovery::discovery::new(ctx);

    register_transaction(&mut its, &mut discovery);

    assert!(
        discovery.get_transaction(object::id_from_address(its.package_value().channel_address())) == initial_tx(&its),
    );

    let token_id = @0x1234;
    let source_address = b"source address";
    let target_channel = @0x5678;
    let amount = 1905;
    let tx_data = sui::bcs::to_bytes(&initial_tx(&its));
    let mut writer = abi::new_writer(2);
    writer.write_bytes(tx_data).write_u256(1245);
    let data = writer.into_bytes();

    writer = abi::new_writer(6);
    writer
        .write_u256(MESSAGE_TYPE_INTERCHAIN_TRANSFER)
        .write_u256(address::to_u256(token_id))
        .write_bytes(source_address)
        .write_bytes(target_channel.to_bytes())
        .write_u256(amount)
        .write_bytes(data);
    let payload = writer.into_bytes();

    its.add_registered_coin_type_for_testing(
        its::token_id::from_address(token_id),
        std::type_name::get<RelayerDiscovery>(),
    );

    let mut reader = abi::new_reader(payload);
    reader.skip_slot(); // skip message_type

    assert!(
        call_info(&its, payload) == interchain_transfer_tx(&its, &mut reader),
    );

    sui::test_utils::destroy(its);
    sui::test_utils::destroy(discovery);
}

#[test]
fun test_discovery_deploy_token() {
    let ctx = &mut sui::tx_context::dummy();
    let mut its = its::its::create_for_testing(ctx);
    let mut discovery = relayer_discovery::discovery::new(ctx);

    register_transaction(&mut its, &mut discovery);

    let token_id = @0x1234;
    let name = b"name";
    let symbol = b"symbol";
    let decimals = 15;
    let distributor = @0x0325;
    let mut writer = abi::new_writer(6);
    writer
        .write_u256(MESSAGE_TYPE_DEPLOY_INTERCHAIN_TOKEN)
        .write_u256(address::to_u256(token_id))
        .write_bytes(name)
        .write_bytes(symbol)
        .write_u256(decimals)
        .write_bytes(distributor.to_bytes());
    let payload = writer.into_bytes();

    let type_arg = std::type_name::get<RelayerDiscovery>();
    its.add_unregistered_coin_type_for_testing(
        its::token_id::unregistered_token_id(
            &ascii::string(symbol),
            (decimals as u8),
        ),
        type_arg,
    );
    let tx_block = call_info(&its, payload);

    let mut reader = abi::new_reader(payload);
    reader.skip_slot(); // skip message_type

    assert!(tx_block == deploy_interchain_token_tx(&its, &mut reader));

    assert!(tx_block.is_final());
    let mut move_calls = tx_block.move_calls();
    assert!(move_calls.length() == 1);
    let call_info = move_calls.pop_back();
    assert!(
        call_info.function().package_id_from_function() == package_id<ITS>(),
    );
    assert!(call_info.function().module_name() == ascii::string(b"its"));
    assert!(
        call_info.function().name() == ascii::string(b"receive_deploy_interchain_token"),
    );
    let mut arg = vector[0];
    arg.append(object::id_address(&its).to_bytes());

    let arguments = vector[arg, vector[2]];
    assert!(call_info.arguments() == arguments);
    assert!(call_info.type_arguments() == vector[type_arg.into_string()]);

    sui::test_utils::destroy(its);
    sui::test_utils::destroy(discovery);
}

#[test]
fun test_interchain_transfer_info() {
    let message_type = MESSAGE_TYPE_INTERCHAIN_TRANSFER;
    let token_id = 1;
    let source_address = b"source address";
    let destination = @0x3.to_bytes();
    let amount = 2;
    let data = b"data";

    let mut writer = abi::new_writer(6);
    writer
        .write_u256(message_type)
        .write_u256(token_id)
        .write_bytes(source_address)
        .write_bytes(destination)
        .write_u256(amount)
        .write_bytes(data);

    let (
        resolved_token_id,
        resolved_destination,
        resolved_amount,
        resolved_data,
    ) = interchain_transfer_info(writer.into_bytes());
    assert!(resolved_token_id == token_id::from_u256(token_id));
    assert!(resolved_destination == address::from_bytes(destination));
    assert!(resolved_amount == (amount as u64));
    assert!(resolved_data == data);
}

#[test]
#[expected_failure(abort_code = EInvalidMessageType)]
fun test_interchain_transfer_info_invalid_message_type() {
    let message_type = MESSAGE_TYPE_DEPLOY_INTERCHAIN_TOKEN;
    let token_id = @0x1234;
    let name = b"name";
    let symbol = b"symbol";
    let decimals = 15;
    let distributor = @0x0325;
    let mut writer = abi::new_writer(6);
    writer
        .write_u256(message_type)
        .write_u256(address::to_u256(token_id))
        .write_bytes(name)
        .write_bytes(symbol)
        .write_u256(decimals)
        .write_bytes(distributor.to_bytes());

    interchain_transfer_info(writer.into_bytes());
}

#[test]
fun test_discovery_hub_message() {
    let ctx = &mut sui::tx_context::dummy();
    let mut its = its::its::create_for_testing(ctx);
    let mut discovery = relayer_discovery::discovery::new(ctx);

    register_transaction(&mut its, &mut discovery);

    let token_id = @0x1234;
    let source_address = b"source address";
    let target_channel = @0x5678;
    let amount = 1905;
    let data = b"";
    let mut writer = abi::new_writer(6);
    writer
        .write_u256(MESSAGE_TYPE_INTERCHAIN_TRANSFER)
        .write_u256(address::to_u256(token_id))
        .write_bytes(source_address)
        .write_bytes(target_channel.to_bytes())
        .write_u256(amount)
        .write_bytes(data);
    let inner = writer.into_bytes();
    writer = abi::new_writer(3);
    writer
        .write_u256(MESSAGE_TYPE_RECEIVE_FROM_HUB)
        .write_bytes(b"source_chain")
        .write_bytes(inner);
    let payload = writer.into_bytes();

    let type_arg = std::type_name::get<RelayerDiscovery>();
    its.add_registered_coin_type_for_testing(
        its::token_id::from_address(token_id),
        type_arg,
    );
    let tx_block = call_info(&its, payload);

    assert!(tx_block == call_info(&its, payload));
    assert!(tx_block.is_final() && tx_block.move_calls().length() == 1);

    let call_info = tx_block.move_calls().pop_back();

    assert!(
        call_info.function().package_id_from_function() == package_id<ITS>(),
    );
    assert!(call_info.function().module_name() == ascii::string(b"its"));
    assert!(
        call_info.function().name() == ascii::string(b"receive_interchain_transfer"),
    );
    let mut arg = vector[0];
    arg.append(object::id_address(&its).to_bytes());

    let arguments = vector[arg, vector[2], vector[0, 6]];
    assert!(call_info.arguments() == arguments);
    assert!(call_info.type_arguments() == vector[type_arg.into_string()]);

    sui::test_utils::destroy(its);
    sui::test_utils::destroy(discovery);
}

#[test]
#[expected_failure(abort_code = EUnsupportedMessageType)]
fun test_call_info_unsupported_message_type() {
    let ctx = &mut sui::tx_context::dummy();
    let its = its::its::create_for_testing(ctx);

    let mut writer = abi::new_writer(1);
    writer.write_u256(5);
    let payload = writer.into_bytes();

    call_info(&its, payload);

    sui::test_utils::destroy(its);
}<|MERGE_RESOLUTION|>--- conflicted
+++ resolved
@@ -9,12 +9,6 @@
 use std::type_name;
 use sui::address;
 
-<<<<<<< HEAD
-#[error]
-const EUnsupportedMessageType: vector<u8> = b"unsupported message type";
-#[error]
-const EInvalidMessageType: vector<u8> = b"invalid message type";
-=======
 /// ------
 /// Errors
 /// ------
@@ -24,7 +18,6 @@
 #[error]
 const EInvalidMessageType: vector<u8> =
     b"can only get interchain transfer info for interchain transfers";
->>>>>>> 0abe7966
 
 const MESSAGE_TYPE_INTERCHAIN_TRANSFER: u256 = 0;
 const MESSAGE_TYPE_DEPLOY_INTERCHAIN_TOKEN: u256 = 1;
