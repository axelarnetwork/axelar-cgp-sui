--- conflicted
+++ resolved
@@ -2,17 +2,12 @@
 
 use std::ascii::String;
 
-<<<<<<< HEAD
-#[error]
-const EMalformedTrustedAddresses: vector<u8> = b"malformed trusted addresses";
-=======
 /// ------
 /// Errors
 /// ------
 #[error]
 const EMalformedTrustedAddresses: vector<u8> =
     b"trusted chains and addresses have mismatching length";
->>>>>>> 0abe7966
 
 /// -----
 /// Types
