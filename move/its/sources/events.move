module its::events;

use axelar_gateway::bytes32::{Self, Bytes32};
use its::token_id::{TokenId, UnregisteredTokenId};
use std::ascii::String;
use std::string;
use sui::address;
use sui::event;
use sui::hash::keccak256;

// -----
// Types
// -----
public struct CoinRegistered<phantom T> has copy, drop {
    token_id: TokenId,
}

public struct InterchainTransfer<phantom T> has copy, drop {
    token_id: TokenId,
    source_address: address,
    destination_chain: String,
    destination_address: vector<u8>,
    amount: u64,
    data_hash: Bytes32,
}

public struct InterchainTokenDeploymentStarted<phantom T> has copy, drop {
    token_id: TokenId,
    name: string::String,
    symbol: String,
    decimals: u8,
    destination_chain: String,
}

public struct InterchainTransferReceived<phantom T> has copy, drop {
    message_id: String,
    token_id: TokenId,
    source_chain: String,
    source_address: vector<u8>,
    destination_address: address,
    amount: u64,
    data_hash: Bytes32,
}

public struct UnregisteredCoinReceived<phantom T> has copy, drop {
    token_id: UnregisteredTokenId,
    symbol: String,
    decimals: u8,
}

<<<<<<< HEAD
public struct TrustedAddressSet has copy, drop {
    chain_name: String,
    trusted_address: String,
}

public struct TrustedAddressRemoved has copy, drop {
    chain_name: String,
=======
public struct FlowLimitSet<phantom T> has copy, drop {
    token_id: TokenId,
    flow_limit: u64,
>>>>>>> cd52fed8
}

// -----------------
// Package Functions
// -----------------
public(package) fun coin_registered<T>(token_id: TokenId) {
    event::emit(CoinRegistered<T> {
        token_id,
    });
}

public(package) fun interchain_transfer<T>(
    token_id: TokenId,
    source_address: address,
    destination_chain: String,
    destination_address: vector<u8>,
    amount: u64,
    data: &vector<u8>,
) {
    let data_hash = bytes32::new(address::from_bytes(keccak256(data)));
    event::emit(InterchainTransfer<T> {
        token_id,
        source_address,
        destination_chain,
        destination_address,
        amount,
        data_hash,
    });
}

public(package) fun interchain_token_deployment_started<T>(
    token_id: TokenId,
    name: string::String,
    symbol: String,
    decimals: u8,
    destination_chain: String,
) {
    event::emit(InterchainTokenDeploymentStarted<T> {
        token_id,
        name,
        symbol,
        decimals,
        destination_chain,
    });
}

public(package) fun interchain_transfer_received<T>(
    message_id: String,
    token_id: TokenId,
    source_chain: String,
    source_address: vector<u8>,
    destination_address: address,
    amount: u64,
    data: &vector<u8>,
) {
    let data_hash = bytes32::new(address::from_bytes(keccak256(data)));
    event::emit(InterchainTransferReceived<T> {
        message_id,
        token_id,
        source_chain,
        source_address,
        destination_address,
        amount,
        data_hash,
    });
}

public(package) fun unregistered_coin_received<T>(
    token_id: UnregisteredTokenId,
    symbol: String,
    decimals: u8,
) {
    event::emit(UnregisteredCoinReceived<T> {
        token_id,
        symbol,
        decimals,
    });
}

<<<<<<< HEAD
public(package) fun trusted_address_set(
    chain_name: String,
    trusted_address: String,
) {
    event::emit(TrustedAddressSet {
    chain_name,
    trusted_address,
    });
}

public(package) fun trusted_address_removed(
    chain_name: String,
) {
    event::emit(TrustedAddressRemoved {
        chain_name,
=======
public(package) fun flow_limit_set<T>(
    token_id: TokenId,
    flow_limit: u64,
) {
    event::emit(FlowLimitSet<T> {
        token_id,
        flow_limit
>>>>>>> cd52fed8
    });
}<|MERGE_RESOLUTION|>--- conflicted
+++ resolved
@@ -48,7 +48,6 @@
     decimals: u8,
 }
 
-<<<<<<< HEAD
 public struct TrustedAddressSet has copy, drop {
     chain_name: String,
     trusted_address: String,
@@ -56,11 +55,9 @@
 
 public struct TrustedAddressRemoved has copy, drop {
     chain_name: String,
-=======
 public struct FlowLimitSet<phantom T> has copy, drop {
     token_id: TokenId,
     flow_limit: u64,
->>>>>>> cd52fed8
 }
 
 // -----------------
@@ -140,7 +137,6 @@
     });
 }
 
-<<<<<<< HEAD
 public(package) fun trusted_address_set(
     chain_name: String,
     trusted_address: String,
@@ -156,7 +152,6 @@
 ) {
     event::emit(TrustedAddressRemoved {
         chain_name,
-=======
 public(package) fun flow_limit_set<T>(
     token_id: TokenId,
     flow_limit: u64,
@@ -164,6 +159,5 @@
     event::emit(FlowLimitSet<T> {
         token_id,
         flow_limit
->>>>>>> cd52fed8
     });
 }