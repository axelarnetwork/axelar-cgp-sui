--- conflicted
+++ resolved
@@ -15,7 +15,6 @@
     token_id: TokenId,
 }
 
-<<<<<<< HEAD
 public struct InterchainTransfer<phantom T> has copy, drop {
     token_id: TokenId,
     source_address: address,
@@ -49,8 +48,6 @@
     decimals: u8,
 }
 
-=======
->>>>>>> c2f6f72b
 // -----------------
 // Package Functions
 // -----------------
@@ -126,4 +123,4 @@
         symbol,
         decimals,
     });
-}+}
