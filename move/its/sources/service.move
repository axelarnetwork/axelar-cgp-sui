--- conflicted
+++ resolved
@@ -38,24 +38,6 @@
     // address::to_u256(address::from_bytes(keccak256(b"sui-set-trusted-addresses")));
     const MESSAGE_TYPE_SET_TRUSTED_ADDRESSES: u256 = 0x2af37a0d5d48850a855b1aaaf57f726c107eb99b40eabf4cc1ba30410cfa2f68;
 
-<<<<<<< HEAD
-    /// -----
-    /// Types
-    /// -----
-    // Considerring changing coin to balance.
-    #[allow(lint(coin_field))]
-    public struct InterchainTransferTicket<phantom T>{
-        token_id: TokenId,
-        coin: Coin<T>,
-        source_address: address,
-        destination_chain: String,
-        destination_address: vector<u8>,
-        metadata: vector<u8>,
-        version: u64,
-    }
-
-=======
->>>>>>> 3c81d9bb
     // === HUB CONSTANTS ===
     // Chain name for Axelar. This is used for routing ITS calls via ITS hub on Axelar.
     const ITS_HUB_CHAIN_NAME: vector<u8> = b"Axelarnet";
@@ -145,12 +127,7 @@
         ticket: InterchainTransferTicket<T>,
         clock: &Clock,
     ): MessageTicket {
-<<<<<<< HEAD
-        self.version_control().check(VERSION, b"send_interchain_transfer");
-        let InterchainTransferTicket {
-=======
         let (
->>>>>>> 3c81d9bb
            token_id,
            balance,
            source_address,
