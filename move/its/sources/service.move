--- conflicted
+++ resolved
@@ -55,14 +55,8 @@
     const ENotDistributor: u64 = 6;
     const ENonZeroTotalSupply: u64 = 7;
     const EUnregisteredCoinHasUrl: u64 = 8;
-<<<<<<< HEAD
-    const EMalformedTrustedAddresses: u64 = 9;
-    const EUntrustedChain: u64 = 10;
-    const ERemainingData: u64 = 11;
-=======
     const EUntrustedChain: u64 = 9;
-    const ERemainingData: u64 = 19;
->>>>>>> 29c695e8
+    const ERemainingData: u64 = 10;
 
     // === Events ===
     public struct CoinRegistered<phantom T> has copy, drop {
@@ -342,10 +336,7 @@
         gateway::call_contract(self.channel_mut(), destination_chain, destination_address, payload);
     }
 
-<<<<<<< HEAD
-=======
     // === Tests ===
->>>>>>> 29c695e8
     #[test_only]
     use its::coin::COIN;
 
@@ -1340,7 +1331,38 @@
         let source_chain = ascii::string(ITS_HUB_CHAIN_NAME);
         let source_address = ascii::string(b"Address");
         let message_id = ascii::string(b"message_id");
-<<<<<<< HEAD
+        let origin_chain = ascii::string(b"Source Chain");
+        let payload = b"payload";
+
+        let mut writer = abi::new_writer(3);
+        writer.write_u256(MESSAGE_TYPE_RECEIVE_FROM_HUB);
+        writer.write_bytes(origin_chain.into_bytes());
+        writer.write_bytes(payload);
+        let payload = writer.into_bytes();
+
+        its.set_trusted_address(source_chain, source_address);
+        its.set_trusted_address(origin_chain, ascii::string(ITS_HUB_ROUTING_IDENTIFIER));
+
+        let approved_message = channel::new_approved_message(
+            source_chain,
+            message_id,
+            source_address,
+            its.channel().to_address(),
+            payload,
+        );
+
+        decode_approved_message(&mut its, approved_message);
+
+        sui::test_utils::destroy(its);
+    }
+
+    #[test]
+    #[expected_failure(abort_code = EUntrustedChain)]
+    fun test_decode_approved_message_sender_not_hub() {
+        let mut its = its::its::new_for_testing();
+        let source_chain = ascii::string(b"Chain Name");
+        let source_address = ascii::string(b"Address");
+        let message_id = ascii::string(b"message_id");
 
         let mut writer = abi::new_writer(3);
         writer.write_u256(MESSAGE_TYPE_RECEIVE_FROM_HUB);
@@ -1348,21 +1370,6 @@
         writer.write_bytes(b"payload");
         let payload = writer.into_bytes();
 
-        its.set_trusted_address(ascii::string(ITS_HUB_CHAIN_NAME), source_address);
-=======
-        let origin_chain = ascii::string(b"Source Chain");
-        let payload = b"payload";
-
-        let mut writer = abi::new_writer(3);
-        writer.write_u256(MESSAGE_TYPE_RECEIVE_FROM_HUB);
-        writer.write_bytes(origin_chain.into_bytes());
-        writer.write_bytes(payload);
-        let payload = writer.into_bytes();
-
-        its.set_trusted_address(source_chain, source_address);
-        its.set_trusted_address(origin_chain, ascii::string(ITS_HUB_ROUTING_IDENTIFIER));
->>>>>>> 29c695e8
-
         let approved_message = channel::new_approved_message(
             source_chain,
             message_id,
@@ -1377,39 +1384,6 @@
     }
 
     #[test]
-<<<<<<< HEAD
-    #[expected_failure(abort_code = ESenderNotHub)]
-=======
-    #[expected_failure(abort_code = EUntrustedChain)]
->>>>>>> 29c695e8
-    fun test_decode_approved_message_sender_not_hub() {
-        let mut its = its::its::new_for_testing();
-        let source_chain = ascii::string(b"Chain Name");
-        let source_address = ascii::string(b"Address");
-        let message_id = ascii::string(b"message_id");
-
-        let mut writer = abi::new_writer(3);
-        writer.write_u256(MESSAGE_TYPE_RECEIVE_FROM_HUB);
-        writer.write_bytes(b"Source Chain");
-        writer.write_bytes(b"payload");
-        let payload = writer.into_bytes();
-
-        let approved_message = channel::new_approved_message(
-            source_chain,
-            message_id,
-            source_address,
-            its.channel().to_address(),
-            payload,
-        );
-
-        decode_approved_message(&mut its, approved_message);
-
-        sui::test_utils::destroy(its);
-    }
-
-    #[test]
-<<<<<<< HEAD
-=======
     #[expected_failure(abort_code = EUntrustedChain)]
     fun test_decode_approved_message_origin_not_hub_routed() {
         let mut its = its::its::new_for_testing();
@@ -1443,7 +1417,6 @@
     }
 
     #[test]
->>>>>>> 29c695e8
     fun test_send_payload_to_hub() {
         let mut its = its::its::new_for_testing();
         let destination_chain = ascii::string(b"Destination Chain");
@@ -1454,11 +1427,7 @@
         its.set_trusted_address(ascii::string(ITS_HUB_CHAIN_NAME), hub_address);
         its.set_trusted_address(destination_chain, ascii::string(ITS_HUB_ROUTING_IDENTIFIER));
 
-<<<<<<< HEAD
-        send_payload(&its, destination_chain, payload);
-=======
         send_payload(&mut its, destination_chain, payload);
->>>>>>> 29c695e8
 
         sui::test_utils::destroy(its);
     }
