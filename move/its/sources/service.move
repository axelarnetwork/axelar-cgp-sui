module its::service {
    use std::string;
    use std::ascii::{Self, String};
    use std::type_name;

    use sui::coin::{Self, Coin, TreasuryCap, CoinMetadata};
    use sui::address;
    use sui::event;
    use sui::bcs;
    use sui::clock::Clock;

    use abi::abi;

    use axelar_gateway::channel::{Self, ApprovedMessage};
    use axelar_gateway::gateway;
    use axelar_gateway::message_ticket::MessageTicket;
    use axelar_gateway::channel::Channel;

    use governance::governance::{Self, Governance};

    use its::its::{ITS};
    use its::coin_info::{Self, CoinInfo};
    use its::token_id::{Self, TokenId};
    use its::coin_management::{Self, CoinManagement};
    use its::utils as its_utils;
    use its::trusted_addresses;
    use its::interchain_transfer_ticket::{Self, InterchainTransferTicket};

    // === VERSION ===
    const VERSION: u64 = 0;

    // === MESSAGE TYPES ===
    const MESSAGE_TYPE_INTERCHAIN_TRANSFER: u256 = 0;
    const MESSAGE_TYPE_DEPLOY_INTERCHAIN_TOKEN: u256 = 1;
    //const MESSAGE_TYPE_DEPLOY_TOKEN_MANAGER: u256 = 2;
    const MESSAGE_TYPE_SEND_TO_HUB: u256 = 3;
    const MESSAGE_TYPE_RECEIVE_FROM_HUB: u256 = 4;    
    // address::to_u256(address::from_bytes(keccak256(b"sui-set-trusted-addresses")));
    const MESSAGE_TYPE_SET_TRUSTED_ADDRESSES: u256 = 0x2af37a0d5d48850a855b1aaaf57f726c107eb99b40eabf4cc1ba30410cfa2f68;

    // === HUB CONSTANTS ===
    // Chain name for Axelar. This is used for routing ITS calls via ITS hub on Axelar.
    const ITS_HUB_CHAIN_NAME: vector<u8> = b"Axelarnet";
    // Identifier to be used as destination address for chains that route to hub. For Sui this will probably be every supported chain.
    const ITS_HUB_ROUTING_IDENTIFIER: vector<u8> = b"hub";

    // === The maximum number of decimals allowed ===
    const DECIMALS_CAP: u8 = 9;

    // === ERRROS CODES ===
    const EUntrustedAddress: u64 = 0;
    const EInvalidMessageType: u64 = 1;
    const EWrongDestination: u64 = 2;
    const EInterchainTransferHasData: u64 = 3;
    const EInterchainTransferHasNoData: u64 = 4;
    const EModuleNameDoesNotMatchSymbol: u64 = 5;
    const ENotDistributor: u64 = 6;
    const ENonZeroTotalSupply: u64 = 7;
    const EUnregisteredCoinHasUrl: u64 = 8;
    const EUntrustedChain: u64 = 9;
    const ERemainingData: u64 = 10;
    const ENewerTicket: u64 = 11;

    // === Events ===
    public struct CoinRegistered<phantom T> has copy, drop {
        token_id: TokenId,
    }

    // === Public Functions ===
    public fun register_coin<T>(
        self: &mut ITS, coin_info: CoinInfo<T>, coin_management: CoinManagement<T>
    ): TokenId {
        let token_id = token_id::from_coin_data(&coin_info, &coin_management);

        self.add_registered_coin(token_id, coin_management, coin_info);

        event::emit(CoinRegistered<T> {
            token_id
        });

        token_id
    }

    public fun deploy_remote_interchain_token<T>(
        self: &mut ITS, token_id: TokenId, destination_chain: String
    ): MessageTicket {
        let coin_info = self.get_coin_info<T>(token_id);
        let name = coin_info.name();
        let symbol = coin_info.symbol();
        let decimals = coin_info.decimals();
        let mut writer = abi::new_writer(6);

        writer
            .write_u256(MESSAGE_TYPE_DEPLOY_INTERCHAIN_TOKEN)
            .write_u256(token_id.to_u256())
            .write_bytes(*string::as_bytes(&name))
            .write_bytes(*ascii::as_bytes(&symbol))
            .write_u256((decimals as u256))
            .write_bytes(vector::empty());

        prepare_message(self, destination_chain, writer.into_bytes())
    }

    public fun prepare_interchain_transfer<T>(
        token_id: TokenId,
        coin: Coin<T>,
        destination_chain: String,
        destination_address: vector<u8>,
        metadata: vector<u8>,
        source_channel: &Channel,
    ): InterchainTransferTicket<T> {
        interchain_transfer_ticket::new<T>(
            token_id,
            coin.into_balance(),
            source_channel.to_address(),
            destination_chain,
            destination_address,
            metadata,
            VERSION,
        )
    }

    public fun send_interchain_transfer<T>(
        self: &mut ITS,
        ticket: InterchainTransferTicket<T>,
        clock: &Clock,
<<<<<<< HEAD
    ): Message {
        let (
           token_id,
           balance,
           source_address,
           destination_chain,
           destination_address,
           metadata, 
           version,
        ) = ticket.destroy();
        assert!(version <= VERSION, ENewerTicket);
=======
    ): MessageTicket {
>>>>>>> 2bed5ace
        let amount = self.coin_management_mut(token_id)
            .take_balance(balance, clock);
        let (_version, data) = its_utils::decode_metadata(metadata);
        let mut writer = abi::new_writer(6);

        writer
            .write_u256(MESSAGE_TYPE_INTERCHAIN_TRANSFER)
            .write_u256(token_id.to_u256())
            .write_bytes(source_address.to_bytes())
            .write_bytes(destination_address)
            .write_u256(amount)
            .write_bytes(data);

        prepare_message(self, destination_chain, writer.into_bytes())
    }

    public fun receive_interchain_transfer<T>(self: &mut ITS, approved_message: ApprovedMessage, clock: &Clock, ctx: &mut TxContext) {
        let (_, payload) = decode_approved_message(self, approved_message);
        let mut reader = abi::new_reader(payload);
        assert!(reader.read_u256() == MESSAGE_TYPE_INTERCHAIN_TRANSFER, EInvalidMessageType);

        let token_id = token_id::from_u256(reader.read_u256());
        reader.skip_slot(); // skip source_address
        let destination_address = address::from_bytes(reader.read_bytes());
        let amount = reader.read_u256();
        let data = reader.read_bytes();

        assert!(data.is_empty(), EInterchainTransferHasData);

        let coin = self
            .coin_management_mut(token_id)
            .give_coin<T>(amount, clock, ctx);

        transfer::public_transfer(coin, destination_address)
    }

    public fun receive_interchain_transfer_with_data<T>(
        self: &mut ITS,
        approved_message: ApprovedMessage,
        channel: &Channel,
        clock: &Clock,
        ctx: &mut TxContext,
    ): (String, vector<u8>, vector<u8>, Coin<T>) {
        let (source_chain, payload) = decode_approved_message(self, approved_message);
        let mut reader = abi::new_reader(payload);
        assert!(reader.read_u256() == MESSAGE_TYPE_INTERCHAIN_TRANSFER, EInvalidMessageType);

        let token_id = token_id::from_u256(reader.read_u256());

        let source_address = reader.read_bytes();
        let destination_address = reader.read_bytes();
        let amount = reader.read_u256();
        let data = reader.read_bytes();

        assert!(address::from_bytes(destination_address) == channel.to_address(), EWrongDestination);
        assert!(!data.is_empty(), EInterchainTransferHasNoData);

        let coin = self
            .coin_management_mut(token_id)
            .give_coin(amount, clock, ctx);

        (
            source_chain,
            source_address,
            data,
            coin,
        )
    }

    public fun receive_deploy_interchain_token<T>(self: &mut ITS, approved_message: ApprovedMessage) {
        let (_, payload) = decode_approved_message(self, approved_message);
        let mut reader = abi::new_reader(payload);
        assert!(reader.read_u256() == MESSAGE_TYPE_DEPLOY_INTERCHAIN_TOKEN, EInvalidMessageType);

        let token_id = token_id::from_u256(reader.read_u256());
        let name = string::utf8(reader.read_bytes());
        let symbol = ascii::string(reader.read_bytes());
        let remote_decimals = (reader.read_u256() as u8);
        let distributor_bytes = reader.read_bytes();
        let decimals = if (remote_decimals > DECIMALS_CAP) DECIMALS_CAP else remote_decimals;
        let (treasury_cap, mut coin_metadata) = self.remove_unregistered_coin<T>(
            token_id::unregistered_token_id(&symbol, decimals)
        );

        treasury_cap.update_name(&mut coin_metadata, name);
        //coin::update_symbol(&treasury_cap, &mut coin_metadata, symbol);

        let mut coin_management = coin_management::new_with_cap<T>(treasury_cap);
        let coin_info = coin_info::from_metadata<T>(coin_metadata, remote_decimals);

        if (distributor_bytes.length() > 0) {
            let distributor = address::from_bytes(distributor_bytes);
            coin_management.add_distributor(distributor);
        };

        self.add_registered_coin<T>(token_id, coin_management, coin_info);
    }

    // We need an coin with zero supply that has the proper decimals and typing, and no Url.
    public fun give_unregistered_coin<T>(
        self: &mut ITS, treasury_cap: TreasuryCap<T>, mut coin_metadata: CoinMetadata<T>
    ) {
        assert!(treasury_cap.total_supply() == 0, ENonZeroTotalSupply);
        assert!(coin::get_icon_url(&coin_metadata).is_none(), EUnregisteredCoinHasUrl);

        treasury_cap.update_description(&mut coin_metadata, string::utf8(b""));

        let decimals = coin_metadata.get_decimals();
        let symbol = coin_metadata.get_symbol();

        let module_name = type_name::get_module(&type_name::get<T>());
        assert!(&module_name == &its_utils::get_module_from_symbol(&symbol), EModuleNameDoesNotMatchSymbol);

        let token_id = token_id::unregistered_token_id(&symbol, decimals);

        self.add_unregistered_coin<T>(token_id, treasury_cap, coin_metadata);
    }

    public fun mint_as_distributor<T>(
        self: &mut ITS,
        channel: &Channel,
        token_id: TokenId,
        amount: u64,
        ctx: &mut TxContext
    ): Coin<T> {
        let coin_management = self.coin_management_mut<T>(token_id);
        let distributor = channel.to_address();

        assert!(coin_management.is_distributor(distributor), ENotDistributor);

        coin_management.mint(amount, ctx)
    }

    public fun mint_to_as_distributor<T>(
        self: &mut ITS,
        channel: &Channel,
        token_id: TokenId,
        to: address,
        amount: u64,
        ctx: &mut TxContext
    ) {
        let coin = mint_as_distributor<T>(self, channel, token_id, amount, ctx);
        transfer::public_transfer(coin, to);
    }

    public fun burn_as_distributor<T>(
        self: &mut ITS,
        channel: &Channel,
        token_id: TokenId,
        coin: Coin<T>
    ) {
        let coin_management = self.coin_management_mut<T>(token_id);
        let distributor = channel.to_address();

        assert!(coin_management.is_distributor<T>(distributor), ENotDistributor);

        coin_management.burn(coin.into_balance());
    }

    // === Special Call Receiving
    public fun set_trusted_addresses(its: &mut ITS, governance: &Governance, approved_message: ApprovedMessage) {
        let (source_chain, _, source_address, payload) = channel::consume_approved_message(
            its.channel_mut(), approved_message
        );

        assert!(governance::is_governance(governance, source_chain, source_address), EUntrustedAddress);

        let mut reader = abi::new_reader(payload);
        let message_type = reader.read_u256();
        assert!(message_type == MESSAGE_TYPE_SET_TRUSTED_ADDRESSES, EInvalidMessageType);

        let mut bcs = bcs::new(reader.read_bytes());
        let trusted_addresses = trusted_addresses::peel(&mut bcs);

        assert!(bcs.into_remainder_bytes().length() == 0, ERemainingData);

        its.set_trusted_addresses(trusted_addresses);
    }

    // === Internal functions ===

    /// Decode an approved call and check that the source chain is trusted.
    fun decode_approved_message(self: &mut ITS, approved_message: ApprovedMessage): (String, vector<u8>) {
        let (
            mut source_chain,
            _,
            source_address,
            mut payload
        ) = self.channel_mut().consume_approved_message(approved_message);

        assert!(self.is_trusted_address(source_chain, source_address), EUntrustedAddress);

        let mut reader = abi::new_reader(payload);
        if (reader.read_u256() == MESSAGE_TYPE_RECEIVE_FROM_HUB) {
            assert!(source_chain.into_bytes() == ITS_HUB_CHAIN_NAME, EUntrustedChain);

            source_chain = ascii::string(reader.read_bytes());
            payload = reader.read_bytes();

            assert!(self.get_trusted_address(source_chain).into_bytes() == ITS_HUB_ROUTING_IDENTIFIER, EUntrustedChain);
        } else {
            assert!(source_chain.into_bytes() != ITS_HUB_CHAIN_NAME, EUntrustedChain);
        };

        (source_chain, payload)
    }

    /// Send a payload to a destination chain. The destination chain needs to have a trusted address.
    fun prepare_message(self: &mut ITS, mut destination_chain: String, mut payload: vector<u8>): MessageTicket {
        let mut destination_address = self.get_trusted_address(destination_chain);

        // Prevent sending directly to the ITS Hub chain. This is not supported yet, so fail early to prevent the user from having their funds stuck.
        assert!(destination_chain.into_bytes() != ITS_HUB_CHAIN_NAME, EUntrustedChain);

        // Check whether the ITS call should be routed via ITS hub for this destination chain
        if (destination_address.into_bytes() == ITS_HUB_ROUTING_IDENTIFIER) {
            let mut writer = abi::new_writer(3);
            writer.write_u256(MESSAGE_TYPE_SEND_TO_HUB);
            writer.write_bytes(destination_chain.into_bytes());
            writer.write_bytes(payload);
            payload = writer.into_bytes();
            destination_chain = ascii::string(ITS_HUB_CHAIN_NAME);
            destination_address = self.get_trusted_address(destination_chain);
        };

        gateway::prepare_message(self.channel_mut(), destination_chain, destination_address, payload)
    }

    // === Tests ===
    #[test_only]
    use its::coin::COIN;

    #[test_only]
    public fun create_unregistered_coin(self: &mut ITS, symbol: vector<u8>, decimals: u8, ctx: &mut TxContext) {
        let (treasury_cap, coin_metadata) = its::coin::create_treasury_and_metadata(symbol, decimals, ctx);
        let token_id = token_id::unregistered_token_id(&ascii::string(symbol), decimals);

        self.add_unregistered_coin(token_id, treasury_cap, coin_metadata);
    }

    #[test]
    fun test_register_coin() {
        let mut its = its::its::new_for_testing();

        let coin_info = its::coin_info::from_info<COIN>(
            string::utf8(b"Name"),
            ascii::string(b"Symbol"),
            10,
            12,
        );
        let coin_management = its::coin_management::new_locked();

        register_coin(&mut its, coin_info, coin_management);

        sui::test_utils::destroy(its);
    }

    #[test]
    fun test_deploy_remote_interchain_token() {
        let mut its = its::its::new_for_testing();
        let token_name = string::utf8(b"Name");
        let token_symbol = ascii::string(b"Symbol");
        let token_decimals = 10;
        let remote_decimals = 12;

        let coin_info = its::coin_info::from_info<COIN>(
            token_name,
            token_symbol,
            token_decimals,
            remote_decimals,
        );
        let coin_management = its::coin_management::new_locked();

        let token_id = register_coin(&mut its, coin_info, coin_management);
        let destination_chain = ascii::string(b"Chain Name");
        let message_ticket = deploy_remote_interchain_token<COIN>(&mut its, token_id, destination_chain);
        
        let mut writer = abi::new_writer(6);

        writer
            .write_u256(MESSAGE_TYPE_DEPLOY_INTERCHAIN_TOKEN)
            .write_u256(token_id.to_u256())
            .write_bytes(*token_name.as_bytes())
            .write_bytes(*token_symbol.as_bytes())
            .write_u256((token_decimals as u256))
            .write_bytes(vector::empty());

        assert!(message_ticket.source_id() == its.channel().to_address(), 0);
        assert!(message_ticket.destination_chain() == destination_chain, 1);
        assert!(message_ticket.destination_address() == its.get_trusted_address(destination_chain), 2);
        assert!(message_ticket.payload() == writer.into_bytes(), 3);
        assert!(message_ticket.version() == 0, 4);

        sui::test_utils::destroy(its);
        sui::test_utils::destroy(message_ticket);
    }

    #[test]
    fun test_deploy_interchain_token() {
        let ctx = &mut tx_context::dummy();
        let mut its = its::its::new_for_testing();

        let coin_info = its::coin_info::from_info<COIN>(
            string::utf8(b"Name"),
            ascii::string(b"Symbol"),
            10,
            12,
        );
        let scaling = coin_info.scaling();
        let coin_management = its::coin_management::new_locked();

        let token_id = register_coin(&mut its, coin_info, coin_management);
        let amount = 1234;
        let coin = sui::coin::mint_for_testing<COIN>(amount, ctx);
        let destination_chain = ascii::string(b"Chain Name");
        let destination_address = b"address";
        let metadata = b"";
        let source_channel = channel::new(ctx);
        let clock = sui::clock::create_for_testing(ctx);

        let interchain_transfer_ticket = prepare_interchain_transfer<COIN>(token_id, coin, destination_chain, destination_address, metadata, &source_channel);
        let message_ticket = send_interchain_transfer<COIN>(&mut its, interchain_transfer_ticket, &clock);
        let mut writer = abi::new_writer(6);

        writer
            .write_u256(MESSAGE_TYPE_INTERCHAIN_TRANSFER)
            .write_u256(token_id.to_u256())
            .write_bytes(source_channel.to_address().to_bytes())
            .write_bytes(destination_address)
            .write_u256((amount as u256) * scaling)
            .write_bytes(b"");

        assert!(message_ticket.source_id() == its.channel().to_address(), 0);
        assert!(message_ticket.destination_chain() == destination_chain, 1);
        assert!(message_ticket.destination_address() == its.get_trusted_address(destination_chain), 2);
        assert!(message_ticket.payload() == writer.into_bytes(), 3);
        assert!(message_ticket.version() == 0, 4);

        clock.destroy_for_testing();
        source_channel.destroy();
        sui::test_utils::destroy(its);
        sui::test_utils::destroy(message_ticket);
    }

    #[test]
    fun test_receive_interchain_transfer() {
        let ctx = &mut tx_context::dummy();
        let clock = sui::clock::create_for_testing(ctx);
        let mut its = its::its::new_for_testing();

        let coin_info = its::coin_info::from_info<COIN>(
            string::utf8(b"Name"),
            ascii::string(b"Symbol"),
            10,
            12,
        );
        
        let amount = 1234;
        let mut coin_management = its::coin_management::new_locked();
        let coin = sui::coin::mint_for_testing<COIN>(amount, ctx);
        coin_management.take_balance(coin.into_balance(), &clock);

        let token_id = register_coin(&mut its, coin_info, coin_management);
        let source_chain = ascii::string(b"Chain Name");
        let message_id = ascii::string(b"MessageTicket Id");
        let message_source_address = ascii::string(b"Address");
        let its_source_address = b"Source Address";
        let destination_address = @0x1;
        
        let mut writer = abi::new_writer(6);
        writer
            .write_u256(MESSAGE_TYPE_INTERCHAIN_TRANSFER)
            .write_u256(token_id.to_u256())
            .write_bytes(its_source_address)
            .write_bytes(destination_address.to_bytes())
            .write_u256((amount as u256))
            .write_bytes(b"");
        let payload = writer.into_bytes();

        let approved_message = channel::new_approved_message(
            source_chain,
            message_id,
            message_source_address,
            its.channel().to_address(),
            payload,
        );
        
        receive_interchain_transfer<COIN>(&mut its, approved_message, &clock, ctx);

        clock.destroy_for_testing();
        sui::test_utils::destroy(its);
    }

    #[test]
    #[expected_failure(abort_code = EInvalidMessageType)]
    fun test_receive_interchain_transfer_invalid_message_type() {
        let ctx = &mut tx_context::dummy();
        let clock = sui::clock::create_for_testing(ctx);
        let mut its = its::its::new_for_testing();

        let coin_info = its::coin_info::from_info<COIN>(
            string::utf8(b"Name"),
            ascii::string(b"Symbol"),
            10,
            12,
        );
        
        let amount = 1234;
        let mut coin_management = its::coin_management::new_locked();
        let coin = sui::coin::mint_for_testing<COIN>(amount, ctx);
        coin_management.take_balance(coin.into_balance(), &clock);

        let token_id = register_coin(&mut its, coin_info, coin_management);
        let source_chain = ascii::string(b"Chain Name");
        let message_id = ascii::string(b"MessageTicket Id");
        let message_source_address = ascii::string(b"Address");
        let its_source_address = b"Source Address";
        let destination_address = @0x1;
        
        let mut writer = abi::new_writer(6);
        writer
            .write_u256(MESSAGE_TYPE_DEPLOY_INTERCHAIN_TOKEN)
            .write_u256(token_id.to_u256())
            .write_bytes(its_source_address)
            .write_bytes(destination_address.to_bytes())
            .write_u256((amount as u256))
            .write_bytes(b"");
        let payload = writer.into_bytes();

        let approved_message = channel::new_approved_message(
            source_chain,
            message_id,
            message_source_address,
            its.channel().to_address(),
            payload,
        );
        
        receive_interchain_transfer<COIN>(&mut its, approved_message, &clock, ctx);

        clock.destroy_for_testing();
        sui::test_utils::destroy(its);
    }

    #[test]
    #[expected_failure(abort_code = EInterchainTransferHasData)]
    fun test_receive_interchain_transfer_passed_data() {
        let ctx = &mut tx_context::dummy();
        let clock = sui::clock::create_for_testing(ctx);
        let mut its = its::its::new_for_testing();

        let coin_info = its::coin_info::from_info<COIN>(
            string::utf8(b"Name"),
            ascii::string(b"Symbol"),
            10,
            12,
        );
        
        let amount = 1234;
        let mut coin_management = its::coin_management::new_locked();
        let coin = sui::coin::mint_for_testing<COIN>(amount, ctx);
        coin_management.take_balance(coin.into_balance(), &clock);

        let token_id = register_coin(&mut its, coin_info, coin_management);
        let source_chain = ascii::string(b"Chain Name");
        let message_id = ascii::string(b"MessageTicket Id");
        let message_source_address = ascii::string(b"Address");
        let its_source_address = b"Source Address";
        let destination_address = @0x1;
        
        let mut writer = abi::new_writer(6);
        writer
            .write_u256(MESSAGE_TYPE_INTERCHAIN_TRANSFER)
            .write_u256(token_id.to_u256())
            .write_bytes(its_source_address)
            .write_bytes(destination_address.to_bytes())
            .write_u256((amount as u256))
            .write_bytes(b"some data");
        let payload = writer.into_bytes();

        let approved_message = channel::new_approved_message(
            source_chain,
            message_id,
            message_source_address,
            its.channel().to_address(),
            payload,
        );
        
        receive_interchain_transfer<COIN>(&mut its, approved_message, &clock, ctx);

        clock.destroy_for_testing();
        sui::test_utils::destroy(its);
    }

    #[test]
    fun test_receive_interchain_transfer_with_data() {
        let ctx = &mut tx_context::dummy();
        let clock = sui::clock::create_for_testing(ctx);
        let mut its = its::its::new_for_testing();

        let coin_info = its::coin_info::from_info<COIN>(
            string::utf8(b"Name"),
            ascii::string(b"Symbol"),
            10,
            12,
        );
        let scaling = coin_info.scaling();
        
        let amount = 1234;
        let data = b"some_data";
        let mut coin_management = its::coin_management::new_locked();
        let coin = sui::coin::mint_for_testing<COIN>(amount, ctx);
        coin_management.take_balance(coin.into_balance(), &clock);

        let token_id = register_coin(&mut its, coin_info, coin_management);
        let source_chain = ascii::string(b"Chain Name");
        let message_id = ascii::string(b"MessageTicket Id");
        let message_source_address = ascii::string(b"Address");
        let its_source_address = b"Source Address";
        let channel = channel::new(ctx);
        let destination_address = channel.to_address();
        
        let mut writer = abi::new_writer(6);
        writer
            .write_u256(MESSAGE_TYPE_INTERCHAIN_TRANSFER)
            .write_u256(token_id.to_u256())
            .write_bytes(its_source_address)
            .write_bytes(destination_address.to_bytes())
            .write_u256((amount as u256))
            .write_bytes(data);
        let payload = writer.into_bytes();

        let approved_message = channel::new_approved_message(
            source_chain,
            message_id,
            message_source_address,
            its.channel().to_address(),
            payload,
        );
         
        let (received_source_chain, received_source_address, received_data, received_coin) = receive_interchain_transfer_with_data<COIN>(&mut its, approved_message, &channel, &clock, ctx);

        assert!(received_source_chain == source_chain, 0);
        assert!(received_source_address == its_source_address, 1);
        assert!(received_data == data, 2);
        assert!(received_coin.value() == amount / (scaling as u64), 3);

        clock.destroy_for_testing();
        channel.destroy();
        sui::test_utils::destroy(its);
        sui::test_utils::destroy(received_coin);
    }

    #[test]
    #[expected_failure(abort_code = EInvalidMessageType)]
    fun test_receive_interchain_transfer_with_data_invalid_message_type() {
        let ctx = &mut tx_context::dummy();
        let clock = sui::clock::create_for_testing(ctx);
        let mut its = its::its::new_for_testing();

        let coin_info = its::coin_info::from_info<COIN>(
            string::utf8(b"Name"),
            ascii::string(b"Symbol"),
            10,
            12,
        );
        
        let amount = 1234;
        let mut coin_management = its::coin_management::new_locked();
        let coin = sui::coin::mint_for_testing<COIN>(amount, ctx);
        coin_management.take_balance(coin.into_balance(), &clock);

        let token_id = register_coin(&mut its, coin_info, coin_management);
        let source_chain = ascii::string(b"Chain Name");
        let message_id = ascii::string(b"MessageTicket Id");
        let message_source_address = ascii::string(b"Address");
        let its_source_address = b"Source Address";
        let channel = channel::new(ctx);
        let destination_address = channel.to_address();
        
        let mut writer = abi::new_writer(6);
        writer
            .write_u256(MESSAGE_TYPE_DEPLOY_INTERCHAIN_TOKEN)
            .write_u256(token_id.to_u256())
            .write_bytes(its_source_address)
            .write_bytes(destination_address.to_bytes())
            .write_u256((amount as u256))
            .write_bytes(b"some_data");
        let payload = writer.into_bytes();

        let approved_message = channel::new_approved_message(
            source_chain,
            message_id,
            message_source_address,
            its.channel().to_address(),
            payload,
        );
         
        let (_, _, _, received_coin) = receive_interchain_transfer_with_data<COIN>(&mut its, approved_message, &channel, &clock, ctx);

        clock.destroy_for_testing();
        channel.destroy();
        sui::test_utils::destroy(its);
        sui::test_utils::destroy(received_coin);
    }

    #[test]
    #[expected_failure(abort_code = EWrongDestination)]
    fun test_receive_interchain_transfer_with_data_wrong_destination() {
        let ctx = &mut tx_context::dummy();
        let clock = sui::clock::create_for_testing(ctx);
        let mut its = its::its::new_for_testing();

        let coin_info = its::coin_info::from_info<COIN>(
            string::utf8(b"Name"),
            ascii::string(b"Symbol"),
            10,
            12,
        );
        
        let amount = 1234;
        let mut coin_management = its::coin_management::new_locked();
        let coin = sui::coin::mint_for_testing<COIN>(amount, ctx);
        coin_management.take_balance(coin.into_balance(), &clock);

        let token_id = register_coin(&mut its, coin_info, coin_management);
        let source_chain = ascii::string(b"Chain Name");
        let message_id = ascii::string(b"MessageTicket Id");
        let message_source_address = ascii::string(b"Address");
        let its_source_address = b"Source Address";
        let channel = channel::new(ctx);
        let destination_address = @0x1;
        
        let mut writer = abi::new_writer(6);
        writer
            .write_u256(MESSAGE_TYPE_INTERCHAIN_TRANSFER)
            .write_u256(token_id.to_u256())
            .write_bytes(its_source_address)
            .write_bytes(destination_address.to_bytes())
            .write_u256((amount as u256))
            .write_bytes(b"some_data");
        let payload = writer.into_bytes();

        let approved_message = channel::new_approved_message(
            source_chain,
            message_id,
            message_source_address,
            its.channel().to_address(),
            payload,
        );
         
        let (_, _, _, received_coin) = receive_interchain_transfer_with_data<COIN>(&mut its, approved_message, &channel, &clock, ctx);

        clock.destroy_for_testing();
        channel.destroy();
        sui::test_utils::destroy(its);
        sui::test_utils::destroy(received_coin);
    }

    #[test]
    #[expected_failure(abort_code = EInterchainTransferHasNoData)]
    fun test_receive_interchain_transfer_with_data_no_data() {
        let ctx = &mut tx_context::dummy();
        let clock = sui::clock::create_for_testing(ctx);
        let mut its = its::its::new_for_testing();

        let coin_info = its::coin_info::from_info<COIN>(
            string::utf8(b"Name"),
            ascii::string(b"Symbol"),
            10,
            12,
        );
        
        let amount = 1234;
        let mut coin_management = its::coin_management::new_locked();
        let coin = sui::coin::mint_for_testing<COIN>(amount, ctx);
        coin_management.take_balance(coin.into_balance(), &clock);

        let token_id = register_coin(&mut its, coin_info, coin_management);
        let source_chain = ascii::string(b"Chain Name");
        let message_id = ascii::string(b"MessageTicket Id");
        let message_source_address = ascii::string(b"Address");
        let its_source_address = b"Source Address";
        let channel = channel::new(ctx);
        let destination_address = channel.to_address();
        
        let mut writer = abi::new_writer(6);
        writer
            .write_u256(MESSAGE_TYPE_INTERCHAIN_TRANSFER)
            .write_u256(token_id.to_u256())
            .write_bytes(its_source_address)
            .write_bytes(destination_address.to_bytes())
            .write_u256((amount as u256))
            .write_bytes(b"");
        let payload = writer.into_bytes();

        let approved_message = channel::new_approved_message(
            source_chain,
            message_id,
            message_source_address,
            its.channel().to_address(),
            payload,
        );
         
        let (_, _, _, received_coin) = receive_interchain_transfer_with_data<COIN>(&mut its, approved_message, &channel, &clock, ctx);

        clock.destroy_for_testing();
        channel.destroy();
        sui::test_utils::destroy(its);
        sui::test_utils::destroy(received_coin);
    }

    #[test]
    fun test_receive_deploy_interchain_token() {
        let ctx = &mut tx_context::dummy();
        let clock = sui::clock::create_for_testing(ctx);
        let mut its = its::its::new_for_testing();

        let source_chain = ascii::string(b"Chain Name");
        let message_id = ascii::string(b"MessageTicket Id");
        let source_address = ascii::string(b"Address");
        let name = b"Token Name";
        let symbol = b"Symbol";
        let remote_decimals = 12;
        let decimals = if (remote_decimals > DECIMALS_CAP) DECIMALS_CAP else remote_decimals;
        let token_id: u256 = 1234;

        create_unregistered_coin(&mut its, symbol, decimals, ctx);
        
        let mut writer = abi::new_writer(6);
        writer
            .write_u256(MESSAGE_TYPE_DEPLOY_INTERCHAIN_TOKEN)
            .write_u256(token_id)
            .write_bytes(name)
            .write_bytes(symbol)
            .write_u256((remote_decimals as u256))
            .write_bytes(vector::empty());
        let payload = writer.into_bytes();

        let approved_message = channel::new_approved_message(
            source_chain,
            message_id,
            source_address,
            its.channel().to_address(),
            payload,
        );
        
        receive_deploy_interchain_token<COIN>(&mut its, approved_message);

        clock.destroy_for_testing();
        sui::test_utils::destroy(its);
    }

    #[test]
    fun test_receive_deploy_interchain_token_with_distributor() {
        let ctx = &mut tx_context::dummy();
        let clock = sui::clock::create_for_testing(ctx);
        let mut its = its::its::new_for_testing();

        let source_chain = ascii::string(b"Chain Name");
        let message_id = ascii::string(b"MessageTicket Id");
        let source_address = ascii::string(b"Address");
        let name = b"Token Name";
        let symbol = b"Symbol";
        let remote_decimals = 8;
        let decimals = if (remote_decimals > DECIMALS_CAP) DECIMALS_CAP else remote_decimals;
        let token_id: u256 = 1234;
        let distributor = @0x1;

        create_unregistered_coin(&mut its, symbol, decimals, ctx);
        
        let mut writer = abi::new_writer(6);
        writer
            .write_u256(MESSAGE_TYPE_DEPLOY_INTERCHAIN_TOKEN)
            .write_u256(token_id)
            .write_bytes(name)
            .write_bytes(symbol)
            .write_u256((remote_decimals as u256))
            .write_bytes(distributor.to_bytes());
        let payload = writer.into_bytes();

        let approved_message = channel::new_approved_message(
            source_chain,
            message_id,
            source_address,
            its.channel().to_address(),
            payload,
        );
        
        receive_deploy_interchain_token<COIN>(&mut its, approved_message);

        clock.destroy_for_testing();
        sui::test_utils::destroy(its);
    }

    #[test]
    #[expected_failure(abort_code = EInvalidMessageType)]
    fun test_receive_deploy_interchain_token_invalid_message_type() {
        let ctx = &mut tx_context::dummy();
        let clock = sui::clock::create_for_testing(ctx);
        let mut its = its::its::new_for_testing();

        let source_chain = ascii::string(b"Chain Name");
        let message_id = ascii::string(b"MessageTicket Id");
        let source_address = ascii::string(b"Address");
        let name = b"Token Name";
        let symbol = b"Symbol";
        let remote_decimals = 8;
        let decimals = if (remote_decimals > DECIMALS_CAP) DECIMALS_CAP else remote_decimals;
        let token_id: u256 = 1234;

        create_unregistered_coin(&mut its, symbol, decimals, ctx);
        
        let mut writer = abi::new_writer(6);
        writer
            .write_u256(MESSAGE_TYPE_INTERCHAIN_TRANSFER)
            .write_u256(token_id)
            .write_bytes(name)
            .write_bytes(symbol)
            .write_u256((remote_decimals as u256))
            .write_bytes(b"");
        let payload = writer.into_bytes();

        let approved_message = channel::new_approved_message(
            source_chain,
            message_id,
            source_address,
            its.channel().to_address(),
            payload,
        );
        
        receive_deploy_interchain_token<COIN>(&mut its, approved_message);

        clock.destroy_for_testing();
        sui::test_utils::destroy(its);
    }

    #[test]
    fun test_give_unregistered_coin() {
        let symbol = b"COIN";
        let decimals = 12;
        let ctx = &mut tx_context::dummy();
        let mut its = its::its::new_for_testing();

        let (treasury_cap, coin_metadata) = its::coin::create_treasury_and_metadata(symbol, decimals, ctx);

        give_unregistered_coin<COIN>(&mut its, treasury_cap, coin_metadata);

        sui::test_utils::destroy(its);
    }

    #[test]
    #[expected_failure(abort_code = ENonZeroTotalSupply)]
    fun test_give_unregistered_coin_not_zero_total_supply() {
        let symbol = b"COIN";
        let decimals = 12;
        let ctx = &mut tx_context::dummy();
        let mut its = its::its::new_for_testing();

        let (mut treasury_cap, coin_metadata) = its::coin::create_treasury_and_metadata(symbol, decimals, ctx);
        let coin = treasury_cap.mint(1, ctx);

        give_unregistered_coin<COIN>(&mut its, treasury_cap, coin_metadata);

        sui::test_utils::destroy(its);
        sui::test_utils::destroy(coin);
    }

    #[test]
    #[expected_failure(abort_code = EUnregisteredCoinHasUrl)]
    fun test_give_unregistered_coin_with_url() {
        let name = b"Coin";
        let symbol = b"COIN";
        let decimals = 12;
        let ctx = &mut tx_context::dummy();
        let mut its = its::its::new_for_testing();
        let url = sui::url::new_unsafe_from_bytes(b"url");

        let (treasury_cap, coin_metadata) = its::coin::create_treasury_and_metadata_custom(name, symbol, decimals, option::some(url), ctx);

        give_unregistered_coin<COIN>(&mut its, treasury_cap, coin_metadata);

        sui::test_utils::destroy(its);
    }

    #[test]
    #[expected_failure(abort_code = EModuleNameDoesNotMatchSymbol)]
    fun test_give_unregistered_coin_module_name_missmatch() {
        let symbol = b"SYMBOL";
        let decimals = 12;
        let ctx = &mut tx_context::dummy();
        let mut its = its::its::new_for_testing();

        let (treasury_cap, coin_metadata) = its::coin::create_treasury_and_metadata(symbol, decimals, ctx);

        give_unregistered_coin<COIN>(&mut its, treasury_cap, coin_metadata);

        sui::test_utils::destroy(its);
    }

    #[test]
    fun test_mint_as_distributor() {
        let mut its = its::its::new_for_testing();
        let ctx = &mut tx_context::dummy();
        let symbol = b"COIN";
        let decimals = 9;
        let remote_decimals = 18;

        let (treasury_cap, coin_metadata) = its::coin::create_treasury_and_metadata(symbol, decimals, ctx);
        let coin_info = its::coin_info::from_metadata<COIN>(
            coin_metadata,
            remote_decimals,
        );
        let mut coin_management = its::coin_management::new_with_cap(treasury_cap);

        let channel = channel::new(ctx);
        coin_management.add_distributor(channel.to_address());
        let amount = 1234;

        let token_id = register_coin(&mut its, coin_info, coin_management);
        let coin = mint_as_distributor<COIN>(&mut its, &channel, token_id, amount, ctx);

        assert!(coin.value() == amount); 
        
        sui::test_utils::destroy(its);
        sui::test_utils::destroy(coin);
        channel.destroy();
    }

    #[test]
    #[expected_failure(abort_code = ENotDistributor)]
    fun test_mint_as_distributor_not_distributor() {
        let mut its = its::its::new_for_testing();
        let ctx = &mut tx_context::dummy();
        let symbol = b"COIN";
        let decimals = 9;
        let remote_decimals = 18;

        let (treasury_cap, coin_metadata) = its::coin::create_treasury_and_metadata(symbol, decimals, ctx);
        let coin_info = its::coin_info::from_metadata<COIN>(
            coin_metadata,
            remote_decimals,
        );
        let mut coin_management = its::coin_management::new_with_cap(treasury_cap);

        let channel = channel::new(ctx);
        coin_management.add_distributor(@0x1);
        let amount = 1234;

        let token_id = register_coin(&mut its, coin_info, coin_management);
        let coin = mint_as_distributor<COIN>(&mut its, &channel, token_id, amount, ctx);

        assert!(coin.value() == amount); 
        
        sui::test_utils::destroy(its);
        sui::test_utils::destroy(coin);
        channel.destroy();
    }

    #[test]
    fun test_mint_to_as_distributor() {
        let mut its = its::its::new_for_testing();
        let ctx = &mut tx_context::dummy();
        let symbol = b"COIN";
        let decimals = 9;
        let remote_decimals = 18;

        let (treasury_cap, coin_metadata) = its::coin::create_treasury_and_metadata(symbol, decimals, ctx);
        let coin_info = its::coin_info::from_metadata<COIN>(
            coin_metadata,
            remote_decimals,
        );
        let mut coin_management = its::coin_management::new_with_cap(treasury_cap);

        let channel = channel::new(ctx);
        coin_management.add_distributor(channel.to_address());
        let amount = 1234;

        let token_id = register_coin(&mut its, coin_info, coin_management);
        mint_to_as_distributor<COIN>(&mut its, &channel, token_id, @0x2, amount, ctx);
        
        sui::test_utils::destroy(its);
        channel.destroy();
    }

    #[test]
    fun test_burn_as_distributor() {
        let mut its = its::its::new_for_testing();
        let ctx = &mut tx_context::dummy();
        let symbol = b"COIN";
        let decimals = 9;
        let remote_decimals = 18;
        let amount = 1234;

        let (mut treasury_cap, coin_metadata) = its::coin::create_treasury_and_metadata(symbol, decimals, ctx);
        let coin = treasury_cap.mint(amount, ctx);
        let coin_info = its::coin_info::from_metadata<COIN>(
            coin_metadata,
            remote_decimals,
        );
        let mut coin_management = its::coin_management::new_with_cap(treasury_cap);

        let channel = channel::new(ctx);
        coin_management.add_distributor(channel.to_address());

        let token_id = register_coin(&mut its, coin_info, coin_management);
        burn_as_distributor<COIN>(&mut its, &channel, token_id, coin);
        
        sui::test_utils::destroy(its);
        channel.destroy();
    }

    #[test]
    #[expected_failure(abort_code = ENotDistributor)]
    fun test_burn_as_distributor_not_distributor() {
        let mut its = its::its::new_for_testing();
        let ctx = &mut tx_context::dummy();
        let symbol = b"COIN";
        let decimals = 9;
        let remote_decimals = 18;
        let amount = 1234;

        let (mut treasury_cap, coin_metadata) = its::coin::create_treasury_and_metadata(symbol, decimals, ctx);
        let coin = treasury_cap.mint(amount, ctx);
        let coin_info = its::coin_info::from_metadata<COIN>(
            coin_metadata,
            remote_decimals,
        );
        let mut coin_management = its::coin_management::new_with_cap(treasury_cap);

        let channel = channel::new(ctx);
        coin_management.add_distributor(@0x1);

        let token_id = register_coin(&mut its, coin_info, coin_management);
        burn_as_distributor<COIN>(&mut its, &channel, token_id, coin);
        
        sui::test_utils::destroy(its);
        channel.destroy();
    }

    #[test]
    fun test_set_trusted_address() {
        let mut its = its::its::new_for_testing();
        let trusted_source_chain = ascii::string(b"Axelar");
        let trusted_source_address = ascii::string(b"Trusted Address");
        let message_type = (123 as u256);
        let message_id = ascii::string(b"message_id");
        let ctx = &mut tx_context::dummy();

        let governance = governance::new_for_testing(
            trusted_source_chain,
            trusted_source_address,
            message_type,
            ctx,
        );

        let trusted_chains = vector[
            b"Ethereum",
            b"Avalance",
            b"Axelar",
        ];
        let trusted_addresses = vector[
            b"ethereum address",
            ITS_HUB_ROUTING_IDENTIFIER,
            b"hub address",
        ];
        let trusted_addresses_data = bcs::to_bytes(&its::trusted_addresses::new_for_testing(trusted_chains, trusted_addresses));

        let mut writer = abi::new_writer(2);
        writer
            .write_u256(MESSAGE_TYPE_SET_TRUSTED_ADDRESSES)
            .write_bytes(trusted_addresses_data);
        let payload = writer.into_bytes();

        let approved_message = channel::new_approved_message(
            trusted_source_chain,
            message_id,
            trusted_source_address,
            its.channel().to_address(),
            payload,
        );

        set_trusted_addresses(&mut its, &governance, approved_message);

        sui::test_utils::destroy(its);
        sui::test_utils::destroy(governance);
    }

    #[test]
    #[expected_failure(abort_code = EUntrustedAddress)]
    fun test_set_trusted_address_untrusted_address() {
        let mut its = its::its::new_for_testing();
        let trusted_source_chain = ascii::string(b"Axelar");
        let trusted_source_address = ascii::string(b"Trusted Address");
        let untrusted_source_address = ascii::string(b"Untrusted Address");
        let message_type = (123 as u256);
        let message_id = ascii::string(b"message_id");
        let ctx = &mut tx_context::dummy();

        let governance = governance::new_for_testing(
            trusted_source_chain,
            trusted_source_address,
            message_type,
            ctx,
        );

        let trusted_chains = vector[
            b"Ethereum",
            b"Avalance",
            b"Axelar",
        ];
        let trusted_addresses = vector[
            b"ethereum address",
            ITS_HUB_ROUTING_IDENTIFIER,
            b"hub address",
        ];
        let trusted_addresses_data = bcs::to_bytes(&its::trusted_addresses::new_for_testing(trusted_chains, trusted_addresses));

        let mut writer = abi::new_writer(2);
        writer
            .write_u256(MESSAGE_TYPE_SET_TRUSTED_ADDRESSES)
            .write_bytes(trusted_addresses_data);
        let payload = writer.into_bytes();

        let approved_message = channel::new_approved_message(
            trusted_source_chain,
            message_id,
            untrusted_source_address,
            its.channel().to_address(),
            payload,
        );

        set_trusted_addresses(&mut its, &governance, approved_message);

        sui::test_utils::destroy(its);
        sui::test_utils::destroy(governance);
    }

    #[test]
    #[expected_failure(abort_code = EInvalidMessageType)]
    fun test_set_trusted_address_invalid_message_type() {
        let mut its = its::its::new_for_testing();
        let trusted_source_chain = ascii::string(b"Axelar");
        let trusted_source_address = ascii::string(b"Trusted Address");
        let message_type = (123 as u256);
        let message_id = ascii::string(b"message_id");
        let ctx = &mut tx_context::dummy();

        let governance = governance::new_for_testing(
            trusted_source_chain,
            trusted_source_address,
            message_type,
            ctx,
        );

        let trusted_chains = vector[
            b"Ethereum",
            b"Avalance",
            b"Axelar",
        ];
        let trusted_addresses = vector[
            b"ethereum address",
            ITS_HUB_ROUTING_IDENTIFIER,
            b"hub address",
        ];
        let trusted_addresses_data = bcs::to_bytes(&its::trusted_addresses::new_for_testing(trusted_chains, trusted_addresses));

        let mut writer = abi::new_writer(2);
        writer
            .write_u256(MESSAGE_TYPE_INTERCHAIN_TRANSFER)
            .write_bytes(trusted_addresses_data);
        let payload = writer.into_bytes();

        let approved_message = channel::new_approved_message(
            trusted_source_chain,
            message_id,
            trusted_source_address,
            its.channel().to_address(),
            payload,
        );

        set_trusted_addresses(&mut its, &governance, approved_message);

        sui::test_utils::destroy(its);
        sui::test_utils::destroy(governance);
    }

    #[test]
    #[expected_failure(abort_code = ERemainingData)]
    fun test_set_trusted_address_remaining_data() {
        let mut its = its::its::new_for_testing();
        let trusted_source_chain = ascii::string(b"Axelar");
        let trusted_source_address = ascii::string(b"Trusted Address");
        let message_type = (123 as u256);
        let message_id = ascii::string(b"message_id");
        let ctx = &mut tx_context::dummy();

        let governance = governance::new_for_testing(
            trusted_source_chain,
            trusted_source_address,
            message_type,
            ctx,
        );

        let trusted_chains = vector[
            b"Ethereum",
            b"Avalance",
            b"Axelar",
        ];
        let trusted_addresses = vector[
            b"ethereum address",
            ITS_HUB_ROUTING_IDENTIFIER,
            b"hub address",
        ];
        let mut trusted_addresses_data = bcs::to_bytes(&its::trusted_addresses::new_for_testing(trusted_chains, trusted_addresses));
        trusted_addresses_data.push_back(0);

        let mut writer = abi::new_writer(2);
        writer
            .write_u256(MESSAGE_TYPE_SET_TRUSTED_ADDRESSES)
            .write_bytes(trusted_addresses_data);
        let payload = writer.into_bytes();

        let approved_message = channel::new_approved_message(
            trusted_source_chain,
            message_id,
            trusted_source_address,
            its.channel().to_address(),
            payload,
        );

        set_trusted_addresses(&mut its, &governance, approved_message);

        sui::test_utils::destroy(its);
        sui::test_utils::destroy(governance);
    }

    #[test]
    #[expected_failure(abort_code = EUntrustedAddress)]
    fun test_decode_approved_message_untrusted_address() {
        let mut its = its::its::new_for_testing();
        let source_chain = ascii::string(b"Chain Name");
        let source_address = ascii::string(b"Untusted Address");
        let message_id = ascii::string(b"message_id");

        let payload = b"payload";

        let approved_message = channel::new_approved_message(
            source_chain,
            message_id,
            source_address,
            its.channel().to_address(),
            payload,
        );

        decode_approved_message(&mut its, approved_message);

        sui::test_utils::destroy(its);
    }

    #[test]
    fun test_decode_approved_message_axelar_hub_sender() {
        let mut its = its::its::new_for_testing();
        let source_chain = ascii::string(ITS_HUB_CHAIN_NAME);
        let source_address = ascii::string(b"Address");
        let message_id = ascii::string(b"message_id");
        let origin_chain = ascii::string(b"Source Chain");
        let payload = b"payload";

        let mut writer = abi::new_writer(3);
        writer.write_u256(MESSAGE_TYPE_RECEIVE_FROM_HUB);
        writer.write_bytes(origin_chain.into_bytes());
        writer.write_bytes(payload);
        let payload = writer.into_bytes();

        its.set_trusted_address(source_chain, source_address);
        its.set_trusted_address(origin_chain, ascii::string(ITS_HUB_ROUTING_IDENTIFIER));

        let approved_message = channel::new_approved_message(
            source_chain,
            message_id,
            source_address,
            its.channel().to_address(),
            payload,
        );

        decode_approved_message(&mut its, approved_message);

        sui::test_utils::destroy(its);
    }

    #[test]
    #[expected_failure(abort_code = EUntrustedChain)]
    fun test_decode_approved_message_sender_not_hub() {
        let mut its = its::its::new_for_testing();
        let source_chain = ascii::string(b"Chain Name");
        let source_address = ascii::string(b"Address");
        let message_id = ascii::string(b"message_id");

        let mut writer = abi::new_writer(3);
        writer.write_u256(MESSAGE_TYPE_RECEIVE_FROM_HUB);
        writer.write_bytes(b"Source Chain");
        writer.write_bytes(b"payload");
        let payload = writer.into_bytes();

        let approved_message = channel::new_approved_message(
            source_chain,
            message_id,
            source_address,
            its.channel().to_address(),
            payload,
        );

        decode_approved_message(&mut its, approved_message);

        sui::test_utils::destroy(its);
    }

    #[test]
    #[expected_failure(abort_code = EUntrustedChain)]
    fun test_decode_approved_message_origin_not_hub_routed() {
        let mut its = its::its::new_for_testing();
        let source_chain = ascii::string(ITS_HUB_CHAIN_NAME);
        let source_address = ascii::string(b"Address");
        let message_id = ascii::string(b"message_id");
        let origin_chain = ascii::string(b"Source Chain");
        let origin_trusted_address = ascii::string(b"Origin Trusted Address");
        let payload = b"payload";

        let mut writer = abi::new_writer(3);
        writer.write_u256(MESSAGE_TYPE_RECEIVE_FROM_HUB);
        writer.write_bytes(origin_chain.into_bytes());
        writer.write_bytes(payload);
        let payload = writer.into_bytes();

        its.set_trusted_address(source_chain, source_address);
        its.set_trusted_address(origin_chain, origin_trusted_address);

        let approved_message = channel::new_approved_message(
            source_chain,
            message_id,
            source_address,
            its.channel().to_address(),
            payload,
        );

        decode_approved_message(&mut its, approved_message);

        sui::test_utils::destroy(its);
    }

    #[test]
    fun test_send_payload_to_hub() {
        let mut its = its::its::new_for_testing();
        let destination_chain = ascii::string(b"Destination Chain");
        let hub_address = ascii::string(b"Address");

        let payload = b"payload";

        its.set_trusted_address(ascii::string(ITS_HUB_CHAIN_NAME), hub_address);
        its.set_trusted_address(destination_chain, ascii::string(ITS_HUB_ROUTING_IDENTIFIER));

        let message_ticket = prepare_message(&mut its, destination_chain, payload);



        sui::test_utils::destroy(its);
        sui::test_utils::destroy(message_ticket);
    }
}<|MERGE_RESOLUTION|>--- conflicted
+++ resolved
@@ -124,8 +124,7 @@
         self: &mut ITS,
         ticket: InterchainTransferTicket<T>,
         clock: &Clock,
-<<<<<<< HEAD
-    ): Message {
+    ): MessageTicket {
         let (
            token_id,
            balance,
@@ -136,9 +135,6 @@
            version,
         ) = ticket.destroy();
         assert!(version <= VERSION, ENewerTicket);
-=======
-    ): MessageTicket {
->>>>>>> 2bed5ace
         let amount = self.coin_management_mut(token_id)
             .take_balance(balance, clock);
         let (_version, data) = its_utils::decode_metadata(metadata);
