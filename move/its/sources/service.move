module its::service {
    use std::string;
    use std::ascii::{Self, String};
    use std::type_name;

    use sui::coin::{Self, Coin, TreasuryCap, CoinMetadata};
    use sui::address;
    use sui::event;
    use sui::bcs;
    use sui::clock::Clock;

    use abi::abi;

    use axelar_gateway::channel::{Self, ApprovedMessage};

    use governance::governance::{Self, Governance};

    use its::its::{ITS};
    use its::coin_info::{Self, CoinInfo};
    use its::token_id::{Self, TokenId};
    use its::coin_management::{Self, CoinManagement};
    use its::utils as its_utils;
    use its::trusted_addresses;

    use axelar_gateway::gateway;
    use axelar_gateway::channel::Channel;

    const MESSAGE_TYPE_INTERCHAIN_TRANSFER: u256 = 0;
    const MESSAGE_TYPE_DEPLOY_INTERCHAIN_TOKEN: u256 = 1;
    //const MESSAGE_TYPE_DEPLOY_TOKEN_MANAGER: u256 = 2;
    const MESSAGE_TYPE_SEND_TO_HUB: u256 = 3;
    const MESSAGE_TYPE_RECEIVE_FROM_HUB: u256 = 4;

    // Chain name for Axelar. This is used for routing ITS calls via ITS hub on Axelar.
    const ITS_HUB_CHAIN_NAME: vector<u8> = b"Axelarnet";

    // Identifier to be used as destination address for chains that route to hub. For Sui this will probably be every supported chain.
    const ITS_HUB_ROUTING_IDENTIFIER: vector<u8> = b"hub";

    // address::to_u256(address::from_bytes(keccak256(b"sui-set-trusted-addresses")));
    const MESSAGE_TYPE_SET_TRUSTED_ADDRESSES: u256 = 0x2af37a0d5d48850a855b1aaaf57f726c107eb99b40eabf4cc1ba30410cfa2f68;

    const DECIMALS_CAP: u8 = 9;

    const EUntrustedAddress: u64 = 0;
    const EInvalidMessageType: u64 = 1;
    const EWrongDestination: u64 = 2;
    const EInterchainTransferHasData: u64 = 3;
    const EInterchainTransferHasNoData: u64 = 4;
    const EModuleNameDoesNotMatchSymbol: u64 = 5;
    const ENotDistributor: u64 = 6;
    const ENonZeroTotalSupply: u64 = 7;
    const EUnregisteredCoinHasUrl: u64 = 8;
<<<<<<< HEAD
    const ESenderNotHub: u64 = 9;
    const ERemainingData: u64 = 10;
=======
    const EMalformedTrustedAddresses: u64 = 9;
    const EUntrustedChain: u64 = 10;
    const ERemainingData: u64 = 11;
>>>>>>> 4df83fb4

    public struct CoinRegistered<phantom T> has copy, drop {
        token_id: TokenId,
    }

    public fun register_coin<T>(
        self: &mut ITS, coin_info: CoinInfo<T>, coin_management: CoinManagement<T>
    ): TokenId {
        let token_id = token_id::from_coin_data(&coin_info, &coin_management);

        self.add_registered_coin(token_id, coin_management, coin_info);

        event::emit(CoinRegistered<T> {
            token_id
        });

        token_id
    }

    public fun deploy_remote_interchain_token<T>(
        self: &mut ITS, token_id: TokenId, destination_chain: String
    ) {
        let coin_info = self.get_coin_info<T>(token_id);
        let name = coin_info.name();
        let symbol = coin_info.symbol();
        let decimals = coin_info.decimals();
        let mut writer = abi::new_writer(6);

        writer
            .write_u256(MESSAGE_TYPE_DEPLOY_INTERCHAIN_TOKEN)
            .write_u256(token_id.to_u256())
            .write_bytes(*string::as_bytes(&name))
            .write_bytes(*ascii::as_bytes(&symbol))
            .write_u256((decimals as u256))
            .write_bytes(vector::empty());

        send_payload(self, destination_chain, writer.into_bytes());
    }

    public fun interchain_transfer<T>(
        self: &mut ITS,
        token_id: TokenId,
        coin: Coin<T>,
        destination_chain: String,
        destination_address: vector<u8>,
        metadata: vector<u8>,
        clock: &Clock,
        ctx: &mut TxContext,
    ) {
        let amount = self.coin_management_mut(token_id)
            .take_coin(coin, clock);
        let (_version, data) = its_utils::decode_metadata(metadata);
        let mut writer = abi::new_writer(6);

        writer
            .write_u256(MESSAGE_TYPE_INTERCHAIN_TRANSFER)
            .write_u256(token_id.to_u256())
            .write_bytes(ctx.sender().to_bytes())
            .write_bytes(destination_address)
            .write_u256(amount)
            .write_bytes(data);

        send_payload(self, destination_chain, writer.into_bytes());
    }

    public fun receive_interchain_transfer<T>(self: &mut ITS, approved_message: ApprovedMessage, clock: &Clock, ctx: &mut TxContext) {
        let (_, payload) = decode_approved_message(self, approved_message);
        let mut reader = abi::new_reader(payload);
        assert!(reader.read_u256() == MESSAGE_TYPE_INTERCHAIN_TRANSFER, EInvalidMessageType);

        let token_id = token_id::from_u256(reader.read_u256());
        reader.skip_slot(); // skip source_address
        let destination_address = address::from_bytes(reader.read_bytes());
        let amount = reader.read_u256();
        let data = reader.read_bytes();

        assert!(data.is_empty(), EInterchainTransferHasData);

        let coin = self
            .coin_management_mut(token_id)
            .give_coin<T>(amount, clock, ctx);

        transfer::public_transfer(coin, destination_address)
    }

    public fun receive_interchain_transfer_with_data<T>(
        self: &mut ITS,
        approved_message: ApprovedMessage,
        channel: &Channel,
        clock: &Clock,
        ctx: &mut TxContext,
    ): (String, vector<u8>, vector<u8>, Coin<T>) {
        let (source_chain, payload) = decode_approved_message(self, approved_message);
        let mut reader = abi::new_reader(payload);
        assert!(reader.read_u256() == MESSAGE_TYPE_INTERCHAIN_TRANSFER, EInvalidMessageType);

        let token_id = token_id::from_u256(reader.read_u256());

        let source_address = reader.read_bytes();
        let destination_address = reader.read_bytes();
        let amount = reader.read_u256();
        let data = reader.read_bytes();

        assert!(address::from_bytes(destination_address) == channel.to_address(), EWrongDestination);
        assert!(!data.is_empty(), EInterchainTransferHasNoData);

        let coin = self
            .coin_management_mut(token_id)
            .give_coin(amount, clock, ctx);

        (
            source_chain,
            source_address,
            data,
            coin,
        )
    }

    public fun receive_deploy_interchain_token<T>(self: &mut ITS, approved_message: ApprovedMessage) {
        let (_, payload) = decode_approved_message(self, approved_message);
        let mut reader = abi::new_reader(payload);
        assert!(reader.read_u256() == MESSAGE_TYPE_DEPLOY_INTERCHAIN_TOKEN, EInvalidMessageType);

        let token_id = token_id::from_u256(reader.read_u256());
        let name = string::utf8(reader.read_bytes());
        let symbol = ascii::string(reader.read_bytes());
        let remote_decimals = (reader.read_u256() as u8);
        let distributor_bytes = reader.read_bytes();
        let decimals = if (remote_decimals > DECIMALS_CAP) DECIMALS_CAP else remote_decimals;
        let (treasury_cap, mut coin_metadata) = self.remove_unregistered_coin<T>(
            token_id::unregistered_token_id(&symbol, decimals)
        );

        treasury_cap.update_name(&mut coin_metadata, name);
        //coin::update_symbol(&treasury_cap, &mut coin_metadata, symbol);

        let mut coin_management = coin_management::new_with_cap<T>(treasury_cap);
        let coin_info = coin_info::from_metadata<T>(coin_metadata, remote_decimals);

        if (distributor_bytes.length() > 0) {
            let distributor = address::from_bytes(distributor_bytes);
            coin_management.add_distributor(distributor);
        };

        self.add_registered_coin<T>(token_id, coin_management, coin_info);
    }

    // We need an coin with zero supply that has the proper decimals and typing, and no Url.
    public fun give_unregistered_coin<T>(
        self: &mut ITS, treasury_cap: TreasuryCap<T>, mut coin_metadata: CoinMetadata<T>
    ) {
        assert!(treasury_cap.total_supply() == 0, ENonZeroTotalSupply);
        assert!(coin::get_icon_url(&coin_metadata).is_none(), EUnregisteredCoinHasUrl);

        treasury_cap.update_description(&mut coin_metadata, string::utf8(b""));

        let decimals = coin_metadata.get_decimals();
        let symbol = coin_metadata.get_symbol();

        let module_name = type_name::get_module(&type_name::get<T>());
        assert!(&module_name == &its_utils::get_module_from_symbol(&symbol), EModuleNameDoesNotMatchSymbol);

        let token_id = token_id::unregistered_token_id(&symbol, decimals);

        self.add_unregistered_coin<T>(token_id, treasury_cap, coin_metadata);
    }

    public fun mint_as_distributor<T>(
        self: &mut ITS,
        channel: &Channel,
        token_id: TokenId,
        amount: u64,
        ctx: &mut TxContext
    ): Coin<T> {
        let coin_management = self.coin_management_mut<T>(token_id);
        let distributor = channel.to_address();

        assert!(coin_management.is_distributor(distributor), ENotDistributor);

        coin_management.mint(amount, ctx)
    }

    public fun mint_to_as_distributor<T>(
        self: &mut ITS,
        channel: &Channel,
        token_id: TokenId,
        to: address,
        amount: u64,
        ctx: &mut TxContext
    ) {
        let coin = mint_as_distributor<T>(self, channel, token_id, amount, ctx);
        transfer::public_transfer(coin, to);
    }

    public fun burn_as_distributor<T>(
        self: &mut ITS,
        channel: &Channel,
        token_id: TokenId,
        coin: Coin<T>
    ) {
        let coin_management = self.coin_management_mut<T>(token_id);
        let distributor = channel.to_address();

        assert!(coin_management.is_distributor<T>(distributor), ENotDistributor);

        coin_management.burn(coin);
    }

    // === Special Call Receiving
    public fun set_trusted_addresses(its: &mut ITS, governance: &Governance, approved_message: ApprovedMessage) {
        let (source_chain, _, source_address, payload) = channel::consume_approved_message(
            its.channel_mut(), approved_message
        );

        assert!(governance::is_governance(governance, source_chain, source_address), EUntrustedAddress);

        let mut reader = abi::new_reader(payload);
        let message_type = reader.read_u256();
        assert!(message_type == MESSAGE_TYPE_SET_TRUSTED_ADDRESSES, EInvalidMessageType);

        let mut bcs = bcs::new(reader.read_bytes());
        let trusted_addresses = trusted_addresses::peel(&mut bcs);

        assert!(bcs.into_remainder_bytes().length() == 0, ERemainingData);

        its.set_trusted_addresses(trusted_addresses);
    }

    // === Internal functions ===

    /// Decode an approved call and check that the source chain is trusted.
    fun decode_approved_message(self: &mut ITS, approved_message: ApprovedMessage): (String, vector<u8>) {
        let (
            mut source_chain,
            _,
            source_address,
            mut payload
        ) = self.channel_mut().consume_approved_message(approved_message);

        assert!(self.is_trusted_address(source_chain, source_address), EUntrustedAddress);

        let mut reader = abi::new_reader(payload);
        if (reader.read_u256() == MESSAGE_TYPE_RECEIVE_FROM_HUB) {
            assert!(source_chain.into_bytes() == ITS_HUB_CHAIN_NAME, EUntrustedChain);

            source_chain = ascii::string(reader.read_bytes());
            payload = reader.read_bytes();

            assert!(self.get_trusted_address(source_chain).into_bytes() == ITS_HUB_ROUTING_IDENTIFIER, EUntrustedChain);
        } else {
            assert!(source_chain.into_bytes() != ITS_HUB_CHAIN_NAME, EUntrustedChain);
        };

        (source_chain, payload)
    }

    /// Send a payload to a destination chain. The destination chain needs to have a trusted address.
    fun send_payload(self: &mut ITS, mut destination_chain: String, mut payload: vector<u8>) {
        let mut destination_address = self.get_trusted_address(destination_chain);
<<<<<<< HEAD
        if(destination_address.into_bytes() == ITS_HUB_ROUTING_IDENTIFIER) {
=======

        // Prevent sending directly to the ITS Hub chain. This is not supported yet, so fail early to prevent the user from having their funds stuck.
        assert!(destination_chain.into_bytes() != ITS_HUB_CHAIN_NAME, EUntrustedChain);

        // Check whether the ITS call should be routed via ITS hub for this destination chain
        if (destination_address.into_bytes() == ITS_HUB_ROUTING_IDENTIFIER) {
>>>>>>> 4df83fb4
            let mut writer = abi::new_writer(3);
            writer.write_u256(MESSAGE_TYPE_SEND_TO_HUB);
            writer.write_bytes(destination_chain.into_bytes());
            writer.write_bytes(payload);
            payload = writer.into_bytes();
            destination_chain = ascii::string(ITS_HUB_CHAIN_NAME);
<<<<<<< HEAD
            destination_address = self.get_trusted_address(ascii::string(ITS_HUB_CHAIN_NAME));
=======
            destination_address = self.get_trusted_address(destination_chain);
>>>>>>> 4df83fb4
        };

        gateway::call_contract(self.channel_mut(), destination_chain, destination_address, payload);
    }

    #[test_only]
    use its::coin::COIN;

    #[test_only]
    public fun create_unregistered_coin(self: &mut ITS, symbol: vector<u8>, decimals: u8, ctx: &mut TxContext) {
        let (treasury_cap, coin_metadata) = its::coin::create_treasury_and_metadata(symbol, decimals, ctx);
        let token_id = token_id::unregistered_token_id(&ascii::string(symbol), decimals);

        self.add_unregistered_coin(token_id, treasury_cap, coin_metadata);
    }

    #[test]
    fun test_register_coin() {
        let mut its = its::its::new_for_testing();

        let coin_info = its::coin_info::from_info<COIN>(
            string::utf8(b"Name"),
            ascii::string(b"Symbol"),
            10,
            12,
        );
        let coin_management = its::coin_management::new_locked();

        register_coin(&mut its, coin_info, coin_management);

        sui::test_utils::destroy(its);
    }

    #[test]
    fun test_deploy_remote_interchain_token() {
        let mut its = its::its::new_for_testing();

        let coin_info = its::coin_info::from_info<COIN>(
            string::utf8(b"Name"),
            ascii::string(b"Symbol"),
            10,
            12,
        );
        let coin_management = its::coin_management::new_locked();

        let token_id = register_coin(&mut its, coin_info, coin_management);
        let destination_chain = ascii::string(b"Chain Name");
        deploy_remote_interchain_token<COIN>(&mut its, token_id, destination_chain);

        sui::test_utils::destroy(its);
    }

    #[test]
    fun test_deploy_interchain_transfer() {
        let ctx = &mut tx_context::dummy();
        let mut its = its::its::new_for_testing();

        let coin_info = its::coin_info::from_info<COIN>(
            string::utf8(b"Name"),
            ascii::string(b"Symbol"),
            10,
            12,
        );
        let coin_management = its::coin_management::new_locked();

        let token_id = register_coin(&mut its, coin_info, coin_management);
        let amount = 1234;
        let coin = sui::coin::mint_for_testing<COIN>(amount, ctx);
        let destination_chain = ascii::string(b"Chain Name");
        let destination_address = b"address";
        let metadata = b"";
        let clock = sui::clock::create_for_testing(ctx);
        interchain_transfer<COIN>(&mut its, token_id, coin, destination_chain, destination_address, metadata, &clock, ctx);

        clock.destroy_for_testing();
        sui::test_utils::destroy(its);
    }

    #[test]
    fun test_receive_interchain_transfer() {
        let ctx = &mut tx_context::dummy();
        let clock = sui::clock::create_for_testing(ctx);
        let mut its = its::its::new_for_testing();

        let coin_info = its::coin_info::from_info<COIN>(
            string::utf8(b"Name"),
            ascii::string(b"Symbol"),
            10,
            12,
        );
        
        let amount = 1234;
        let mut coin_management = its::coin_management::new_locked();
        let coin = sui::coin::mint_for_testing<COIN>(amount, ctx);
        coin_management.take_coin(coin, &clock);

        let token_id = register_coin(&mut its, coin_info, coin_management);
        let source_chain = ascii::string(b"Chain Name");
        let message_id = ascii::string(b"Message Id");
        let message_source_address = ascii::string(b"Address");
        let its_source_address = b"Source Address";
        let destination_address = @0x1;
        
        let mut writer = abi::new_writer(6);
        writer
            .write_u256(MESSAGE_TYPE_INTERCHAIN_TRANSFER)
            .write_u256(token_id.to_u256())
            .write_bytes(its_source_address)
            .write_bytes(destination_address.to_bytes())
            .write_u256((amount as u256))
            .write_bytes(b"");
        let payload = writer.into_bytes();

        let approved_message = channel::new_approved_message(
            source_chain,
            message_id,
            message_source_address,
            its.channel().to_address(),
            payload,
        );
        
        receive_interchain_transfer<COIN>(&mut its, approved_message, &clock, ctx);

        clock.destroy_for_testing();
        sui::test_utils::destroy(its);
    }

    #[test]
    #[expected_failure(abort_code = EInvalidMessageType)]
    fun test_receive_interchain_transfer_invalid_message_type() {
        let ctx = &mut tx_context::dummy();
        let clock = sui::clock::create_for_testing(ctx);
        let mut its = its::its::new_for_testing();

        let coin_info = its::coin_info::from_info<COIN>(
            string::utf8(b"Name"),
            ascii::string(b"Symbol"),
            10,
            12,
        );
        
        let amount = 1234;
        let mut coin_management = its::coin_management::new_locked();
        let coin = sui::coin::mint_for_testing<COIN>(amount, ctx);
        coin_management.take_coin(coin, &clock);

        let token_id = register_coin(&mut its, coin_info, coin_management);
        let source_chain = ascii::string(b"Chain Name");
        let message_id = ascii::string(b"Message Id");
        let message_source_address = ascii::string(b"Address");
        let its_source_address = b"Source Address";
        let destination_address = @0x1;
        
        let mut writer = abi::new_writer(6);
        writer
            .write_u256(MESSAGE_TYPE_DEPLOY_INTERCHAIN_TOKEN)
            .write_u256(token_id.to_u256())
            .write_bytes(its_source_address)
            .write_bytes(destination_address.to_bytes())
            .write_u256((amount as u256))
            .write_bytes(b"");
        let payload = writer.into_bytes();

        let approved_message = channel::new_approved_message(
            source_chain,
            message_id,
            message_source_address,
            its.channel().to_address(),
            payload,
        );
        
        receive_interchain_transfer<COIN>(&mut its, approved_message, &clock, ctx);

        clock.destroy_for_testing();
        sui::test_utils::destroy(its);
    }

    #[test]
    #[expected_failure(abort_code = EInterchainTransferHasData)]
    fun test_receive_interchain_transfer_passed_data() {
        let ctx = &mut tx_context::dummy();
        let clock = sui::clock::create_for_testing(ctx);
        let mut its = its::its::new_for_testing();

        let coin_info = its::coin_info::from_info<COIN>(
            string::utf8(b"Name"),
            ascii::string(b"Symbol"),
            10,
            12,
        );
        
        let amount = 1234;
        let mut coin_management = its::coin_management::new_locked();
        let coin = sui::coin::mint_for_testing<COIN>(amount, ctx);
        coin_management.take_coin(coin, &clock);

        let token_id = register_coin(&mut its, coin_info, coin_management);
        let source_chain = ascii::string(b"Chain Name");
        let message_id = ascii::string(b"Message Id");
        let message_source_address = ascii::string(b"Address");
        let its_source_address = b"Source Address";
        let destination_address = @0x1;
        
        let mut writer = abi::new_writer(6);
        writer
            .write_u256(MESSAGE_TYPE_INTERCHAIN_TRANSFER)
            .write_u256(token_id.to_u256())
            .write_bytes(its_source_address)
            .write_bytes(destination_address.to_bytes())
            .write_u256((amount as u256))
            .write_bytes(b"some data");
        let payload = writer.into_bytes();

        let approved_message = channel::new_approved_message(
            source_chain,
            message_id,
            message_source_address,
            its.channel().to_address(),
            payload,
        );
        
        receive_interchain_transfer<COIN>(&mut its, approved_message, &clock, ctx);

        clock.destroy_for_testing();
        sui::test_utils::destroy(its);
    }

    #[test]
    fun test_receive_interchain_transfer_with_data() {
        let ctx = &mut tx_context::dummy();
        let clock = sui::clock::create_for_testing(ctx);
        let mut its = its::its::new_for_testing();

        let coin_info = its::coin_info::from_info<COIN>(
            string::utf8(b"Name"),
            ascii::string(b"Symbol"),
            10,
            12,
        );
        let scaling = coin_info.scaling();
        
        let amount = 1234;
        let data = b"some_data";
        let mut coin_management = its::coin_management::new_locked();
        let coin = sui::coin::mint_for_testing<COIN>(amount, ctx);
        coin_management.take_coin(coin, &clock);

        let token_id = register_coin(&mut its, coin_info, coin_management);
        let source_chain = ascii::string(b"Chain Name");
        let message_id = ascii::string(b"Message Id");
        let message_source_address = ascii::string(b"Address");
        let its_source_address = b"Source Address";
        let channel = channel::new(ctx);
        let destination_address = channel.to_address();
        
        let mut writer = abi::new_writer(6);
        writer
            .write_u256(MESSAGE_TYPE_INTERCHAIN_TRANSFER)
            .write_u256(token_id.to_u256())
            .write_bytes(its_source_address)
            .write_bytes(destination_address.to_bytes())
            .write_u256((amount as u256))
            .write_bytes(data);
        let payload = writer.into_bytes();

        let approved_message = channel::new_approved_message(
            source_chain,
            message_id,
            message_source_address,
            its.channel().to_address(),
            payload,
        );
         
        let (received_source_chain, received_source_address, received_data, received_coin) = receive_interchain_transfer_with_data<COIN>(&mut its, approved_message, &channel, &clock, ctx);

        assert!(received_source_chain == source_chain, 0);
        assert!(received_source_address == its_source_address, 1);
        assert!(received_data == data, 2);
        assert!(received_coin.value() == amount / (scaling as u64), 3);

        clock.destroy_for_testing();
        channel.destroy();
        sui::test_utils::destroy(its);
        sui::test_utils::destroy(received_coin);
    }

    #[test]
    #[expected_failure(abort_code = EInvalidMessageType)]
    fun test_receive_interchain_transfer_with_data_invalid_message_type() {
        let ctx = &mut tx_context::dummy();
        let clock = sui::clock::create_for_testing(ctx);
        let mut its = its::its::new_for_testing();

        let coin_info = its::coin_info::from_info<COIN>(
            string::utf8(b"Name"),
            ascii::string(b"Symbol"),
            10,
            12,
        );
        
        let amount = 1234;
        let mut coin_management = its::coin_management::new_locked();
        let coin = sui::coin::mint_for_testing<COIN>(amount, ctx);
        coin_management.take_coin(coin, &clock);

        let token_id = register_coin(&mut its, coin_info, coin_management);
        let source_chain = ascii::string(b"Chain Name");
        let message_id = ascii::string(b"Message Id");
        let message_source_address = ascii::string(b"Address");
        let its_source_address = b"Source Address";
        let channel = channel::new(ctx);
        let destination_address = channel.to_address();
        
        let mut writer = abi::new_writer(6);
        writer
            .write_u256(MESSAGE_TYPE_DEPLOY_INTERCHAIN_TOKEN)
            .write_u256(token_id.to_u256())
            .write_bytes(its_source_address)
            .write_bytes(destination_address.to_bytes())
            .write_u256((amount as u256))
            .write_bytes(b"some_data");
        let payload = writer.into_bytes();

        let approved_message = channel::new_approved_message(
            source_chain,
            message_id,
            message_source_address,
            its.channel().to_address(),
            payload,
        );
         
        let (_, _, _, received_coin) = receive_interchain_transfer_with_data<COIN>(&mut its, approved_message, &channel, &clock, ctx);

        clock.destroy_for_testing();
        channel.destroy();
        sui::test_utils::destroy(its);
        sui::test_utils::destroy(received_coin);
    }

    #[test]
    #[expected_failure(abort_code = EWrongDestination)]
    fun test_receive_interchain_transfer_with_data_wrong_destination() {
        let ctx = &mut tx_context::dummy();
        let clock = sui::clock::create_for_testing(ctx);
        let mut its = its::its::new_for_testing();

        let coin_info = its::coin_info::from_info<COIN>(
            string::utf8(b"Name"),
            ascii::string(b"Symbol"),
            10,
            12,
        );
        
        let amount = 1234;
        let mut coin_management = its::coin_management::new_locked();
        let coin = sui::coin::mint_for_testing<COIN>(amount, ctx);
        coin_management.take_coin(coin, &clock);

        let token_id = register_coin(&mut its, coin_info, coin_management);
        let source_chain = ascii::string(b"Chain Name");
        let message_id = ascii::string(b"Message Id");
        let message_source_address = ascii::string(b"Address");
        let its_source_address = b"Source Address";
        let channel = channel::new(ctx);
        let destination_address = @0x1;
        
        let mut writer = abi::new_writer(6);
        writer
            .write_u256(MESSAGE_TYPE_INTERCHAIN_TRANSFER)
            .write_u256(token_id.to_u256())
            .write_bytes(its_source_address)
            .write_bytes(destination_address.to_bytes())
            .write_u256((amount as u256))
            .write_bytes(b"some_data");
        let payload = writer.into_bytes();

        let approved_message = channel::new_approved_message(
            source_chain,
            message_id,
            message_source_address,
            its.channel().to_address(),
            payload,
        );
         
        let (_, _, _, received_coin) = receive_interchain_transfer_with_data<COIN>(&mut its, approved_message, &channel, &clock, ctx);

        clock.destroy_for_testing();
        channel.destroy();
        sui::test_utils::destroy(its);
        sui::test_utils::destroy(received_coin);
    }

    #[test]
    #[expected_failure(abort_code = EInterchainTransferHasNoData)]
    fun test_receive_interchain_transfer_with_data_no_data() {
        let ctx = &mut tx_context::dummy();
        let clock = sui::clock::create_for_testing(ctx);
        let mut its = its::its::new_for_testing();

        let coin_info = its::coin_info::from_info<COIN>(
            string::utf8(b"Name"),
            ascii::string(b"Symbol"),
            10,
            12,
        );
        
        let amount = 1234;
        let mut coin_management = its::coin_management::new_locked();
        let coin = sui::coin::mint_for_testing<COIN>(amount, ctx);
        coin_management.take_coin(coin, &clock);

        let token_id = register_coin(&mut its, coin_info, coin_management);
        let source_chain = ascii::string(b"Chain Name");
        let message_id = ascii::string(b"Message Id");
        let message_source_address = ascii::string(b"Address");
        let its_source_address = b"Source Address";
        let channel = channel::new(ctx);
        let destination_address = channel.to_address();
        
        let mut writer = abi::new_writer(6);
        writer
            .write_u256(MESSAGE_TYPE_INTERCHAIN_TRANSFER)
            .write_u256(token_id.to_u256())
            .write_bytes(its_source_address)
            .write_bytes(destination_address.to_bytes())
            .write_u256((amount as u256))
            .write_bytes(b"");
        let payload = writer.into_bytes();

        let approved_message = channel::new_approved_message(
            source_chain,
            message_id,
            message_source_address,
            its.channel().to_address(),
            payload,
        );
         
        let (_, _, _, received_coin) = receive_interchain_transfer_with_data<COIN>(&mut its, approved_message, &channel, &clock, ctx);

        clock.destroy_for_testing();
        channel.destroy();
        sui::test_utils::destroy(its);
        sui::test_utils::destroy(received_coin);
    }

    #[test]
    fun test_receive_deploy_interchain_token() {
        let ctx = &mut tx_context::dummy();
        let clock = sui::clock::create_for_testing(ctx);
        let mut its = its::its::new_for_testing();

        let source_chain = ascii::string(b"Chain Name");
        let message_id = ascii::string(b"Message Id");
        let source_address = ascii::string(b"Address");
        let name = b"Token Name";
        let symbol = b"Symbol";
        let remote_decimals = 12;
        let decimals = if (remote_decimals > DECIMALS_CAP) DECIMALS_CAP else remote_decimals;
        let token_id: u256 = 1234;

        create_unregistered_coin(&mut its, symbol, decimals, ctx);
        
        let mut writer = abi::new_writer(6);
        writer
            .write_u256(MESSAGE_TYPE_DEPLOY_INTERCHAIN_TOKEN)
            .write_u256(token_id)
            .write_bytes(name)
            .write_bytes(symbol)
            .write_u256((remote_decimals as u256))
            .write_bytes(vector::empty());
        let payload = writer.into_bytes();

        let approved_message = channel::new_approved_message(
            source_chain,
            message_id,
            source_address,
            its.channel().to_address(),
            payload,
        );
        
        receive_deploy_interchain_token<COIN>(&mut its, approved_message);

        clock.destroy_for_testing();
        sui::test_utils::destroy(its);
    }

    #[test]
    fun test_receive_deploy_interchain_token_with_distributor() {
        let ctx = &mut tx_context::dummy();
        let clock = sui::clock::create_for_testing(ctx);
        let mut its = its::its::new_for_testing();

        let source_chain = ascii::string(b"Chain Name");
        let message_id = ascii::string(b"Message Id");
        let source_address = ascii::string(b"Address");
        let name = b"Token Name";
        let symbol = b"Symbol";
        let remote_decimals = 8;
        let decimals = if (remote_decimals > DECIMALS_CAP) DECIMALS_CAP else remote_decimals;
        let token_id: u256 = 1234;
        let distributor = @0x1;

        create_unregistered_coin(&mut its, symbol, decimals, ctx);
        
        let mut writer = abi::new_writer(6);
        writer
            .write_u256(MESSAGE_TYPE_DEPLOY_INTERCHAIN_TOKEN)
            .write_u256(token_id)
            .write_bytes(name)
            .write_bytes(symbol)
            .write_u256((remote_decimals as u256))
            .write_bytes(distributor.to_bytes());
        let payload = writer.into_bytes();

        let approved_message = channel::new_approved_message(
            source_chain,
            message_id,
            source_address,
            its.channel().to_address(),
            payload,
        );
        
        receive_deploy_interchain_token<COIN>(&mut its, approved_message);

        clock.destroy_for_testing();
        sui::test_utils::destroy(its);
    }

    #[test]
    #[expected_failure(abort_code = EInvalidMessageType)]
    fun test_receive_deploy_interchain_token_invalid_message_type() {
        let ctx = &mut tx_context::dummy();
        let clock = sui::clock::create_for_testing(ctx);
        let mut its = its::its::new_for_testing();

        let source_chain = ascii::string(b"Chain Name");
        let message_id = ascii::string(b"Message Id");
        let source_address = ascii::string(b"Address");
        let name = b"Token Name";
        let symbol = b"Symbol";
        let remote_decimals = 8;
        let decimals = if (remote_decimals > DECIMALS_CAP) DECIMALS_CAP else remote_decimals;
        let token_id: u256 = 1234;

        create_unregistered_coin(&mut its, symbol, decimals, ctx);
        
        let mut writer = abi::new_writer(6);
        writer
            .write_u256(MESSAGE_TYPE_INTERCHAIN_TRANSFER)
            .write_u256(token_id)
            .write_bytes(name)
            .write_bytes(symbol)
            .write_u256((remote_decimals as u256))
            .write_bytes(b"");
        let payload = writer.into_bytes();

        let approved_message = channel::new_approved_message(
            source_chain,
            message_id,
            source_address,
            its.channel().to_address(),
            payload,
        );
        
        receive_deploy_interchain_token<COIN>(&mut its, approved_message);

        clock.destroy_for_testing();
        sui::test_utils::destroy(its);
    }

    #[test]
    fun test_give_unregistered_coin() {
        let symbol = b"COIN";
        let decimals = 12;
        let ctx = &mut tx_context::dummy();
        let mut its = its::its::new_for_testing();

        let (treasury_cap, coin_metadata) = its::coin::create_treasury_and_metadata(symbol, decimals, ctx);

        give_unregistered_coin<COIN>(&mut its, treasury_cap, coin_metadata);

        sui::test_utils::destroy(its);
    }

    #[test]
    #[expected_failure(abort_code = ENonZeroTotalSupply)]
    fun test_give_unregistered_coin_not_zero_total_supply() {
        let symbol = b"COIN";
        let decimals = 12;
        let ctx = &mut tx_context::dummy();
        let mut its = its::its::new_for_testing();

        let (mut treasury_cap, coin_metadata) = its::coin::create_treasury_and_metadata(symbol, decimals, ctx);
        let coin = treasury_cap.mint(1, ctx);

        give_unregistered_coin<COIN>(&mut its, treasury_cap, coin_metadata);

        sui::test_utils::destroy(its);
        sui::test_utils::destroy(coin);
    }

    #[test]
    #[expected_failure(abort_code = EUnregisteredCoinHasUrl)]
    fun test_give_unregistered_coin_with_url() {
        let name = b"Coin";
        let symbol = b"COIN";
        let decimals = 12;
        let ctx = &mut tx_context::dummy();
        let mut its = its::its::new_for_testing();
        let url = sui::url::new_unsafe_from_bytes(b"url");

        let (treasury_cap, coin_metadata) = its::coin::create_treasury_and_metadata_custom(name, symbol, decimals, option::some(url), ctx);

        give_unregistered_coin<COIN>(&mut its, treasury_cap, coin_metadata);

        sui::test_utils::destroy(its);
    }

    #[test]
    #[expected_failure(abort_code = EModuleNameDoesNotMatchSymbol)]
    fun test_give_unregistered_coin_module_name_missmatch() {
        let symbol = b"SYMBOL";
        let decimals = 12;
        let ctx = &mut tx_context::dummy();
        let mut its = its::its::new_for_testing();

        let (treasury_cap, coin_metadata) = its::coin::create_treasury_and_metadata(symbol, decimals, ctx);

        give_unregistered_coin<COIN>(&mut its, treasury_cap, coin_metadata);

        sui::test_utils::destroy(its);
    }

    #[test]
    fun test_mint_as_distributor() {
        let mut its = its::its::new_for_testing();
        let ctx = &mut tx_context::dummy();
        let symbol = b"COIN";
        let decimals = 9;
        let remote_decimals = 18;

        let (treasury_cap, coin_metadata) = its::coin::create_treasury_and_metadata(symbol, decimals, ctx);
        let coin_info = its::coin_info::from_metadata<COIN>(
            coin_metadata,
            remote_decimals,
        );
        let mut coin_management = its::coin_management::new_with_cap(treasury_cap);

        let channel = channel::new(ctx);
        coin_management.add_distributor(channel.to_address());
        let amount = 1234;

        let token_id = register_coin(&mut its, coin_info, coin_management);
        let coin = mint_as_distributor<COIN>(&mut its, &channel, token_id, amount, ctx);

        assert!(coin.value() == amount); 
        
        sui::test_utils::destroy(its);
        sui::test_utils::destroy(coin);
        channel.destroy();
    }

    #[test]
    #[expected_failure(abort_code = ENotDistributor)]
    fun test_mint_as_distributor_not_distributor() {
        let mut its = its::its::new_for_testing();
        let ctx = &mut tx_context::dummy();
        let symbol = b"COIN";
        let decimals = 9;
        let remote_decimals = 18;

        let (treasury_cap, coin_metadata) = its::coin::create_treasury_and_metadata(symbol, decimals, ctx);
        let coin_info = its::coin_info::from_metadata<COIN>(
            coin_metadata,
            remote_decimals,
        );
        let mut coin_management = its::coin_management::new_with_cap(treasury_cap);

        let channel = channel::new(ctx);
        coin_management.add_distributor(@0x1);
        let amount = 1234;

        let token_id = register_coin(&mut its, coin_info, coin_management);
        let coin = mint_as_distributor<COIN>(&mut its, &channel, token_id, amount, ctx);

        assert!(coin.value() == amount); 
        
        sui::test_utils::destroy(its);
        sui::test_utils::destroy(coin);
        channel.destroy();
    }

    #[test]
    fun test_mint_to_as_distributor() {
        let mut its = its::its::new_for_testing();
        let ctx = &mut tx_context::dummy();
        let symbol = b"COIN";
        let decimals = 9;
        let remote_decimals = 18;

        let (treasury_cap, coin_metadata) = its::coin::create_treasury_and_metadata(symbol, decimals, ctx);
        let coin_info = its::coin_info::from_metadata<COIN>(
            coin_metadata,
            remote_decimals,
        );
        let mut coin_management = its::coin_management::new_with_cap(treasury_cap);

        let channel = channel::new(ctx);
        coin_management.add_distributor(channel.to_address());
        let amount = 1234;

        let token_id = register_coin(&mut its, coin_info, coin_management);
        mint_to_as_distributor<COIN>(&mut its, &channel, token_id, @0x2, amount, ctx);
        
        sui::test_utils::destroy(its);
        channel.destroy();
    }

    #[test]
    fun test_burn_as_distributor() {
        let mut its = its::its::new_for_testing();
        let ctx = &mut tx_context::dummy();
        let symbol = b"COIN";
        let decimals = 9;
        let remote_decimals = 18;
        let amount = 1234;

        let (mut treasury_cap, coin_metadata) = its::coin::create_treasury_and_metadata(symbol, decimals, ctx);
        let coin = treasury_cap.mint(amount, ctx);
        let coin_info = its::coin_info::from_metadata<COIN>(
            coin_metadata,
            remote_decimals,
        );
        let mut coin_management = its::coin_management::new_with_cap(treasury_cap);

        let channel = channel::new(ctx);
        coin_management.add_distributor(channel.to_address());

        let token_id = register_coin(&mut its, coin_info, coin_management);
        burn_as_distributor<COIN>(&mut its, &channel, token_id, coin);
        
        sui::test_utils::destroy(its);
        channel.destroy();
    }

    #[test]
    #[expected_failure(abort_code = ENotDistributor)]
    fun test_burn_as_distributor_not_distributor() {
        let mut its = its::its::new_for_testing();
        let ctx = &mut tx_context::dummy();
        let symbol = b"COIN";
        let decimals = 9;
        let remote_decimals = 18;
        let amount = 1234;

        let (mut treasury_cap, coin_metadata) = its::coin::create_treasury_and_metadata(symbol, decimals, ctx);
        let coin = treasury_cap.mint(amount, ctx);
        let coin_info = its::coin_info::from_metadata<COIN>(
            coin_metadata,
            remote_decimals,
        );
        let mut coin_management = its::coin_management::new_with_cap(treasury_cap);

        let channel = channel::new(ctx);
        coin_management.add_distributor(@0x1);

        let token_id = register_coin(&mut its, coin_info, coin_management);
        burn_as_distributor<COIN>(&mut its, &channel, token_id, coin);
        
        sui::test_utils::destroy(its);
        channel.destroy();
    }

    #[test]
    fun test_set_trusted_address() {
        let mut its = its::its::new_for_testing();
        let trusted_source_chain = ascii::string(b"Axelar");
        let trusted_source_address = ascii::string(b"Trusted Address");
        let message_type = (123 as u256);
        let message_id = ascii::string(b"message_id");
        let ctx = &mut tx_context::dummy();

        let governance = governance::new_for_testing(
            trusted_source_chain,
            trusted_source_address,
            message_type,
            ctx,
        );

        let trusted_chains = vector[
            b"Ethereum",
            b"Avalance",
            b"Axelar",
        ];
        let trusted_addresses = vector[
            b"ethereum address",
            ITS_HUB_ROUTING_IDENTIFIER,
            b"hub address",
        ];
        let trusted_addresses_data = bcs::to_bytes(&its::trusted_addresses::new_for_testing(trusted_chains, trusted_addresses));

        let mut writer = abi::new_writer(2);
        writer
            .write_u256(MESSAGE_TYPE_SET_TRUSTED_ADDRESSES)
            .write_bytes(trusted_addresses_data);
        let payload = writer.into_bytes();

        let approved_message = channel::new_approved_message(
            trusted_source_chain,
            message_id,
            trusted_source_address,
            its.channel().to_address(),
            payload,
        );

        set_trusted_addresses(&mut its, &governance, approved_message);

        sui::test_utils::destroy(its);
        sui::test_utils::destroy(governance);
    }

    #[test]
    #[expected_failure(abort_code = EUntrustedAddress)]
    fun test_set_trusted_address_untrusted_address() {
        let mut its = its::its::new_for_testing();
        let trusted_source_chain = ascii::string(b"Axelar");
        let trusted_source_address = ascii::string(b"Trusted Address");
        let untrusted_source_address = ascii::string(b"Untrusted Address");
        let message_type = (123 as u256);
        let message_id = ascii::string(b"message_id");
        let ctx = &mut tx_context::dummy();

        let governance = governance::new_for_testing(
            trusted_source_chain,
            trusted_source_address,
            message_type,
            ctx,
        );

        let trusted_chains = vector[
            b"Ethereum",
            b"Avalance",
            b"Axelar",
        ];
        let trusted_addresses = vector[
            b"ethereum address",
            ITS_HUB_ROUTING_IDENTIFIER,
            b"hub address",
        ];
        let trusted_addresses_data = bcs::to_bytes(&its::trusted_addresses::new_for_testing(trusted_chains, trusted_addresses));

        let mut writer = abi::new_writer(2);
        writer
            .write_u256(MESSAGE_TYPE_SET_TRUSTED_ADDRESSES)
            .write_bytes(trusted_addresses_data);
        let payload = writer.into_bytes();

        let approved_message = channel::new_approved_message(
            trusted_source_chain,
            message_id,
            untrusted_source_address,
            its.channel().to_address(),
            payload,
        );

        set_trusted_addresses(&mut its, &governance, approved_message);

        sui::test_utils::destroy(its);
        sui::test_utils::destroy(governance);
    }

    #[test]
    #[expected_failure(abort_code = EInvalidMessageType)]
    fun test_set_trusted_address_invalid_message_type() {
        let mut its = its::its::new_for_testing();
        let trusted_source_chain = ascii::string(b"Axelar");
        let trusted_source_address = ascii::string(b"Trusted Address");
        let message_type = (123 as u256);
        let message_id = ascii::string(b"message_id");
        let ctx = &mut tx_context::dummy();

        let governance = governance::new_for_testing(
            trusted_source_chain,
            trusted_source_address,
            message_type,
            ctx,
        );

        let trusted_chains = vector[
            b"Ethereum",
            b"Avalance",
            b"Axelar",
        ];
        let trusted_addresses = vector[
            b"ethereum address",
            ITS_HUB_ROUTING_IDENTIFIER,
            b"hub address",
        ];
        let trusted_addresses_data = bcs::to_bytes(&its::trusted_addresses::new_for_testing(trusted_chains, trusted_addresses));

        let mut writer = abi::new_writer(2);
        writer
            .write_u256(MESSAGE_TYPE_INTERCHAIN_TRANSFER)
            .write_bytes(trusted_addresses_data);
        let payload = writer.into_bytes();

        let approved_message = channel::new_approved_message(
            trusted_source_chain,
            message_id,
            trusted_source_address,
            its.channel().to_address(),
            payload,
        );

        set_trusted_addresses(&mut its, &governance, approved_message);

        sui::test_utils::destroy(its);
        sui::test_utils::destroy(governance);
    }

    #[test]
    #[expected_failure(abort_code = ERemainingData)]
    fun test_set_trusted_address_remaining_data() {
        let mut its = its::its::new_for_testing();
        let trusted_source_chain = ascii::string(b"Axelar");
        let trusted_source_address = ascii::string(b"Trusted Address");
        let message_type = (123 as u256);
        let message_id = ascii::string(b"message_id");
        let ctx = &mut tx_context::dummy();

        let governance = governance::new_for_testing(
            trusted_source_chain,
            trusted_source_address,
            message_type,
            ctx,
        );

        let trusted_chains = vector[
            b"Ethereum",
            b"Avalance",
            b"Axelar",
        ];
        let trusted_addresses = vector[
            b"ethereum address",
            ITS_HUB_ROUTING_IDENTIFIER,
            b"hub address",
        ];
        let mut trusted_addresses_data = bcs::to_bytes(&its::trusted_addresses::new_for_testing(trusted_chains, trusted_addresses));
        trusted_addresses_data.push_back(0);

        let mut writer = abi::new_writer(2);
        writer
            .write_u256(MESSAGE_TYPE_SET_TRUSTED_ADDRESSES)
            .write_bytes(trusted_addresses_data);
        let payload = writer.into_bytes();

        let approved_message = channel::new_approved_message(
            trusted_source_chain,
            message_id,
            trusted_source_address,
            its.channel().to_address(),
            payload,
        );

        set_trusted_addresses(&mut its, &governance, approved_message);

        sui::test_utils::destroy(its);
        sui::test_utils::destroy(governance);
    }

    #[test]
    #[expected_failure(abort_code = EUntrustedAddress)]
    fun test_decode_approved_message_untrusted_address() {
        let mut its = its::its::new_for_testing();
        let source_chain = ascii::string(b"Chain Name");
        let source_address = ascii::string(b"Untusted Address");
        let message_id = ascii::string(b"message_id");

        let payload = b"payload";

        let approved_message = channel::new_approved_message(
            source_chain,
            message_id,
            source_address,
            its.channel().to_address(),
            payload,
        );

        decode_approved_message(&mut its, approved_message);

        sui::test_utils::destroy(its);
    }

    #[test]
    fun test_decode_approved_message_axelar_hub_sender() {
        let mut its = its::its::new_for_testing();
        let source_chain = ascii::string(ITS_HUB_CHAIN_NAME);
        let source_address = ascii::string(b"Address");
        let message_id = ascii::string(b"message_id");

        let mut writer = abi::new_writer(3);
        writer.write_u256(MESSAGE_TYPE_RECEIVE_FROM_HUB);
        writer.write_bytes(b"Source Chain");
        writer.write_bytes(b"payload");
        let payload = writer.into_bytes();

        its.set_trusted_address(ascii::string(ITS_HUB_CHAIN_NAME), source_address);

        let approved_message = channel::new_approved_message(
            source_chain,
            message_id,
            source_address,
            its.channel().to_address(),
            payload,
        );

        decode_approved_message(&mut its, approved_message);

        sui::test_utils::destroy(its);
    }

    #[test]
    #[expected_failure(abort_code = ESenderNotHub)]
    fun test_decode_approved_message_sender_not_hub() {
        let mut its = its::its::new_for_testing();
        let source_chain = ascii::string(b"Chain Name");
        let source_address = ascii::string(b"Address");
        let message_id = ascii::string(b"message_id");

        let mut writer = abi::new_writer(3);
        writer.write_u256(MESSAGE_TYPE_RECEIVE_FROM_HUB);
        writer.write_bytes(b"Source Chain");
        writer.write_bytes(b"payload");
        let payload = writer.into_bytes();

        let approved_message = channel::new_approved_message(
            source_chain,
            message_id,
            source_address,
            its.channel().to_address(),
            payload,
        );

        decode_approved_message(&mut its, approved_message);

        sui::test_utils::destroy(its);
    }

    #[test]
    fun test_send_payload_to_hub() {
        let mut its = its::its::new_for_testing();
        let destination_chain = ascii::string(b"Destination Chain");
        let hub_address = ascii::string(b"Address");

        let payload = b"payload";

        its.set_trusted_address(ascii::string(ITS_HUB_CHAIN_NAME), hub_address);
        its.set_trusted_address(destination_chain, ascii::string(ITS_HUB_ROUTING_IDENTIFIER));

        send_payload(&its, destination_chain, payload);

        sui::test_utils::destroy(its);
    }
}<|MERGE_RESOLUTION|>--- conflicted
+++ resolved
@@ -51,14 +51,9 @@
     const ENotDistributor: u64 = 6;
     const ENonZeroTotalSupply: u64 = 7;
     const EUnregisteredCoinHasUrl: u64 = 8;
-<<<<<<< HEAD
-    const ESenderNotHub: u64 = 9;
-    const ERemainingData: u64 = 10;
-=======
     const EMalformedTrustedAddresses: u64 = 9;
     const EUntrustedChain: u64 = 10;
     const ERemainingData: u64 = 11;
->>>>>>> 4df83fb4
 
     public struct CoinRegistered<phantom T> has copy, drop {
         token_id: TokenId,
@@ -318,27 +313,19 @@
     /// Send a payload to a destination chain. The destination chain needs to have a trusted address.
     fun send_payload(self: &mut ITS, mut destination_chain: String, mut payload: vector<u8>) {
         let mut destination_address = self.get_trusted_address(destination_chain);
-<<<<<<< HEAD
-        if(destination_address.into_bytes() == ITS_HUB_ROUTING_IDENTIFIER) {
-=======
 
         // Prevent sending directly to the ITS Hub chain. This is not supported yet, so fail early to prevent the user from having their funds stuck.
         assert!(destination_chain.into_bytes() != ITS_HUB_CHAIN_NAME, EUntrustedChain);
 
         // Check whether the ITS call should be routed via ITS hub for this destination chain
         if (destination_address.into_bytes() == ITS_HUB_ROUTING_IDENTIFIER) {
->>>>>>> 4df83fb4
             let mut writer = abi::new_writer(3);
             writer.write_u256(MESSAGE_TYPE_SEND_TO_HUB);
             writer.write_bytes(destination_chain.into_bytes());
             writer.write_bytes(payload);
             payload = writer.into_bytes();
             destination_chain = ascii::string(ITS_HUB_CHAIN_NAME);
-<<<<<<< HEAD
-            destination_address = self.get_trusted_address(ascii::string(ITS_HUB_CHAIN_NAME));
-=======
             destination_address = self.get_trusted_address(destination_chain);
->>>>>>> 4df83fb4
         };
 
         gateway::call_contract(self.channel_mut(), destination_chain, destination_address, payload);
