--- conflicted
+++ resolved
@@ -12,12 +12,8 @@
     use abi::abi;
 
     use axelar_gateway::channel::{Self, ApprovedMessage};
-<<<<<<< HEAD
-    use axelar_gateway::gateway::{Self, MessageTicket};
-=======
     use axelar_gateway::gateway;
     use axelar_gateway::message_ticket::MessageTicket;
->>>>>>> 5f04eac0
     use axelar_gateway::channel::Channel;
 
     use governance::governance::{Self, Governance};
@@ -29,12 +25,9 @@
     use its::utils as its_utils;
     use its::trusted_addresses;
 
-<<<<<<< HEAD
     // === VERSION ===
     const VERSION: u64 = 0;
 
-=======
->>>>>>> 5f04eac0
     // === MESSAGE TYPES ===
     const MESSAGE_TYPE_INTERCHAIN_TRANSFER: u256 = 0;
     const MESSAGE_TYPE_DEPLOY_INTERCHAIN_TOKEN: u256 = 1;
@@ -144,8 +137,7 @@
         ticket: InterchainTransferTicket<T>,
         clock: &Clock,
     ): MessageTicket {
-<<<<<<< HEAD
-        let InterchainTransferTicket {
+        let (
            token_id,
            coin,
            source_address,
@@ -153,10 +145,8 @@
            destination_address,
            metadata, 
            version,
-        } = ticket;
+         ) = ticket.destroy();
         assert!(version <= VERSION, ENewerTicket);
-=======
->>>>>>> 5f04eac0
         let amount = self.coin_management_mut(token_id)
             .take_coin(coin, clock);
         let (_version, data) = its_utils::decode_metadata(metadata);
@@ -477,13 +467,8 @@
         let source_channel = channel::new(ctx);
         let clock = sui::clock::create_for_testing(ctx);
 
-<<<<<<< HEAD
         let interchain_transfer_ticket = prepare_interchain_transfer<COIN>(token_id, coin, destination_chain, destination_address, metadata, &source_channel);
         let message_ticket = send_interchain_transfer<COIN>(&mut its, interchain_transfer_ticket, &clock);
-=======
-        let message_ticket = interchain_transfer<COIN>(&mut its, token_id, coin, destination_chain, destination_address, metadata, &source_channel, &clock);
-
->>>>>>> 5f04eac0
         let mut writer = abi::new_writer(6);
 
         writer
@@ -1525,12 +1510,8 @@
 
         let message_ticket = prepare_message(&mut its, destination_chain, payload);
 
-<<<<<<< HEAD
-
-=======
         assert!(message_ticket.destination_chain() == ascii::string(ITS_HUB_CHAIN_NAME), 0);
         assert!(message_ticket.destination_address() == hub_address, 1);
->>>>>>> 5f04eac0
 
         sui::test_utils::destroy(its);
         sui::test_utils::destroy(message_ticket);
