module its::service {
    use std::string;
    use std::ascii::{Self, String};
    use std::type_name;

    use sui::coin::{Self, Coin, TreasuryCap, CoinMetadata};
    use sui::address;
    use sui::event;
    use sui::bcs;
    use sui::clock::Clock;

    use abi::abi;

    use axelar_gateway::channel::{Self, ApprovedMessage};

    use governance::governance::{Self, Governance};

    use its::its::{ITS};
    use its::coin_info::{Self, CoinInfo};
    use its::token_id::{Self, TokenId};
    use its::coin_management::{Self, CoinManagement};
    use its::utils as its_utils;
    use its::trusted_addresses;

    use axelar_gateway::gateway;
    use axelar_gateway::channel::Channel;

    const MESSAGE_TYPE_INTERCHAIN_TRANSFER: u256 = 0;
    const MESSAGE_TYPE_DEPLOY_INTERCHAIN_TOKEN: u256 = 1;
    //const MESSAGE_TYPE_DEPLOY_TOKEN_MANAGER: u256 = 2;
    const MESSAGE_TYPE_SEND_TO_HUB: u256 = 3;
    const MESSAGE_TYPE_RECEIVE_FROM_HUB: u256 = 4;

<<<<<<< HEAD
    /**
     * @dev Chain name for Axelar. This is used for routing ITS calls via ITS hub on Axelar.
     */
    const ITS_HUB_CHAIN_NAME: vector<u8> = b"Axelarnet";

    /**
     * @dev Identifier to be used as destination address for chains that route to hub. For Sui this will probably be every supported chain.
     */
=======
    // Chain name for Axelar. This is used for routing ITS calls via ITS hub on Axelar.
    const ITS_HUB_CHAIN_NAME: vector<u8> = b"Axelarnet";

    // Identifier to be used as destination address for chains that route to hub. For Sui this will probably be every supported chain.
>>>>>>> fc2a1959
    const ITS_HUB_ROUTING_IDENTIFIER: vector<u8> = b"hub";

    // address::to_u256(address::from_bytes(keccak256(b"sui-set-trusted-addresses")));
    const MESSAGE_TYPE_SET_TRUSTED_ADDRESSES: u256 = 0x2af37a0d5d48850a855b1aaaf57f726c107eb99b40eabf4cc1ba30410cfa2f68;

    const DECIMALS_CAP: u8 = 9;

    const EUntrustedAddress: u64 = 0;
    const EInvalidMessageType: u64 = 1;
    const EWrongDestination: u64 = 2;
    const EInterchainTransferHasData: u64 = 3;
    const EInterchainTransferHasNoData: u64 = 4;
    const EModuleNameDoesNotMatchSymbol: u64 = 5;
    const ENotDistributor: u64 = 6;
    const ENonZeroTotalSupply: u64 = 7;
    const EUnregisteredCoinHasUrl: u64 = 8;
<<<<<<< HEAD
    const ESenderNotHub: u64 = 9;
    const ERemainingData: u64 = 10;
=======
    const EMalformedTrustedAddresses: u64 = 9;
    const EUntrustedChain: u64 = 10;
>>>>>>> fc2a1959

    public struct CoinRegistered<phantom T> has copy, drop {
        token_id: TokenId,
    }

    public fun register_coin<T>(
        self: &mut ITS, coin_info: CoinInfo<T>, coin_management: CoinManagement<T>
    ): TokenId {
        let token_id = token_id::from_coin_data(&coin_info, &coin_management);

        self.add_registered_coin(token_id, coin_management, coin_info);

        event::emit(CoinRegistered<T> {
            token_id
        });

        token_id
    }

    public fun deploy_remote_interchain_token<T>(
        self: &mut ITS, token_id: TokenId, destination_chain: String
    ) {
        let coin_info = self.get_coin_info<T>(token_id);
        let name = coin_info.name();
        let symbol = coin_info.symbol();
        let decimals = coin_info.decimals();
        let mut writer = abi::new_writer(6);

        writer
            .write_u256(MESSAGE_TYPE_DEPLOY_INTERCHAIN_TOKEN)
            .write_u256(token_id.to_u256())
            .write_bytes(*string::as_bytes(&name))
            .write_bytes(*ascii::as_bytes(&symbol))
            .write_u256((decimals as u256))
            .write_bytes(vector::empty());

        send_payload(self, destination_chain, writer.into_bytes());
    }

    public fun interchain_transfer<T>(
        self: &mut ITS,
        token_id: TokenId,
        coin: Coin<T>,
        destination_chain: String,
        destination_address: vector<u8>,
        metadata: vector<u8>,
        clock: &Clock,
        ctx: &mut TxContext,
    ) {
        let amount = self.coin_management_mut(token_id)
            .take_coin(coin, clock);
        let (_version, data) = its_utils::decode_metadata(metadata);
        let mut writer = abi::new_writer(6);

        writer
            .write_u256(MESSAGE_TYPE_INTERCHAIN_TRANSFER)
            .write_u256(token_id.to_u256())
            .write_bytes(ctx.sender().to_bytes())
            .write_bytes(destination_address)
            .write_u256(amount)
            .write_bytes(data);

        send_payload(self, destination_chain, writer.into_bytes());
    }

    public fun receive_interchain_transfer<T>(self: &mut ITS, approved_message: ApprovedMessage, clock: &Clock, ctx: &mut TxContext) {
        let (_, payload) = decode_approved_message(self, approved_message);
        let mut reader = abi::new_reader(payload);
        assert!(reader.read_u256() == MESSAGE_TYPE_INTERCHAIN_TRANSFER, EInvalidMessageType);

        let token_id = token_id::from_u256(reader.read_u256());
        reader.skip_slot(); // skip source_address
        let destination_address = address::from_bytes(reader.read_bytes());
        let amount = reader.read_u256();
        let data = reader.read_bytes();

        assert!(data.is_empty(), EInterchainTransferHasData);

        let coin = self
            .coin_management_mut(token_id)
            .give_coin<T>(amount, clock, ctx);

        transfer::public_transfer(coin, destination_address)
    }

    public fun receive_interchain_transfer_with_data<T>(
        self: &mut ITS,
        approved_message: ApprovedMessage,
        channel: &Channel,
        clock: &Clock,
        ctx: &mut TxContext,
    ): (String, vector<u8>, vector<u8>, Coin<T>) {
        let (source_chain, payload) = decode_approved_message(self, approved_message);
        let mut reader = abi::new_reader(payload);
        assert!(reader.read_u256() == MESSAGE_TYPE_INTERCHAIN_TRANSFER, EInvalidMessageType);

        let token_id = token_id::from_u256(reader.read_u256());

        let source_address = reader.read_bytes();
        let destination_address = reader.read_bytes();
        let amount = reader.read_u256();
        let data = reader.read_bytes();

        assert!(address::from_bytes(destination_address) == channel.to_address(), EWrongDestination);
        assert!(!data.is_empty(), EInterchainTransferHasNoData);

        let coin = self
            .coin_management_mut(token_id)
            .give_coin(amount, clock, ctx);

        (
            source_chain,
            source_address,
            data,
            coin,
        )
    }

    public fun receive_deploy_interchain_token<T>(self: &mut ITS, approved_message: ApprovedMessage) {
        let (_, payload) = decode_approved_message(self, approved_message);
        let mut reader = abi::new_reader(payload);
        assert!(reader.read_u256() == MESSAGE_TYPE_DEPLOY_INTERCHAIN_TOKEN, EInvalidMessageType);

        let token_id = token_id::from_u256(reader.read_u256());
        let name = string::utf8(reader.read_bytes());
        let symbol = ascii::string(reader.read_bytes());
        let remote_decimals = (reader.read_u256() as u8);
        let distributor_bytes = reader.read_bytes();
        let decimals = if (remote_decimals > DECIMALS_CAP) DECIMALS_CAP else remote_decimals;
        let (treasury_cap, mut coin_metadata) = self.remove_unregistered_coin<T>(
            token_id::unregistered_token_id(&symbol, decimals)
        );

        treasury_cap.update_name(&mut coin_metadata, name);
        //coin::update_symbol(&treasury_cap, &mut coin_metadata, symbol);

        let mut coin_management = coin_management::new_with_cap<T>(treasury_cap);
        let coin_info = coin_info::from_metadata<T>(coin_metadata, remote_decimals);

        if (distributor_bytes.length() > 0) {
            let distributor = address::from_bytes(distributor_bytes);
            coin_management.add_distributor(distributor);
        };

        self.add_registered_coin<T>(token_id, coin_management, coin_info);
    }

    // We need an coin with zero supply that has the proper decimals and typing, and no Url.
    public fun give_unregistered_coin<T>(
        self: &mut ITS, treasury_cap: TreasuryCap<T>, mut coin_metadata: CoinMetadata<T>
    ) {
        assert!(treasury_cap.total_supply() == 0, ENonZeroTotalSupply);
        assert!(coin::get_icon_url(&coin_metadata).is_none(), EUnregisteredCoinHasUrl);

        treasury_cap.update_description(&mut coin_metadata, string::utf8(b""));

        let decimals = coin_metadata.get_decimals();
        let symbol = coin_metadata.get_symbol();

        let module_name = type_name::get_module(&type_name::get<T>());
        assert!(&module_name == &its_utils::get_module_from_symbol(&symbol), EModuleNameDoesNotMatchSymbol);

        let token_id = token_id::unregistered_token_id(&symbol, decimals);

        self.add_unregistered_coin<T>(token_id, treasury_cap, coin_metadata);
    }

    public fun mint_as_distributor<T>(
        self: &mut ITS,
        channel: &Channel,
        token_id: TokenId,
        amount: u64,
        ctx: &mut TxContext
    ): Coin<T> {
        let coin_management = self.coin_management_mut<T>(token_id);
        let distributor = channel.to_address();

        assert!(coin_management.is_distributor(distributor), ENotDistributor);

        coin_management.mint(amount, ctx)
    }

    public fun mint_to_as_distributor<T>(
        self: &mut ITS,
        channel: &Channel,
        token_id: TokenId,
        to: address,
        amount: u64,
        ctx: &mut TxContext
    ) {
        let coin = mint_as_distributor<T>(self, channel, token_id, amount, ctx);
        transfer::public_transfer(coin, to);
    }

    public fun burn_as_distributor<T>(
        self: &mut ITS,
        channel: &Channel,
        token_id: TokenId,
        coin: Coin<T>
    ) {
        let coin_management = self.coin_management_mut<T>(token_id);
        let distributor = channel.to_address();

        assert!(coin_management.is_distributor<T>(distributor), ENotDistributor);

        coin_management.burn(coin);
    }

    // === Special Call Receiving
    public fun set_trusted_addresses(its: &mut ITS, governance: &Governance, approved_message: ApprovedMessage) {
        let (source_chain, _, source_address, payload) = channel::consume_approved_message(
            its.channel_mut(), approved_message
        );

        assert!(governance::is_governance(governance, source_chain, source_address), EUntrustedAddress);

        let mut reader = abi::new_reader(payload);
        let message_type = reader.read_u256();
        assert!(message_type == MESSAGE_TYPE_SET_TRUSTED_ADDRESSES, EInvalidMessageType);

        let mut bcs = bcs::new(reader.read_bytes());
        let trusted_addresses = trusted_addresses::peel(&mut bcs);

        assert!(bcs.into_remainder_bytes().length() == 0, ERemainingData);

        its.set_trusted_addresses(trusted_addresses);
    }

    // === Internal functions ===

    /// Decode an approved call and check that the source chain is trusted.
    fun decode_approved_message(self: &mut ITS, approved_message: ApprovedMessage): (String, vector<u8>) {
        let (
            mut source_chain,
            _,
            source_address,
            mut payload
        ) = self.channel_mut().consume_approved_message(approved_message);

        assert!(self.is_trusted_address(source_chain, source_address), EUntrustedAddress);

        let mut reader = abi::new_reader(payload);
        if (reader.read_u256() == MESSAGE_TYPE_RECEIVE_FROM_HUB) {
<<<<<<< HEAD
            assert!(source_chain.into_bytes() == ITS_HUB_CHAIN_NAME, ESenderNotHub);
            source_chain = ascii::string(reader.read_bytes());
            payload = reader.read_bytes();
=======
            assert!(source_chain.into_bytes() == ITS_HUB_CHAIN_NAME, EUntrustedChain);

            source_chain = ascii::string(reader.read_bytes());
            payload = reader.read_bytes();

            assert!(self.get_trusted_address(source_chain).into_bytes() == ITS_HUB_ROUTING_IDENTIFIER, EUntrustedChain);
        } else {
            assert!(source_chain.into_bytes() != ITS_HUB_CHAIN_NAME, EUntrustedChain);
>>>>>>> fc2a1959
        };

        (source_chain, payload)
    }

    /// Send a payload to a destination chain. The destination chain needs to have a trusted address.
<<<<<<< HEAD
    fun send_payload(self: &ITS, mut destination_chain: String, mut payload: vector<u8>) {
        let mut destination_address = self.get_trusted_address(destination_chain);
        if(destination_address.into_bytes() == ITS_HUB_ROUTING_IDENTIFIER) {
=======
    fun send_payload(self: &mut ITS, mut destination_chain: String, mut payload: vector<u8>) {
        let mut destination_address = self.get_trusted_address(destination_chain);

        // Prevent sending directly to the ITS Hub chain. This is not supported yet, so fail early to prevent the user from having their funds stuck.
        assert!(destination_chain.into_bytes() != ITS_HUB_CHAIN_NAME, EUntrustedChain);

        // Check whether the ITS call should be routed via ITS hub for this destination chain
        if (destination_address.into_bytes() == ITS_HUB_ROUTING_IDENTIFIER) {
>>>>>>> fc2a1959
            let mut writer = abi::new_writer(3);
            writer.write_u256(MESSAGE_TYPE_SEND_TO_HUB);
            writer.write_bytes(destination_chain.into_bytes());
            writer.write_bytes(payload);
            payload = writer.into_bytes();
            destination_chain = ascii::string(ITS_HUB_CHAIN_NAME);
<<<<<<< HEAD
            destination_address = self.get_trusted_address(ascii::string(ITS_HUB_CHAIN_NAME));
        };
        gateway::call_contract(self.channel(), destination_chain, destination_address, payload);
    }

    #[test_only]
    use its::coin::COIN;

    #[test_only]
    public fun create_unregistered_coin(self: &mut ITS, symbol: vector<u8>, decimals: u8, ctx: &mut TxContext) {
        let (treasury_cap, coin_metadata) = its::coin::create_treasury_and_metadata(symbol, decimals, ctx);
        let token_id = token_id::unregistered_token_id(&ascii::string(symbol), decimals);

        self.add_unregistered_coin(token_id, treasury_cap, coin_metadata);
    }

    #[test]
    fun test_register_coin() {
        let mut its = its::its::new_for_testing();

        let coin_info = its::coin_info::from_info<COIN>(
            string::utf8(b"Name"),
            ascii::string(b"Symbol"),
            10,
            12,
        );
        let coin_management = its::coin_management::new_locked();

        register_coin(&mut its, coin_info, coin_management);

        sui::test_utils::destroy(its);
    }

    #[test]
    fun test_deploy_remote_interchain_token() {
        let mut its = its::its::new_for_testing();

        let coin_info = its::coin_info::from_info<COIN>(
            string::utf8(b"Name"),
            ascii::string(b"Symbol"),
            10,
            12,
        );
        let coin_management = its::coin_management::new_locked();

        let token_id = register_coin(&mut its, coin_info, coin_management);
        let destination_chain = ascii::string(b"Chain Name");
        deploy_remote_interchain_token<COIN>(&mut its, token_id, destination_chain);

        sui::test_utils::destroy(its);
    }

    #[test]
    fun test_deploy_interchain_transfer() {
        let ctx = &mut tx_context::dummy();
        let mut its = its::its::new_for_testing();

        let coin_info = its::coin_info::from_info<COIN>(
            string::utf8(b"Name"),
            ascii::string(b"Symbol"),
            10,
            12,
        );
        let coin_management = its::coin_management::new_locked();

        let token_id = register_coin(&mut its, coin_info, coin_management);
        let amount = 1234;
        let coin = sui::coin::mint_for_testing<COIN>(amount, ctx);
        let destination_chain = ascii::string(b"Chain Name");
        let destination_address = b"address";
        let metadata = b"";
        let clock = sui::clock::create_for_testing(ctx);
        interchain_transfer<COIN>(&mut its, token_id, coin, destination_chain, destination_address, metadata, &clock, ctx);

        clock.destroy_for_testing();
        sui::test_utils::destroy(its);
    }

    #[test]
    fun test_receive_interchain_transfer() {
        let ctx = &mut tx_context::dummy();
        let clock = sui::clock::create_for_testing(ctx);
        let mut its = its::its::new_for_testing();

        let coin_info = its::coin_info::from_info<COIN>(
            string::utf8(b"Name"),
            ascii::string(b"Symbol"),
            10,
            12,
        );
        
        let amount = 1234;
        let mut coin_management = its::coin_management::new_locked();
        let coin = sui::coin::mint_for_testing<COIN>(amount, ctx);
        coin_management.take_coin(coin, &clock);

        let token_id = register_coin(&mut its, coin_info, coin_management);
        let source_chain = ascii::string(b"Chain Name");
        let message_id = ascii::string(b"Message Id");
        let message_source_address = ascii::string(b"Address");
        let its_source_address = b"Source Address";
        let destination_address = @0x1;
        
        let mut writer = abi::new_writer(6);
        writer
            .write_u256(MESSAGE_TYPE_INTERCHAIN_TRANSFER)
            .write_u256(token_id.to_u256())
            .write_bytes(its_source_address)
            .write_bytes(destination_address.to_bytes())
            .write_u256((amount as u256))
            .write_bytes(b"");
        let payload = writer.into_bytes();

        let approved_message = channel::new_approved_message(
            source_chain,
            message_id,
            message_source_address,
            its.channel().to_address(),
            payload,
        );
        
        receive_interchain_transfer<COIN>(&mut its, approved_message, &clock, ctx);

        clock.destroy_for_testing();
        sui::test_utils::destroy(its);
    }

    #[test]
    #[expected_failure(abort_code = EInvalidMessageType)]
    fun test_receive_interchain_transfer_invalid_message_type() {
        let ctx = &mut tx_context::dummy();
        let clock = sui::clock::create_for_testing(ctx);
        let mut its = its::its::new_for_testing();

        let coin_info = its::coin_info::from_info<COIN>(
            string::utf8(b"Name"),
            ascii::string(b"Symbol"),
            10,
            12,
        );
        
        let amount = 1234;
        let mut coin_management = its::coin_management::new_locked();
        let coin = sui::coin::mint_for_testing<COIN>(amount, ctx);
        coin_management.take_coin(coin, &clock);

        let token_id = register_coin(&mut its, coin_info, coin_management);
        let source_chain = ascii::string(b"Chain Name");
        let message_id = ascii::string(b"Message Id");
        let message_source_address = ascii::string(b"Address");
        let its_source_address = b"Source Address";
        let destination_address = @0x1;
        
        let mut writer = abi::new_writer(6);
        writer
            .write_u256(MESSAGE_TYPE_DEPLOY_INTERCHAIN_TOKEN)
            .write_u256(token_id.to_u256())
            .write_bytes(its_source_address)
            .write_bytes(destination_address.to_bytes())
            .write_u256((amount as u256))
            .write_bytes(b"");
        let payload = writer.into_bytes();

        let approved_message = channel::new_approved_message(
            source_chain,
            message_id,
            message_source_address,
            its.channel().to_address(),
            payload,
        );
        
        receive_interchain_transfer<COIN>(&mut its, approved_message, &clock, ctx);

        clock.destroy_for_testing();
        sui::test_utils::destroy(its);
    }

    #[test]
    #[expected_failure(abort_code = EInterchainTransferHasData)]
    fun test_receive_interchain_transfer_passed_data() {
        let ctx = &mut tx_context::dummy();
        let clock = sui::clock::create_for_testing(ctx);
        let mut its = its::its::new_for_testing();

        let coin_info = its::coin_info::from_info<COIN>(
            string::utf8(b"Name"),
            ascii::string(b"Symbol"),
            10,
            12,
        );
        
        let amount = 1234;
        let mut coin_management = its::coin_management::new_locked();
        let coin = sui::coin::mint_for_testing<COIN>(amount, ctx);
        coin_management.take_coin(coin, &clock);

        let token_id = register_coin(&mut its, coin_info, coin_management);
        let source_chain = ascii::string(b"Chain Name");
        let message_id = ascii::string(b"Message Id");
        let message_source_address = ascii::string(b"Address");
        let its_source_address = b"Source Address";
        let destination_address = @0x1;
        
        let mut writer = abi::new_writer(6);
        writer
            .write_u256(MESSAGE_TYPE_INTERCHAIN_TRANSFER)
            .write_u256(token_id.to_u256())
            .write_bytes(its_source_address)
            .write_bytes(destination_address.to_bytes())
            .write_u256((amount as u256))
            .write_bytes(b"some data");
        let payload = writer.into_bytes();

        let approved_message = channel::new_approved_message(
            source_chain,
            message_id,
            message_source_address,
            its.channel().to_address(),
            payload,
        );
        
        receive_interchain_transfer<COIN>(&mut its, approved_message, &clock, ctx);

        clock.destroy_for_testing();
        sui::test_utils::destroy(its);
    }

    #[test]
    fun test_receive_interchain_transfer_with_data() {
        let ctx = &mut tx_context::dummy();
        let clock = sui::clock::create_for_testing(ctx);
        let mut its = its::its::new_for_testing();

        let coin_info = its::coin_info::from_info<COIN>(
            string::utf8(b"Name"),
            ascii::string(b"Symbol"),
            10,
            12,
        );
        let scaling = coin_info.scaling();
        
        let amount = 1234;
        let data = b"some_data";
        let mut coin_management = its::coin_management::new_locked();
        let coin = sui::coin::mint_for_testing<COIN>(amount, ctx);
        coin_management.take_coin(coin, &clock);

        let token_id = register_coin(&mut its, coin_info, coin_management);
        let source_chain = ascii::string(b"Chain Name");
        let message_id = ascii::string(b"Message Id");
        let message_source_address = ascii::string(b"Address");
        let its_source_address = b"Source Address";
        let channel = channel::new(ctx);
        let destination_address = channel.to_address();
        
        let mut writer = abi::new_writer(6);
        writer
            .write_u256(MESSAGE_TYPE_INTERCHAIN_TRANSFER)
            .write_u256(token_id.to_u256())
            .write_bytes(its_source_address)
            .write_bytes(destination_address.to_bytes())
            .write_u256((amount as u256))
            .write_bytes(data);
        let payload = writer.into_bytes();

        let approved_message = channel::new_approved_message(
            source_chain,
            message_id,
            message_source_address,
            its.channel().to_address(),
            payload,
        );
         
        let (received_source_chain, received_source_address, received_data, received_coin) = receive_interchain_transfer_with_data<COIN>(&mut its, approved_message, &channel, &clock, ctx);

        assert!(received_source_chain == source_chain, 0);
        assert!(received_source_address == its_source_address, 1);
        assert!(received_data == data, 2);
        assert!(received_coin.value() == amount / (scaling as u64), 3);

        clock.destroy_for_testing();
        channel.destroy();
        sui::test_utils::destroy(its);
        sui::test_utils::destroy(received_coin);
    }

    #[test]
    #[expected_failure(abort_code = EInvalidMessageType)]
    fun test_receive_interchain_transfer_with_data_invalid_message_type() {
        let ctx = &mut tx_context::dummy();
        let clock = sui::clock::create_for_testing(ctx);
        let mut its = its::its::new_for_testing();

        let coin_info = its::coin_info::from_info<COIN>(
            string::utf8(b"Name"),
            ascii::string(b"Symbol"),
            10,
            12,
        );
        
        let amount = 1234;
        let mut coin_management = its::coin_management::new_locked();
        let coin = sui::coin::mint_for_testing<COIN>(amount, ctx);
        coin_management.take_coin(coin, &clock);

        let token_id = register_coin(&mut its, coin_info, coin_management);
        let source_chain = ascii::string(b"Chain Name");
        let message_id = ascii::string(b"Message Id");
        let message_source_address = ascii::string(b"Address");
        let its_source_address = b"Source Address";
        let channel = channel::new(ctx);
        let destination_address = channel.to_address();
        
        let mut writer = abi::new_writer(6);
        writer
            .write_u256(MESSAGE_TYPE_DEPLOY_INTERCHAIN_TOKEN)
            .write_u256(token_id.to_u256())
            .write_bytes(its_source_address)
            .write_bytes(destination_address.to_bytes())
            .write_u256((amount as u256))
            .write_bytes(b"some_data");
        let payload = writer.into_bytes();

        let approved_message = channel::new_approved_message(
            source_chain,
            message_id,
            message_source_address,
            its.channel().to_address(),
            payload,
        );
         
        let (_, _, _, received_coin) = receive_interchain_transfer_with_data<COIN>(&mut its, approved_message, &channel, &clock, ctx);

        clock.destroy_for_testing();
        channel.destroy();
        sui::test_utils::destroy(its);
        sui::test_utils::destroy(received_coin);
    }

    #[test]
    #[expected_failure(abort_code = EWrongDestination)]
    fun test_receive_interchain_transfer_with_data_wrong_destination() {
        let ctx = &mut tx_context::dummy();
        let clock = sui::clock::create_for_testing(ctx);
        let mut its = its::its::new_for_testing();

        let coin_info = its::coin_info::from_info<COIN>(
            string::utf8(b"Name"),
            ascii::string(b"Symbol"),
            10,
            12,
        );
        
        let amount = 1234;
        let mut coin_management = its::coin_management::new_locked();
        let coin = sui::coin::mint_for_testing<COIN>(amount, ctx);
        coin_management.take_coin(coin, &clock);

        let token_id = register_coin(&mut its, coin_info, coin_management);
        let source_chain = ascii::string(b"Chain Name");
        let message_id = ascii::string(b"Message Id");
        let message_source_address = ascii::string(b"Address");
        let its_source_address = b"Source Address";
        let channel = channel::new(ctx);
        let destination_address = @0x1;
        
        let mut writer = abi::new_writer(6);
        writer
            .write_u256(MESSAGE_TYPE_INTERCHAIN_TRANSFER)
            .write_u256(token_id.to_u256())
            .write_bytes(its_source_address)
            .write_bytes(destination_address.to_bytes())
            .write_u256((amount as u256))
            .write_bytes(b"some_data");
        let payload = writer.into_bytes();

        let approved_message = channel::new_approved_message(
            source_chain,
            message_id,
            message_source_address,
            its.channel().to_address(),
            payload,
        );
         
        let (_, _, _, received_coin) = receive_interchain_transfer_with_data<COIN>(&mut its, approved_message, &channel, &clock, ctx);

        clock.destroy_for_testing();
        channel.destroy();
        sui::test_utils::destroy(its);
        sui::test_utils::destroy(received_coin);
    }

    #[test]
    #[expected_failure(abort_code = EInterchainTransferHasNoData)]
    fun test_receive_interchain_transfer_with_data_no_data() {
        let ctx = &mut tx_context::dummy();
        let clock = sui::clock::create_for_testing(ctx);
        let mut its = its::its::new_for_testing();

        let coin_info = its::coin_info::from_info<COIN>(
            string::utf8(b"Name"),
            ascii::string(b"Symbol"),
            10,
            12,
        );
        
        let amount = 1234;
        let mut coin_management = its::coin_management::new_locked();
        let coin = sui::coin::mint_for_testing<COIN>(amount, ctx);
        coin_management.take_coin(coin, &clock);

        let token_id = register_coin(&mut its, coin_info, coin_management);
        let source_chain = ascii::string(b"Chain Name");
        let message_id = ascii::string(b"Message Id");
        let message_source_address = ascii::string(b"Address");
        let its_source_address = b"Source Address";
        let channel = channel::new(ctx);
        let destination_address = channel.to_address();
        
        let mut writer = abi::new_writer(6);
        writer
            .write_u256(MESSAGE_TYPE_INTERCHAIN_TRANSFER)
            .write_u256(token_id.to_u256())
            .write_bytes(its_source_address)
            .write_bytes(destination_address.to_bytes())
            .write_u256((amount as u256))
            .write_bytes(b"");
        let payload = writer.into_bytes();

        let approved_message = channel::new_approved_message(
            source_chain,
            message_id,
            message_source_address,
            its.channel().to_address(),
            payload,
        );
         
        let (_, _, _, received_coin) = receive_interchain_transfer_with_data<COIN>(&mut its, approved_message, &channel, &clock, ctx);

        clock.destroy_for_testing();
        channel.destroy();
        sui::test_utils::destroy(its);
        sui::test_utils::destroy(received_coin);
    }

    #[test]
    fun test_receive_deploy_interchain_token() {
        let ctx = &mut tx_context::dummy();
        let clock = sui::clock::create_for_testing(ctx);
        let mut its = its::its::new_for_testing();

        let source_chain = ascii::string(b"Chain Name");
        let message_id = ascii::string(b"Message Id");
        let source_address = ascii::string(b"Address");
        let name = b"Token Name";
        let symbol = b"Symbol";
        let remote_decimals = 12;
        let decimals = if (remote_decimals > DECIMALS_CAP) DECIMALS_CAP else remote_decimals;
        let token_id: u256 = 1234;

        create_unregistered_coin(&mut its, symbol, decimals, ctx);
        
        let mut writer = abi::new_writer(6);
        writer
            .write_u256(MESSAGE_TYPE_DEPLOY_INTERCHAIN_TOKEN)
            .write_u256(token_id)
            .write_bytes(name)
            .write_bytes(symbol)
            .write_u256((remote_decimals as u256))
            .write_bytes(vector::empty());
        let payload = writer.into_bytes();

        let approved_message = channel::new_approved_message(
            source_chain,
            message_id,
            source_address,
            its.channel().to_address(),
            payload,
        );
        
        receive_deploy_interchain_token<COIN>(&mut its, approved_message);

        clock.destroy_for_testing();
        sui::test_utils::destroy(its);
    }

    #[test]
    fun test_receive_deploy_interchain_token_with_distributor() {
        let ctx = &mut tx_context::dummy();
        let clock = sui::clock::create_for_testing(ctx);
        let mut its = its::its::new_for_testing();

        let source_chain = ascii::string(b"Chain Name");
        let message_id = ascii::string(b"Message Id");
        let source_address = ascii::string(b"Address");
        let name = b"Token Name";
        let symbol = b"Symbol";
        let remote_decimals = 8;
        let decimals = if (remote_decimals > DECIMALS_CAP) DECIMALS_CAP else remote_decimals;
        let token_id: u256 = 1234;
        let distributor = @0x1;

        create_unregistered_coin(&mut its, symbol, decimals, ctx);
        
        let mut writer = abi::new_writer(6);
        writer
            .write_u256(MESSAGE_TYPE_DEPLOY_INTERCHAIN_TOKEN)
            .write_u256(token_id)
            .write_bytes(name)
            .write_bytes(symbol)
            .write_u256((remote_decimals as u256))
            .write_bytes(distributor.to_bytes());
        let payload = writer.into_bytes();

        let approved_message = channel::new_approved_message(
            source_chain,
            message_id,
            source_address,
            its.channel().to_address(),
            payload,
        );
        
        receive_deploy_interchain_token<COIN>(&mut its, approved_message);

        clock.destroy_for_testing();
        sui::test_utils::destroy(its);
    }

    #[test]
    #[expected_failure(abort_code = EInvalidMessageType)]
    fun test_receive_deploy_interchain_token_invalid_message_type() {
        let ctx = &mut tx_context::dummy();
        let clock = sui::clock::create_for_testing(ctx);
        let mut its = its::its::new_for_testing();

        let source_chain = ascii::string(b"Chain Name");
        let message_id = ascii::string(b"Message Id");
        let source_address = ascii::string(b"Address");
        let name = b"Token Name";
        let symbol = b"Symbol";
        let remote_decimals = 8;
        let decimals = if (remote_decimals > DECIMALS_CAP) DECIMALS_CAP else remote_decimals;
        let token_id: u256 = 1234;

        create_unregistered_coin(&mut its, symbol, decimals, ctx);
        
        let mut writer = abi::new_writer(6);
        writer
            .write_u256(MESSAGE_TYPE_INTERCHAIN_TRANSFER)
            .write_u256(token_id)
            .write_bytes(name)
            .write_bytes(symbol)
            .write_u256((remote_decimals as u256))
            .write_bytes(b"");
        let payload = writer.into_bytes();

        let approved_message = channel::new_approved_message(
            source_chain,
            message_id,
            source_address,
            its.channel().to_address(),
            payload,
        );
        
        receive_deploy_interchain_token<COIN>(&mut its, approved_message);

        clock.destroy_for_testing();
        sui::test_utils::destroy(its);
    }

    #[test]
    fun test_give_unregistered_coin() {
        let symbol = b"COIN";
        let decimals = 12;
        let ctx = &mut tx_context::dummy();
        let mut its = its::its::new_for_testing();

        let (treasury_cap, coin_metadata) = its::coin::create_treasury_and_metadata(symbol, decimals, ctx);

        give_unregistered_coin<COIN>(&mut its, treasury_cap, coin_metadata);

        sui::test_utils::destroy(its);
    }

    #[test]
    #[expected_failure(abort_code = ENonZeroTotalSupply)]
    fun test_give_unregistered_coin_not_zero_total_supply() {
        let symbol = b"COIN";
        let decimals = 12;
        let ctx = &mut tx_context::dummy();
        let mut its = its::its::new_for_testing();

        let (mut treasury_cap, coin_metadata) = its::coin::create_treasury_and_metadata(symbol, decimals, ctx);
        let coin = treasury_cap.mint(1, ctx);

        give_unregistered_coin<COIN>(&mut its, treasury_cap, coin_metadata);

        sui::test_utils::destroy(its);
        sui::test_utils::destroy(coin);
    }

    #[test]
    #[expected_failure(abort_code = EUnregisteredCoinHasUrl)]
    fun test_give_unregistered_coin_with_url() {
        let name = b"Coin";
        let symbol = b"COIN";
        let decimals = 12;
        let ctx = &mut tx_context::dummy();
        let mut its = its::its::new_for_testing();
        let url = sui::url::new_unsafe_from_bytes(b"url");

        let (treasury_cap, coin_metadata) = its::coin::create_treasury_and_metadata_custom(name, symbol, decimals, option::some(url), ctx);

        give_unregistered_coin<COIN>(&mut its, treasury_cap, coin_metadata);

        sui::test_utils::destroy(its);
    }

    #[test]
    #[expected_failure(abort_code = EModuleNameDoesNotMatchSymbol)]
    fun test_give_unregistered_coin_module_name_missmatch() {
        let symbol = b"SYMBOL";
        let decimals = 12;
        let ctx = &mut tx_context::dummy();
        let mut its = its::its::new_for_testing();

        let (treasury_cap, coin_metadata) = its::coin::create_treasury_and_metadata(symbol, decimals, ctx);

        give_unregistered_coin<COIN>(&mut its, treasury_cap, coin_metadata);

        sui::test_utils::destroy(its);
    }

    #[test]
    fun test_mint_as_distributor() {
        let mut its = its::its::new_for_testing();
        let ctx = &mut tx_context::dummy();
        let symbol = b"COIN";
        let decimals = 9;
        let remote_decimals = 18;

        let (treasury_cap, coin_metadata) = its::coin::create_treasury_and_metadata(symbol, decimals, ctx);
        let coin_info = its::coin_info::from_metadata<COIN>(
            coin_metadata,
            remote_decimals,
        );
        let mut coin_management = its::coin_management::new_with_cap(treasury_cap);

        let channel = channel::new(ctx);
        coin_management.add_distributor(channel.to_address());
        let amount = 1234;

        let token_id = register_coin(&mut its, coin_info, coin_management);
        let coin = mint_as_distributor<COIN>(&mut its, &channel, token_id, amount, ctx);

        assert!(coin.value() == amount); 
        
        sui::test_utils::destroy(its);
        sui::test_utils::destroy(coin);
        channel.destroy();
    }

    #[test]
    #[expected_failure(abort_code = ENotDistributor)]
    fun test_mint_as_distributor_not_distributor() {
        let mut its = its::its::new_for_testing();
        let ctx = &mut tx_context::dummy();
        let symbol = b"COIN";
        let decimals = 9;
        let remote_decimals = 18;

        let (treasury_cap, coin_metadata) = its::coin::create_treasury_and_metadata(symbol, decimals, ctx);
        let coin_info = its::coin_info::from_metadata<COIN>(
            coin_metadata,
            remote_decimals,
        );
        let mut coin_management = its::coin_management::new_with_cap(treasury_cap);

        let channel = channel::new(ctx);
        coin_management.add_distributor(@0x1);
        let amount = 1234;

        let token_id = register_coin(&mut its, coin_info, coin_management);
        let coin = mint_as_distributor<COIN>(&mut its, &channel, token_id, amount, ctx);

        assert!(coin.value() == amount); 
        
        sui::test_utils::destroy(its);
        sui::test_utils::destroy(coin);
        channel.destroy();
    }

    #[test]
    fun test_mint_to_as_distributor() {
        let mut its = its::its::new_for_testing();
        let ctx = &mut tx_context::dummy();
        let symbol = b"COIN";
        let decimals = 9;
        let remote_decimals = 18;

        let (treasury_cap, coin_metadata) = its::coin::create_treasury_and_metadata(symbol, decimals, ctx);
        let coin_info = its::coin_info::from_metadata<COIN>(
            coin_metadata,
            remote_decimals,
        );
        let mut coin_management = its::coin_management::new_with_cap(treasury_cap);

        let channel = channel::new(ctx);
        coin_management.add_distributor(channel.to_address());
        let amount = 1234;

        let token_id = register_coin(&mut its, coin_info, coin_management);
        mint_to_as_distributor<COIN>(&mut its, &channel, token_id, @0x2, amount, ctx);
        
        sui::test_utils::destroy(its);
        channel.destroy();
    }

    #[test]
    fun test_burn_as_distributor() {
        let mut its = its::its::new_for_testing();
        let ctx = &mut tx_context::dummy();
        let symbol = b"COIN";
        let decimals = 9;
        let remote_decimals = 18;
        let amount = 1234;

        let (mut treasury_cap, coin_metadata) = its::coin::create_treasury_and_metadata(symbol, decimals, ctx);
        let coin = treasury_cap.mint(amount, ctx);
        let coin_info = its::coin_info::from_metadata<COIN>(
            coin_metadata,
            remote_decimals,
        );
        let mut coin_management = its::coin_management::new_with_cap(treasury_cap);

        let channel = channel::new(ctx);
        coin_management.add_distributor(channel.to_address());

        let token_id = register_coin(&mut its, coin_info, coin_management);
        burn_as_distributor<COIN>(&mut its, &channel, token_id, coin);
        
        sui::test_utils::destroy(its);
        channel.destroy();
    }

    #[test]
    #[expected_failure(abort_code = ENotDistributor)]
    fun test_burn_as_distributor_not_distributor() {
        let mut its = its::its::new_for_testing();
        let ctx = &mut tx_context::dummy();
        let symbol = b"COIN";
        let decimals = 9;
        let remote_decimals = 18;
        let amount = 1234;

        let (mut treasury_cap, coin_metadata) = its::coin::create_treasury_and_metadata(symbol, decimals, ctx);
        let coin = treasury_cap.mint(amount, ctx);
        let coin_info = its::coin_info::from_metadata<COIN>(
            coin_metadata,
            remote_decimals,
        );
        let mut coin_management = its::coin_management::new_with_cap(treasury_cap);

        let channel = channel::new(ctx);
        coin_management.add_distributor(@0x1);

        let token_id = register_coin(&mut its, coin_info, coin_management);
        burn_as_distributor<COIN>(&mut its, &channel, token_id, coin);
        
        sui::test_utils::destroy(its);
        channel.destroy();
    }

    #[test]
    fun test_set_trusted_address() {
        let mut its = its::its::new_for_testing();
        let trusted_source_chain = ascii::string(b"Axelar");
        let trusted_source_address = ascii::string(b"Trusted Address");
        let message_type = (123 as u256);
        let message_id = ascii::string(b"message_id");
        let ctx = &mut tx_context::dummy();

        let governance = governance::new_for_testing(
            trusted_source_chain,
            trusted_source_address,
            message_type,
            ctx,
        );

        let trusted_chains = vector[
            b"Ethereum",
            b"Avalance",
            b"Axelar",
        ];
        let trusted_addresses = vector[
            b"ethereum address",
            ITS_HUB_ROUTING_IDENTIFIER,
            b"hub address",
        ];
        let trusted_addresses_data = bcs::to_bytes(&its::trusted_addresses::new_for_testing(trusted_chains, trusted_addresses));

        let mut writer = abi::new_writer(2);
        writer
            .write_u256(MESSAGE_TYPE_SET_TRUSTED_ADDRESSES)
            .write_bytes(trusted_addresses_data);
        let payload = writer.into_bytes();

        let approved_message = channel::new_approved_message(
            trusted_source_chain,
            message_id,
            trusted_source_address,
            its.channel().to_address(),
            payload,
        );

        set_trusted_addresses(&mut its, &governance, approved_message);

        sui::test_utils::destroy(its);
        sui::test_utils::destroy(governance);
    }

    #[test]
    #[expected_failure(abort_code = EUntrustedAddress)]
    fun test_set_trusted_address_untrusted_address() {
        let mut its = its::its::new_for_testing();
        let trusted_source_chain = ascii::string(b"Axelar");
        let trusted_source_address = ascii::string(b"Trusted Address");
        let untrusted_source_address = ascii::string(b"Untrusted Address");
        let message_type = (123 as u256);
        let message_id = ascii::string(b"message_id");
        let ctx = &mut tx_context::dummy();

        let governance = governance::new_for_testing(
            trusted_source_chain,
            trusted_source_address,
            message_type,
            ctx,
        );

        let trusted_chains = vector[
            b"Ethereum",
            b"Avalance",
            b"Axelar",
        ];
        let trusted_addresses = vector[
            b"ethereum address",
            ITS_HUB_ROUTING_IDENTIFIER,
            b"hub address",
        ];
        let trusted_addresses_data = bcs::to_bytes(&its::trusted_addresses::new_for_testing(trusted_chains, trusted_addresses));

        let mut writer = abi::new_writer(2);
        writer
            .write_u256(MESSAGE_TYPE_SET_TRUSTED_ADDRESSES)
            .write_bytes(trusted_addresses_data);
        let payload = writer.into_bytes();

        let approved_message = channel::new_approved_message(
            trusted_source_chain,
            message_id,
            untrusted_source_address,
            its.channel().to_address(),
            payload,
        );

        set_trusted_addresses(&mut its, &governance, approved_message);

        sui::test_utils::destroy(its);
        sui::test_utils::destroy(governance);
    }

    #[test]
    #[expected_failure(abort_code = EInvalidMessageType)]
    fun test_set_trusted_address_invalid_message_type() {
        let mut its = its::its::new_for_testing();
        let trusted_source_chain = ascii::string(b"Axelar");
        let trusted_source_address = ascii::string(b"Trusted Address");
        let message_type = (123 as u256);
        let message_id = ascii::string(b"message_id");
        let ctx = &mut tx_context::dummy();

        let governance = governance::new_for_testing(
            trusted_source_chain,
            trusted_source_address,
            message_type,
            ctx,
        );

        let trusted_chains = vector[
            b"Ethereum",
            b"Avalance",
            b"Axelar",
        ];
        let trusted_addresses = vector[
            b"ethereum address",
            ITS_HUB_ROUTING_IDENTIFIER,
            b"hub address",
        ];
        let trusted_addresses_data = bcs::to_bytes(&its::trusted_addresses::new_for_testing(trusted_chains, trusted_addresses));

        let mut writer = abi::new_writer(2);
        writer
            .write_u256(MESSAGE_TYPE_INTERCHAIN_TRANSFER)
            .write_bytes(trusted_addresses_data);
        let payload = writer.into_bytes();

        let approved_message = channel::new_approved_message(
            trusted_source_chain,
            message_id,
            trusted_source_address,
            its.channel().to_address(),
            payload,
        );

        set_trusted_addresses(&mut its, &governance, approved_message);

        sui::test_utils::destroy(its);
        sui::test_utils::destroy(governance);
    }

    #[test]
    #[expected_failure(abort_code = ERemainingData)]
    fun test_set_trusted_address_remaining_data() {
        let mut its = its::its::new_for_testing();
        let trusted_source_chain = ascii::string(b"Axelar");
        let trusted_source_address = ascii::string(b"Trusted Address");
        let message_type = (123 as u256);
        let message_id = ascii::string(b"message_id");
        let ctx = &mut tx_context::dummy();

        let governance = governance::new_for_testing(
            trusted_source_chain,
            trusted_source_address,
            message_type,
            ctx,
        );

        let trusted_chains = vector[
            b"Ethereum",
            b"Avalance",
            b"Axelar",
        ];
        let trusted_addresses = vector[
            b"ethereum address",
            ITS_HUB_ROUTING_IDENTIFIER,
            b"hub address",
        ];
        let mut trusted_addresses_data = bcs::to_bytes(&its::trusted_addresses::new_for_testing(trusted_chains, trusted_addresses));
        trusted_addresses_data.push_back(0);

        let mut writer = abi::new_writer(2);
        writer
            .write_u256(MESSAGE_TYPE_SET_TRUSTED_ADDRESSES)
            .write_bytes(trusted_addresses_data);
        let payload = writer.into_bytes();

        let approved_message = channel::new_approved_message(
            trusted_source_chain,
            message_id,
            trusted_source_address,
            its.channel().to_address(),
            payload,
        );

        set_trusted_addresses(&mut its, &governance, approved_message);

        sui::test_utils::destroy(its);
        sui::test_utils::destroy(governance);
    }

    #[test]
    #[expected_failure(abort_code = EUntrustedAddress)]
    fun test_decode_approved_message_untrusted_address() {
        let mut its = its::its::new_for_testing();
        let source_chain = ascii::string(b"Chain Name");
        let source_address = ascii::string(b"Untusted Address");
        let message_id = ascii::string(b"message_id");

        let payload = b"payload";

        let approved_message = channel::new_approved_message(
            source_chain,
            message_id,
            source_address,
            its.channel().to_address(),
            payload,
        );

        decode_approved_message(&mut its, approved_message);

        sui::test_utils::destroy(its);
    }

    #[test]
    fun test_decode_approved_message_axelar_hub_sender() {
        let mut its = its::its::new_for_testing();
        let source_chain = ascii::string(ITS_HUB_CHAIN_NAME);
        let source_address = ascii::string(b"Address");
        let message_id = ascii::string(b"message_id");

        let mut writer = abi::new_writer(3);
        writer.write_u256(MESSAGE_TYPE_RECEIVE_FROM_HUB);
        writer.write_bytes(b"Source Chain");
        writer.write_bytes(b"payload");
        let payload = writer.into_bytes();

        its.set_trusted_address(ascii::string(ITS_HUB_CHAIN_NAME), source_address);

        let approved_message = channel::new_approved_message(
            source_chain,
            message_id,
            source_address,
            its.channel().to_address(),
            payload,
        );

        decode_approved_message(&mut its, approved_message);

        sui::test_utils::destroy(its);
    }

    #[test]
    #[expected_failure(abort_code = ESenderNotHub)]
    fun test_decode_approved_message_sender_not_hub() {
        let mut its = its::its::new_for_testing();
        let source_chain = ascii::string(b"Chain Name");
        let source_address = ascii::string(b"Address");
        let message_id = ascii::string(b"message_id");

        let mut writer = abi::new_writer(3);
        writer.write_u256(MESSAGE_TYPE_RECEIVE_FROM_HUB);
        writer.write_bytes(b"Source Chain");
        writer.write_bytes(b"payload");
        let payload = writer.into_bytes();

        let approved_message = channel::new_approved_message(
            source_chain,
            message_id,
            source_address,
            its.channel().to_address(),
            payload,
        );

        decode_approved_message(&mut its, approved_message);

        sui::test_utils::destroy(its);
    }

    #[test]
    fun test_send_payload_to_hub() {
        let mut its = its::its::new_for_testing();
        let destination_chain = ascii::string(b"Destination Chain");
        let hub_address = ascii::string(b"Address");

        let payload = b"payload";

        its.set_trusted_address(ascii::string(ITS_HUB_CHAIN_NAME), hub_address);
        its.set_trusted_address(destination_chain, ascii::string(ITS_HUB_ROUTING_IDENTIFIER));

        send_payload(&its, destination_chain, payload);

        sui::test_utils::destroy(its);
=======
            destination_address = self.get_trusted_address(destination_chain);
        };

        gateway::call_contract(self.channel_mut(), destination_chain, destination_address, payload);
>>>>>>> fc2a1959
    }
}<|MERGE_RESOLUTION|>--- conflicted
+++ resolved
@@ -31,21 +31,10 @@
     const MESSAGE_TYPE_SEND_TO_HUB: u256 = 3;
     const MESSAGE_TYPE_RECEIVE_FROM_HUB: u256 = 4;
 
-<<<<<<< HEAD
-    /**
-     * @dev Chain name for Axelar. This is used for routing ITS calls via ITS hub on Axelar.
-     */
-    const ITS_HUB_CHAIN_NAME: vector<u8> = b"Axelarnet";
-
-    /**
-     * @dev Identifier to be used as destination address for chains that route to hub. For Sui this will probably be every supported chain.
-     */
-=======
     // Chain name for Axelar. This is used for routing ITS calls via ITS hub on Axelar.
     const ITS_HUB_CHAIN_NAME: vector<u8> = b"Axelarnet";
 
     // Identifier to be used as destination address for chains that route to hub. For Sui this will probably be every supported chain.
->>>>>>> fc2a1959
     const ITS_HUB_ROUTING_IDENTIFIER: vector<u8> = b"hub";
 
     // address::to_u256(address::from_bytes(keccak256(b"sui-set-trusted-addresses")));
@@ -62,13 +51,9 @@
     const ENotDistributor: u64 = 6;
     const ENonZeroTotalSupply: u64 = 7;
     const EUnregisteredCoinHasUrl: u64 = 8;
-<<<<<<< HEAD
-    const ESenderNotHub: u64 = 9;
-    const ERemainingData: u64 = 10;
-=======
     const EMalformedTrustedAddresses: u64 = 9;
     const EUntrustedChain: u64 = 10;
->>>>>>> fc2a1959
+    const ERemainingData: u64 = 11;
 
     public struct CoinRegistered<phantom T> has copy, drop {
         token_id: TokenId,
@@ -312,11 +297,6 @@
 
         let mut reader = abi::new_reader(payload);
         if (reader.read_u256() == MESSAGE_TYPE_RECEIVE_FROM_HUB) {
-<<<<<<< HEAD
-            assert!(source_chain.into_bytes() == ITS_HUB_CHAIN_NAME, ESenderNotHub);
-            source_chain = ascii::string(reader.read_bytes());
-            payload = reader.read_bytes();
-=======
             assert!(source_chain.into_bytes() == ITS_HUB_CHAIN_NAME, EUntrustedChain);
 
             source_chain = ascii::string(reader.read_bytes());
@@ -325,18 +305,12 @@
             assert!(self.get_trusted_address(source_chain).into_bytes() == ITS_HUB_ROUTING_IDENTIFIER, EUntrustedChain);
         } else {
             assert!(source_chain.into_bytes() != ITS_HUB_CHAIN_NAME, EUntrustedChain);
->>>>>>> fc2a1959
         };
 
         (source_chain, payload)
     }
 
     /// Send a payload to a destination chain. The destination chain needs to have a trusted address.
-<<<<<<< HEAD
-    fun send_payload(self: &ITS, mut destination_chain: String, mut payload: vector<u8>) {
-        let mut destination_address = self.get_trusted_address(destination_chain);
-        if(destination_address.into_bytes() == ITS_HUB_ROUTING_IDENTIFIER) {
-=======
     fun send_payload(self: &mut ITS, mut destination_chain: String, mut payload: vector<u8>) {
         let mut destination_address = self.get_trusted_address(destination_chain);
 
@@ -345,17 +319,16 @@
 
         // Check whether the ITS call should be routed via ITS hub for this destination chain
         if (destination_address.into_bytes() == ITS_HUB_ROUTING_IDENTIFIER) {
->>>>>>> fc2a1959
             let mut writer = abi::new_writer(3);
             writer.write_u256(MESSAGE_TYPE_SEND_TO_HUB);
             writer.write_bytes(destination_chain.into_bytes());
             writer.write_bytes(payload);
             payload = writer.into_bytes();
             destination_chain = ascii::string(ITS_HUB_CHAIN_NAME);
-<<<<<<< HEAD
-            destination_address = self.get_trusted_address(ascii::string(ITS_HUB_CHAIN_NAME));
+            destination_address = self.get_trusted_address(destination_chain);
         };
-        gateway::call_contract(self.channel(), destination_chain, destination_address, payload);
+
+        gateway::call_contract(self.channel_mut(), destination_chain, destination_address, payload);
     }
 
     #[test_only]
@@ -1415,11 +1388,5 @@
         send_payload(&its, destination_chain, payload);
 
         sui::test_utils::destroy(its);
-=======
-            destination_address = self.get_trusted_address(destination_chain);
-        };
-
-        gateway::call_contract(self.channel_mut(), destination_chain, destination_address, payload);
->>>>>>> fc2a1959
     }
 }