module its::service {
    use std::string;
    use std::ascii::{Self, String};
    use std::type_name;

    use sui::coin::{Self, Coin, TreasuryCap, CoinMetadata};
    use sui::address;
    use sui::event;
    use sui::bcs;
    use sui::clock::Clock;

    use abi::abi;

    use axelar_gateway::channel::{Self, ApprovedMessage};
<<<<<<< HEAD
    use axelar_gateway::gateway::{Self, MessageTicket};
=======
    use axelar_gateway::gateway;
    use axelar_gateway::message_ticket::MessageTicket;
>>>>>>> 7d2c4fc0
    use axelar_gateway::channel::Channel;

    use governance::governance::{Self, Governance};

    use its::its::{ITS};
    use its::coin_info::{Self, CoinInfo};
    use its::token_id::{Self, TokenId};
    use its::coin_management::{Self, CoinManagement};
    use its::utils as its_utils;
    use its::trusted_addresses;
    use its::interchain_transfer_ticket::{Self, InterchainTransferTicket};

    // === VERSION ===
    const VERSION: u64 = 0;

    // === MESSAGE TYPES ===
    const MESSAGE_TYPE_INTERCHAIN_TRANSFER: u256 = 0;
    const MESSAGE_TYPE_DEPLOY_INTERCHAIN_TOKEN: u256 = 1;
    //const MESSAGE_TYPE_DEPLOY_TOKEN_MANAGER: u256 = 2;
    const MESSAGE_TYPE_SEND_TO_HUB: u256 = 3;
    const MESSAGE_TYPE_RECEIVE_FROM_HUB: u256 = 4;    
    // address::to_u256(address::from_bytes(keccak256(b"sui-set-trusted-addresses")));
    const MESSAGE_TYPE_SET_TRUSTED_ADDRESSES: u256 = 0x2af37a0d5d48850a855b1aaaf57f726c107eb99b40eabf4cc1ba30410cfa2f68;

<<<<<<< HEAD
    /// -----
    /// Types
    /// -----
    public struct InterchainTransferTicket<phantom T>{
        token_id: TokenId,
        coin: Coin<T>,
        source_address: address,
        destination_chain: String,
        destination_address: vector<u8>,
        metadata: vector<u8>,
        version: u64,
    }

=======
>>>>>>> 7d2c4fc0
    // === HUB CONSTANTS ===
    // Chain name for Axelar. This is used for routing ITS calls via ITS hub on Axelar.
    const ITS_HUB_CHAIN_NAME: vector<u8> = b"Axelarnet";
    // Identifier to be used as destination address for chains that route to hub. For Sui this will probably be every supported chain.
    const ITS_HUB_ROUTING_IDENTIFIER: vector<u8> = b"hub";

    // === The maximum number of decimals allowed ===
    const DECIMALS_CAP: u8 = 9;

    // === ERRROS CODES ===
    const EUntrustedAddress: u64 = 0;
    const EInvalidMessageType: u64 = 1;
    const EWrongDestination: u64 = 2;
    const EInterchainTransferHasData: u64 = 3;
    const EInterchainTransferHasNoData: u64 = 4;
    const EModuleNameDoesNotMatchSymbol: u64 = 5;
    const ENotDistributor: u64 = 6;
    const ENonZeroTotalSupply: u64 = 7;
    const EUnregisteredCoinHasUrl: u64 = 8;
    const EUntrustedChain: u64 = 9;
    const ERemainingData: u64 = 10;
    const ENewerTicket: u64 = 11;

    // === Events ===
    public struct CoinRegistered<phantom T> has copy, drop {
        token_id: TokenId,
    }

    // === Public Functions ===
    public fun register_coin<T>(
        self: &mut ITS, coin_info: CoinInfo<T>, coin_management: CoinManagement<T>
    ): TokenId {
        let token_id = token_id::from_coin_data(&coin_info, &coin_management);

        self.add_registered_coin(token_id, coin_management, coin_info);

        event::emit(CoinRegistered<T> {
            token_id
        });

        token_id
    }

    public fun deploy_remote_interchain_token<T>(
        self: &mut ITS, token_id: TokenId, destination_chain: String
    ): MessageTicket {
        let coin_info = self.get_coin_info<T>(token_id);
        let name = coin_info.name();
        let symbol = coin_info.symbol();
        let decimals = coin_info.decimals();
        let mut writer = abi::new_writer(6);

        writer
            .write_u256(MESSAGE_TYPE_DEPLOY_INTERCHAIN_TOKEN)
            .write_u256(token_id.to_u256())
            .write_bytes(*string::as_bytes(&name))
            .write_bytes(*ascii::as_bytes(&symbol))
            .write_u256((decimals as u256))
            .write_bytes(vector::empty());

        prepare_message(self, destination_chain, writer.into_bytes())
    }

    public fun prepare_interchain_transfer<T>(
        token_id: TokenId,
        coin: Coin<T>,
        destination_chain: String,
        destination_address: vector<u8>,
        metadata: vector<u8>,
        source_channel: &Channel,
    ): InterchainTransferTicket<T> {
<<<<<<< HEAD
        InterchainTransferTicket<T> {
            token_id,
            coin,
            source_address: source_channel.to_address(),
            destination_chain,
            destination_address,
            metadata,
            version: VERSION,
        }
=======
        interchain_transfer_ticket::new<T>(
            token_id,
            coin.into_balance(),
            source_channel.to_address(),
            destination_chain,
            destination_address,
            metadata,
            VERSION,
        )
>>>>>>> 7d2c4fc0
    }

    public fun send_interchain_transfer<T>(
        self: &mut ITS,
        ticket: InterchainTransferTicket<T>,
        clock: &Clock,
    ): MessageTicket {
<<<<<<< HEAD
        let InterchainTransferTicket {
           token_id,
           coin,
=======
        let (
           token_id,
           balance,
>>>>>>> 7d2c4fc0
           source_address,
           destination_chain,
           destination_address,
           metadata, 
           version,
<<<<<<< HEAD
        } = ticket;
=======
        ) = ticket.destroy();
>>>>>>> 7d2c4fc0
        assert!(version <= VERSION, ENewerTicket);
        let amount = self.coin_management_mut(token_id)
            .take_balance(balance, clock);
        let (_version, data) = its_utils::decode_metadata(metadata);
        let mut writer = abi::new_writer(6);

        writer
            .write_u256(MESSAGE_TYPE_INTERCHAIN_TRANSFER)
            .write_u256(token_id.to_u256())
            .write_bytes(source_address.to_bytes())
            .write_bytes(destination_address)
            .write_u256(amount)
            .write_bytes(data);

        prepare_message(self, destination_chain, writer.into_bytes())
    }

    public fun receive_interchain_transfer<T>(self: &mut ITS, approved_message: ApprovedMessage, clock: &Clock, ctx: &mut TxContext) {
        let (_, payload) = decode_approved_message(self, approved_message);
        let mut reader = abi::new_reader(payload);
        assert!(reader.read_u256() == MESSAGE_TYPE_INTERCHAIN_TRANSFER, EInvalidMessageType);

        let token_id = token_id::from_u256(reader.read_u256());
        reader.skip_slot(); // skip source_address
        let destination_address = address::from_bytes(reader.read_bytes());
        let amount = reader.read_u256();
        let data = reader.read_bytes();

        assert!(data.is_empty(), EInterchainTransferHasData);

        let coin = self
            .coin_management_mut(token_id)
            .give_coin<T>(amount, clock, ctx);

        transfer::public_transfer(coin, destination_address)
    }

    public fun receive_interchain_transfer_with_data<T>(
        self: &mut ITS,
        approved_message: ApprovedMessage,
        channel: &Channel,
        clock: &Clock,
        ctx: &mut TxContext,
    ): (String, vector<u8>, vector<u8>, Coin<T>) {
        let (source_chain, payload) = decode_approved_message(self, approved_message);
        let mut reader = abi::new_reader(payload);
        assert!(reader.read_u256() == MESSAGE_TYPE_INTERCHAIN_TRANSFER, EInvalidMessageType);

        let token_id = token_id::from_u256(reader.read_u256());

        let source_address = reader.read_bytes();
        let destination_address = reader.read_bytes();
        let amount = reader.read_u256();
        let data = reader.read_bytes();

        assert!(address::from_bytes(destination_address) == channel.to_address(), EWrongDestination);
        assert!(!data.is_empty(), EInterchainTransferHasNoData);

        let coin = self
            .coin_management_mut(token_id)
            .give_coin(amount, clock, ctx);

        (
            source_chain,
            source_address,
            data,
            coin,
        )
    }

    public fun receive_deploy_interchain_token<T>(self: &mut ITS, approved_message: ApprovedMessage) {
        let (_, payload) = decode_approved_message(self, approved_message);
        let mut reader = abi::new_reader(payload);
        assert!(reader.read_u256() == MESSAGE_TYPE_DEPLOY_INTERCHAIN_TOKEN, EInvalidMessageType);

        let token_id = token_id::from_u256(reader.read_u256());
        let name = string::utf8(reader.read_bytes());
        let symbol = ascii::string(reader.read_bytes());
        let remote_decimals = (reader.read_u256() as u8);
        let distributor_bytes = reader.read_bytes();
        let decimals = if (remote_decimals > DECIMALS_CAP) DECIMALS_CAP else remote_decimals;
        let (treasury_cap, mut coin_metadata) = self.remove_unregistered_coin<T>(
            token_id::unregistered_token_id(&symbol, decimals)
        );

        treasury_cap.update_name(&mut coin_metadata, name);
        //coin::update_symbol(&treasury_cap, &mut coin_metadata, symbol);

        let mut coin_management = coin_management::new_with_cap<T>(treasury_cap);
        let coin_info = coin_info::from_metadata<T>(coin_metadata, remote_decimals);

        if (distributor_bytes.length() > 0) {
            let distributor = address::from_bytes(distributor_bytes);
            coin_management.add_distributor(distributor);
        };

        self.add_registered_coin<T>(token_id, coin_management, coin_info);
    }

    // We need an coin with zero supply that has the proper decimals and typing, and no Url.
    public fun give_unregistered_coin<T>(
        self: &mut ITS, treasury_cap: TreasuryCap<T>, mut coin_metadata: CoinMetadata<T>
    ) {
        assert!(treasury_cap.total_supply() == 0, ENonZeroTotalSupply);
        assert!(coin::get_icon_url(&coin_metadata).is_none(), EUnregisteredCoinHasUrl);

        treasury_cap.update_description(&mut coin_metadata, string::utf8(b""));

        let decimals = coin_metadata.get_decimals();
        let symbol = coin_metadata.get_symbol();

        let module_name = type_name::get_module(&type_name::get<T>());
        assert!(&module_name == &its_utils::get_module_from_symbol(&symbol), EModuleNameDoesNotMatchSymbol);

        let token_id = token_id::unregistered_token_id(&symbol, decimals);

        self.add_unregistered_coin<T>(token_id, treasury_cap, coin_metadata);
    }

    public fun mint_as_distributor<T>(
        self: &mut ITS,
        channel: &Channel,
        token_id: TokenId,
        amount: u64,
        ctx: &mut TxContext
    ): Coin<T> {
        let coin_management = self.coin_management_mut<T>(token_id);
        let distributor = channel.to_address();

        assert!(coin_management.is_distributor(distributor), ENotDistributor);

        coin_management.mint(amount, ctx)
    }

    public fun mint_to_as_distributor<T>(
        self: &mut ITS,
        channel: &Channel,
        token_id: TokenId,
        to: address,
        amount: u64,
        ctx: &mut TxContext
    ) {
        let coin = mint_as_distributor<T>(self, channel, token_id, amount, ctx);
        transfer::public_transfer(coin, to);
    }

    public fun burn_as_distributor<T>(
        self: &mut ITS,
        channel: &Channel,
        token_id: TokenId,
        coin: Coin<T>
    ) {
        let coin_management = self.coin_management_mut<T>(token_id);
        let distributor = channel.to_address();

        assert!(coin_management.is_distributor<T>(distributor), ENotDistributor);

        coin_management.burn(coin.into_balance());
    }

    // === Special Call Receiving
    public fun set_trusted_addresses(its: &mut ITS, governance: &Governance, approved_message: ApprovedMessage) {
        let (source_chain, _, source_address, payload) = channel::consume_approved_message(
            its.channel_mut(), approved_message
        );

        assert!(governance::is_governance(governance, source_chain, source_address), EUntrustedAddress);

        let mut reader = abi::new_reader(payload);
        let message_type = reader.read_u256();
        assert!(message_type == MESSAGE_TYPE_SET_TRUSTED_ADDRESSES, EInvalidMessageType);

        let mut bcs = bcs::new(reader.read_bytes());
        let trusted_addresses = trusted_addresses::peel(&mut bcs);

        assert!(bcs.into_remainder_bytes().length() == 0, ERemainingData);

        its.set_trusted_addresses(trusted_addresses);
    }

    // === Internal functions ===

    /// Decode an approved call and check that the source chain is trusted.
    fun decode_approved_message(self: &mut ITS, approved_message: ApprovedMessage): (String, vector<u8>) {
        let (
            mut source_chain,
            _,
            source_address,
            mut payload
        ) = self.channel_mut().consume_approved_message(approved_message);

        assert!(self.is_trusted_address(source_chain, source_address), EUntrustedAddress);

        let mut reader = abi::new_reader(payload);
        if (reader.read_u256() == MESSAGE_TYPE_RECEIVE_FROM_HUB) {
            assert!(source_chain.into_bytes() == ITS_HUB_CHAIN_NAME, EUntrustedChain);

            source_chain = ascii::string(reader.read_bytes());
            payload = reader.read_bytes();

            assert!(self.get_trusted_address(source_chain).into_bytes() == ITS_HUB_ROUTING_IDENTIFIER, EUntrustedChain);
        } else {
            assert!(source_chain.into_bytes() != ITS_HUB_CHAIN_NAME, EUntrustedChain);
        };

        (source_chain, payload)
    }

    /// Send a payload to a destination chain. The destination chain needs to have a trusted address.
    fun prepare_message(self: &mut ITS, mut destination_chain: String, mut payload: vector<u8>): MessageTicket {
        let mut destination_address = self.get_trusted_address(destination_chain);

        // Prevent sending directly to the ITS Hub chain. This is not supported yet, so fail early to prevent the user from having their funds stuck.
        assert!(destination_chain.into_bytes() != ITS_HUB_CHAIN_NAME, EUntrustedChain);

        // Check whether the ITS call should be routed via ITS hub for this destination chain
        if (destination_address.into_bytes() == ITS_HUB_ROUTING_IDENTIFIER) {
            let mut writer = abi::new_writer(3);
            writer.write_u256(MESSAGE_TYPE_SEND_TO_HUB);
            writer.write_bytes(destination_chain.into_bytes());
            writer.write_bytes(payload);
            payload = writer.into_bytes();
            destination_chain = ascii::string(ITS_HUB_CHAIN_NAME);
            destination_address = self.get_trusted_address(destination_chain);
        };

        gateway::prepare_message(self.channel_mut(), destination_chain, destination_address, payload)
    }

    // === Tests ===
    #[test_only]
    use its::coin::COIN;

    #[test_only]
    public fun create_unregistered_coin(self: &mut ITS, symbol: vector<u8>, decimals: u8, ctx: &mut TxContext) {
        let (treasury_cap, coin_metadata) = its::coin::create_treasury_and_metadata(symbol, decimals, ctx);
        let token_id = token_id::unregistered_token_id(&ascii::string(symbol), decimals);

        self.add_unregistered_coin(token_id, treasury_cap, coin_metadata);
    }

    #[test]
    fun test_register_coin() {
        let mut its = its::its::new_for_testing();

        let coin_info = its::coin_info::from_info<COIN>(
            string::utf8(b"Name"),
            ascii::string(b"Symbol"),
            10,
            12,
        );
        let coin_management = its::coin_management::new_locked();

        register_coin(&mut its, coin_info, coin_management);

        sui::test_utils::destroy(its);
    }

    #[test]
    fun test_deploy_remote_interchain_token() {
        let mut its = its::its::new_for_testing();
        let token_name = string::utf8(b"Name");
        let token_symbol = ascii::string(b"Symbol");
        let token_decimals = 10;
        let remote_decimals = 12;

        let coin_info = its::coin_info::from_info<COIN>(
            token_name,
            token_symbol,
            token_decimals,
            remote_decimals,
        );
        let coin_management = its::coin_management::new_locked();

        let token_id = register_coin(&mut its, coin_info, coin_management);
        let destination_chain = ascii::string(b"Chain Name");
        let message_ticket = deploy_remote_interchain_token<COIN>(&mut its, token_id, destination_chain);
        
        let mut writer = abi::new_writer(6);

        writer
            .write_u256(MESSAGE_TYPE_DEPLOY_INTERCHAIN_TOKEN)
            .write_u256(token_id.to_u256())
            .write_bytes(*token_name.as_bytes())
            .write_bytes(*token_symbol.as_bytes())
            .write_u256((token_decimals as u256))
            .write_bytes(vector::empty());

        assert!(message_ticket.source_id() == its.channel().to_address(), 0);
        assert!(message_ticket.destination_chain() == destination_chain, 1);
        assert!(message_ticket.destination_address() == its.get_trusted_address(destination_chain), 2);
        assert!(message_ticket.payload() == writer.into_bytes(), 3);
        assert!(message_ticket.version() == 0, 4);

        sui::test_utils::destroy(its);
        sui::test_utils::destroy(message_ticket);
    }

    #[test]
    fun test_deploy_interchain_token() {
        let ctx = &mut tx_context::dummy();
        let mut its = its::its::new_for_testing();

        let coin_info = its::coin_info::from_info<COIN>(
            string::utf8(b"Name"),
            ascii::string(b"Symbol"),
            10,
            12,
        );
        let scaling = coin_info.scaling();
        let coin_management = its::coin_management::new_locked();

        let token_id = register_coin(&mut its, coin_info, coin_management);
        let amount = 1234;
        let coin = sui::coin::mint_for_testing<COIN>(amount, ctx);
        let destination_chain = ascii::string(b"Chain Name");
        let destination_address = b"address";
        let metadata = b"";
        let source_channel = channel::new(ctx);
        let clock = sui::clock::create_for_testing(ctx);

        let interchain_transfer_ticket = prepare_interchain_transfer<COIN>(token_id, coin, destination_chain, destination_address, metadata, &source_channel);
        let message_ticket = send_interchain_transfer<COIN>(&mut its, interchain_transfer_ticket, &clock);
        let mut writer = abi::new_writer(6);

        writer
            .write_u256(MESSAGE_TYPE_INTERCHAIN_TRANSFER)
            .write_u256(token_id.to_u256())
            .write_bytes(source_channel.to_address().to_bytes())
            .write_bytes(destination_address)
            .write_u256((amount as u256) * scaling)
            .write_bytes(b"");

        assert!(message_ticket.source_id() == its.channel().to_address(), 0);
        assert!(message_ticket.destination_chain() == destination_chain, 1);
        assert!(message_ticket.destination_address() == its.get_trusted_address(destination_chain), 2);
        assert!(message_ticket.payload() == writer.into_bytes(), 3);
        assert!(message_ticket.version() == 0, 4);

        clock.destroy_for_testing();
        source_channel.destroy();
        sui::test_utils::destroy(its);
        sui::test_utils::destroy(message_ticket);
    }

    #[test]
    fun test_receive_interchain_transfer() {
        let ctx = &mut tx_context::dummy();
        let clock = sui::clock::create_for_testing(ctx);
        let mut its = its::its::new_for_testing();

        let coin_info = its::coin_info::from_info<COIN>(
            string::utf8(b"Name"),
            ascii::string(b"Symbol"),
            10,
            12,
        );
        
        let amount = 1234;
        let mut coin_management = its::coin_management::new_locked();
        let coin = sui::coin::mint_for_testing<COIN>(amount, ctx);
        coin_management.take_balance(coin.into_balance(), &clock);

        let token_id = register_coin(&mut its, coin_info, coin_management);
        let source_chain = ascii::string(b"Chain Name");
        let message_id = ascii::string(b"Message Id");
        let message_source_address = ascii::string(b"Address");
        let its_source_address = b"Source Address";
        let destination_address = @0x1;
        
        let mut writer = abi::new_writer(6);
        writer
            .write_u256(MESSAGE_TYPE_INTERCHAIN_TRANSFER)
            .write_u256(token_id.to_u256())
            .write_bytes(its_source_address)
            .write_bytes(destination_address.to_bytes())
            .write_u256((amount as u256))
            .write_bytes(b"");
        let payload = writer.into_bytes();

        let approved_message = channel::new_approved_message(
            source_chain,
            message_id,
            message_source_address,
            its.channel().to_address(),
            payload,
        );
        
        receive_interchain_transfer<COIN>(&mut its, approved_message, &clock, ctx);

        clock.destroy_for_testing();
        sui::test_utils::destroy(its);
    }

    #[test]
    #[expected_failure(abort_code = EInvalidMessageType)]
    fun test_receive_interchain_transfer_invalid_message_type() {
        let ctx = &mut tx_context::dummy();
        let clock = sui::clock::create_for_testing(ctx);
        let mut its = its::its::new_for_testing();

        let coin_info = its::coin_info::from_info<COIN>(
            string::utf8(b"Name"),
            ascii::string(b"Symbol"),
            10,
            12,
        );
        
        let amount = 1234;
        let mut coin_management = its::coin_management::new_locked();
        let coin = sui::coin::mint_for_testing<COIN>(amount, ctx);
        coin_management.take_balance(coin.into_balance(), &clock);

        let token_id = register_coin(&mut its, coin_info, coin_management);
        let source_chain = ascii::string(b"Chain Name");
        let message_id = ascii::string(b"Message Id");
        let message_source_address = ascii::string(b"Address");
        let its_source_address = b"Source Address";
        let destination_address = @0x1;
        
        let mut writer = abi::new_writer(6);
        writer
            .write_u256(MESSAGE_TYPE_DEPLOY_INTERCHAIN_TOKEN)
            .write_u256(token_id.to_u256())
            .write_bytes(its_source_address)
            .write_bytes(destination_address.to_bytes())
            .write_u256((amount as u256))
            .write_bytes(b"");
        let payload = writer.into_bytes();

        let approved_message = channel::new_approved_message(
            source_chain,
            message_id,
            message_source_address,
            its.channel().to_address(),
            payload,
        );
        
        receive_interchain_transfer<COIN>(&mut its, approved_message, &clock, ctx);

        clock.destroy_for_testing();
        sui::test_utils::destroy(its);
    }

    #[test]
    #[expected_failure(abort_code = EInterchainTransferHasData)]
    fun test_receive_interchain_transfer_passed_data() {
        let ctx = &mut tx_context::dummy();
        let clock = sui::clock::create_for_testing(ctx);
        let mut its = its::its::new_for_testing();

        let coin_info = its::coin_info::from_info<COIN>(
            string::utf8(b"Name"),
            ascii::string(b"Symbol"),
            10,
            12,
        );
        
        let amount = 1234;
        let mut coin_management = its::coin_management::new_locked();
        let coin = sui::coin::mint_for_testing<COIN>(amount, ctx);
        coin_management.take_balance(coin.into_balance(), &clock);

        let token_id = register_coin(&mut its, coin_info, coin_management);
        let source_chain = ascii::string(b"Chain Name");
        let message_id = ascii::string(b"Message Id");
        let message_source_address = ascii::string(b"Address");
        let its_source_address = b"Source Address";
        let destination_address = @0x1;
        
        let mut writer = abi::new_writer(6);
        writer
            .write_u256(MESSAGE_TYPE_INTERCHAIN_TRANSFER)
            .write_u256(token_id.to_u256())
            .write_bytes(its_source_address)
            .write_bytes(destination_address.to_bytes())
            .write_u256((amount as u256))
            .write_bytes(b"some data");
        let payload = writer.into_bytes();

        let approved_message = channel::new_approved_message(
            source_chain,
            message_id,
            message_source_address,
            its.channel().to_address(),
            payload,
        );
        
        receive_interchain_transfer<COIN>(&mut its, approved_message, &clock, ctx);

        clock.destroy_for_testing();
        sui::test_utils::destroy(its);
    }

    #[test]
    fun test_receive_interchain_transfer_with_data() {
        let ctx = &mut tx_context::dummy();
        let clock = sui::clock::create_for_testing(ctx);
        let mut its = its::its::new_for_testing();

        let coin_info = its::coin_info::from_info<COIN>(
            string::utf8(b"Name"),
            ascii::string(b"Symbol"),
            10,
            12,
        );
        let scaling = coin_info.scaling();
        
        let amount = 1234;
        let data = b"some_data";
        let mut coin_management = its::coin_management::new_locked();
        let coin = sui::coin::mint_for_testing<COIN>(amount, ctx);
        coin_management.take_balance(coin.into_balance(), &clock);

        let token_id = register_coin(&mut its, coin_info, coin_management);
        let source_chain = ascii::string(b"Chain Name");
        let message_id = ascii::string(b"Message Id");
        let message_source_address = ascii::string(b"Address");
        let its_source_address = b"Source Address";
        let channel = channel::new(ctx);
        let destination_address = channel.to_address();
        
        let mut writer = abi::new_writer(6);
        writer
            .write_u256(MESSAGE_TYPE_INTERCHAIN_TRANSFER)
            .write_u256(token_id.to_u256())
            .write_bytes(its_source_address)
            .write_bytes(destination_address.to_bytes())
            .write_u256((amount as u256))
            .write_bytes(data);
        let payload = writer.into_bytes();

        let approved_message = channel::new_approved_message(
            source_chain,
            message_id,
            message_source_address,
            its.channel().to_address(),
            payload,
        );
         
        let (received_source_chain, received_source_address, received_data, received_coin) = receive_interchain_transfer_with_data<COIN>(&mut its, approved_message, &channel, &clock, ctx);

        assert!(received_source_chain == source_chain, 0);
        assert!(received_source_address == its_source_address, 1);
        assert!(received_data == data, 2);
        assert!(received_coin.value() == amount / (scaling as u64), 3);

        clock.destroy_for_testing();
        channel.destroy();
        sui::test_utils::destroy(its);
        sui::test_utils::destroy(received_coin);
    }

    #[test]
    #[expected_failure(abort_code = EInvalidMessageType)]
    fun test_receive_interchain_transfer_with_data_invalid_message_type() {
        let ctx = &mut tx_context::dummy();
        let clock = sui::clock::create_for_testing(ctx);
        let mut its = its::its::new_for_testing();

        let coin_info = its::coin_info::from_info<COIN>(
            string::utf8(b"Name"),
            ascii::string(b"Symbol"),
            10,
            12,
        );
        
        let amount = 1234;
        let mut coin_management = its::coin_management::new_locked();
        let coin = sui::coin::mint_for_testing<COIN>(amount, ctx);
        coin_management.take_balance(coin.into_balance(), &clock);

        let token_id = register_coin(&mut its, coin_info, coin_management);
        let source_chain = ascii::string(b"Chain Name");
        let message_id = ascii::string(b"Message Id");
        let message_source_address = ascii::string(b"Address");
        let its_source_address = b"Source Address";
        let channel = channel::new(ctx);
        let destination_address = channel.to_address();
        
        let mut writer = abi::new_writer(6);
        writer
            .write_u256(MESSAGE_TYPE_DEPLOY_INTERCHAIN_TOKEN)
            .write_u256(token_id.to_u256())
            .write_bytes(its_source_address)
            .write_bytes(destination_address.to_bytes())
            .write_u256((amount as u256))
            .write_bytes(b"some_data");
        let payload = writer.into_bytes();

        let approved_message = channel::new_approved_message(
            source_chain,
            message_id,
            message_source_address,
            its.channel().to_address(),
            payload,
        );
         
        let (_, _, _, received_coin) = receive_interchain_transfer_with_data<COIN>(&mut its, approved_message, &channel, &clock, ctx);

        clock.destroy_for_testing();
        channel.destroy();
        sui::test_utils::destroy(its);
        sui::test_utils::destroy(received_coin);
    }

    #[test]
    #[expected_failure(abort_code = EWrongDestination)]
    fun test_receive_interchain_transfer_with_data_wrong_destination() {
        let ctx = &mut tx_context::dummy();
        let clock = sui::clock::create_for_testing(ctx);
        let mut its = its::its::new_for_testing();

        let coin_info = its::coin_info::from_info<COIN>(
            string::utf8(b"Name"),
            ascii::string(b"Symbol"),
            10,
            12,
        );
        
        let amount = 1234;
        let mut coin_management = its::coin_management::new_locked();
        let coin = sui::coin::mint_for_testing<COIN>(amount, ctx);
        coin_management.take_balance(coin.into_balance(), &clock);

        let token_id = register_coin(&mut its, coin_info, coin_management);
        let source_chain = ascii::string(b"Chain Name");
        let message_id = ascii::string(b"Message Id");
        let message_source_address = ascii::string(b"Address");
        let its_source_address = b"Source Address";
        let channel = channel::new(ctx);
        let destination_address = @0x1;
        
        let mut writer = abi::new_writer(6);
        writer
            .write_u256(MESSAGE_TYPE_INTERCHAIN_TRANSFER)
            .write_u256(token_id.to_u256())
            .write_bytes(its_source_address)
            .write_bytes(destination_address.to_bytes())
            .write_u256((amount as u256))
            .write_bytes(b"some_data");
        let payload = writer.into_bytes();

        let approved_message = channel::new_approved_message(
            source_chain,
            message_id,
            message_source_address,
            its.channel().to_address(),
            payload,
        );
         
        let (_, _, _, received_coin) = receive_interchain_transfer_with_data<COIN>(&mut its, approved_message, &channel, &clock, ctx);

        clock.destroy_for_testing();
        channel.destroy();
        sui::test_utils::destroy(its);
        sui::test_utils::destroy(received_coin);
    }

    #[test]
    #[expected_failure(abort_code = EInterchainTransferHasNoData)]
    fun test_receive_interchain_transfer_with_data_no_data() {
        let ctx = &mut tx_context::dummy();
        let clock = sui::clock::create_for_testing(ctx);
        let mut its = its::its::new_for_testing();

        let coin_info = its::coin_info::from_info<COIN>(
            string::utf8(b"Name"),
            ascii::string(b"Symbol"),
            10,
            12,
        );
        
        let amount = 1234;
        let mut coin_management = its::coin_management::new_locked();
        let coin = sui::coin::mint_for_testing<COIN>(amount, ctx);
        coin_management.take_balance(coin.into_balance(), &clock);

        let token_id = register_coin(&mut its, coin_info, coin_management);
        let source_chain = ascii::string(b"Chain Name");
        let message_id = ascii::string(b"Message Id");
        let message_source_address = ascii::string(b"Address");
        let its_source_address = b"Source Address";
        let channel = channel::new(ctx);
        let destination_address = channel.to_address();
        
        let mut writer = abi::new_writer(6);
        writer
            .write_u256(MESSAGE_TYPE_INTERCHAIN_TRANSFER)
            .write_u256(token_id.to_u256())
            .write_bytes(its_source_address)
            .write_bytes(destination_address.to_bytes())
            .write_u256((amount as u256))
            .write_bytes(b"");
        let payload = writer.into_bytes();

        let approved_message = channel::new_approved_message(
            source_chain,
            message_id,
            message_source_address,
            its.channel().to_address(),
            payload,
        );
         
        let (_, _, _, received_coin) = receive_interchain_transfer_with_data<COIN>(&mut its, approved_message, &channel, &clock, ctx);

        clock.destroy_for_testing();
        channel.destroy();
        sui::test_utils::destroy(its);
        sui::test_utils::destroy(received_coin);
    }

    #[test]
    fun test_receive_deploy_interchain_token() {
        let ctx = &mut tx_context::dummy();
        let clock = sui::clock::create_for_testing(ctx);
        let mut its = its::its::new_for_testing();

        let source_chain = ascii::string(b"Chain Name");
        let message_id = ascii::string(b"Message Id");
        let source_address = ascii::string(b"Address");
        let name = b"Token Name";
        let symbol = b"Symbol";
        let remote_decimals = 12;
        let decimals = if (remote_decimals > DECIMALS_CAP) DECIMALS_CAP else remote_decimals;
        let token_id: u256 = 1234;

        create_unregistered_coin(&mut its, symbol, decimals, ctx);
        
        let mut writer = abi::new_writer(6);
        writer
            .write_u256(MESSAGE_TYPE_DEPLOY_INTERCHAIN_TOKEN)
            .write_u256(token_id)
            .write_bytes(name)
            .write_bytes(symbol)
            .write_u256((remote_decimals as u256))
            .write_bytes(vector::empty());
        let payload = writer.into_bytes();

        let approved_message = channel::new_approved_message(
            source_chain,
            message_id,
            source_address,
            its.channel().to_address(),
            payload,
        );
        
        receive_deploy_interchain_token<COIN>(&mut its, approved_message);

        clock.destroy_for_testing();
        sui::test_utils::destroy(its);
    }

    #[test]
    fun test_receive_deploy_interchain_token_with_distributor() {
        let ctx = &mut tx_context::dummy();
        let clock = sui::clock::create_for_testing(ctx);
        let mut its = its::its::new_for_testing();

        let source_chain = ascii::string(b"Chain Name");
        let message_id = ascii::string(b"Message Id");
        let source_address = ascii::string(b"Address");
        let name = b"Token Name";
        let symbol = b"Symbol";
        let remote_decimals = 8;
        let decimals = if (remote_decimals > DECIMALS_CAP) DECIMALS_CAP else remote_decimals;
        let token_id: u256 = 1234;
        let distributor = @0x1;

        create_unregistered_coin(&mut its, symbol, decimals, ctx);
        
        let mut writer = abi::new_writer(6);
        writer
            .write_u256(MESSAGE_TYPE_DEPLOY_INTERCHAIN_TOKEN)
            .write_u256(token_id)
            .write_bytes(name)
            .write_bytes(symbol)
            .write_u256((remote_decimals as u256))
            .write_bytes(distributor.to_bytes());
        let payload = writer.into_bytes();

        let approved_message = channel::new_approved_message(
            source_chain,
            message_id,
            source_address,
            its.channel().to_address(),
            payload,
        );
        
        receive_deploy_interchain_token<COIN>(&mut its, approved_message);

        clock.destroy_for_testing();
        sui::test_utils::destroy(its);
    }

    #[test]
    #[expected_failure(abort_code = EInvalidMessageType)]
    fun test_receive_deploy_interchain_token_invalid_message_type() {
        let ctx = &mut tx_context::dummy();
        let clock = sui::clock::create_for_testing(ctx);
        let mut its = its::its::new_for_testing();

        let source_chain = ascii::string(b"Chain Name");
        let message_id = ascii::string(b"Message Id");
        let source_address = ascii::string(b"Address");
        let name = b"Token Name";
        let symbol = b"Symbol";
        let remote_decimals = 8;
        let decimals = if (remote_decimals > DECIMALS_CAP) DECIMALS_CAP else remote_decimals;
        let token_id: u256 = 1234;

        create_unregistered_coin(&mut its, symbol, decimals, ctx);
        
        let mut writer = abi::new_writer(6);
        writer
            .write_u256(MESSAGE_TYPE_INTERCHAIN_TRANSFER)
            .write_u256(token_id)
            .write_bytes(name)
            .write_bytes(symbol)
            .write_u256((remote_decimals as u256))
            .write_bytes(b"");
        let payload = writer.into_bytes();

        let approved_message = channel::new_approved_message(
            source_chain,
            message_id,
            source_address,
            its.channel().to_address(),
            payload,
        );
        
        receive_deploy_interchain_token<COIN>(&mut its, approved_message);

        clock.destroy_for_testing();
        sui::test_utils::destroy(its);
    }

    #[test]
    fun test_give_unregistered_coin() {
        let symbol = b"COIN";
        let decimals = 12;
        let ctx = &mut tx_context::dummy();
        let mut its = its::its::new_for_testing();

        let (treasury_cap, coin_metadata) = its::coin::create_treasury_and_metadata(symbol, decimals, ctx);

        give_unregistered_coin<COIN>(&mut its, treasury_cap, coin_metadata);

        sui::test_utils::destroy(its);
    }

    #[test]
    #[expected_failure(abort_code = ENonZeroTotalSupply)]
    fun test_give_unregistered_coin_not_zero_total_supply() {
        let symbol = b"COIN";
        let decimals = 12;
        let ctx = &mut tx_context::dummy();
        let mut its = its::its::new_for_testing();

        let (mut treasury_cap, coin_metadata) = its::coin::create_treasury_and_metadata(symbol, decimals, ctx);
        let coin = treasury_cap.mint(1, ctx);

        give_unregistered_coin<COIN>(&mut its, treasury_cap, coin_metadata);

        sui::test_utils::destroy(its);
        sui::test_utils::destroy(coin);
    }

    #[test]
    #[expected_failure(abort_code = EUnregisteredCoinHasUrl)]
    fun test_give_unregistered_coin_with_url() {
        let name = b"Coin";
        let symbol = b"COIN";
        let decimals = 12;
        let ctx = &mut tx_context::dummy();
        let mut its = its::its::new_for_testing();
        let url = sui::url::new_unsafe_from_bytes(b"url");

        let (treasury_cap, coin_metadata) = its::coin::create_treasury_and_metadata_custom(name, symbol, decimals, option::some(url), ctx);

        give_unregistered_coin<COIN>(&mut its, treasury_cap, coin_metadata);

        sui::test_utils::destroy(its);
    }

    #[test]
    #[expected_failure(abort_code = EModuleNameDoesNotMatchSymbol)]
    fun test_give_unregistered_coin_module_name_missmatch() {
        let symbol = b"SYMBOL";
        let decimals = 12;
        let ctx = &mut tx_context::dummy();
        let mut its = its::its::new_for_testing();

        let (treasury_cap, coin_metadata) = its::coin::create_treasury_and_metadata(symbol, decimals, ctx);

        give_unregistered_coin<COIN>(&mut its, treasury_cap, coin_metadata);

        sui::test_utils::destroy(its);
    }

    #[test]
    fun test_mint_as_distributor() {
        let mut its = its::its::new_for_testing();
        let ctx = &mut tx_context::dummy();
        let symbol = b"COIN";
        let decimals = 9;
        let remote_decimals = 18;

        let (treasury_cap, coin_metadata) = its::coin::create_treasury_and_metadata(symbol, decimals, ctx);
        let coin_info = its::coin_info::from_metadata<COIN>(
            coin_metadata,
            remote_decimals,
        );
        let mut coin_management = its::coin_management::new_with_cap(treasury_cap);

        let channel = channel::new(ctx);
        coin_management.add_distributor(channel.to_address());
        let amount = 1234;

        let token_id = register_coin(&mut its, coin_info, coin_management);
        let coin = mint_as_distributor<COIN>(&mut its, &channel, token_id, amount, ctx);

        assert!(coin.value() == amount); 
        
        sui::test_utils::destroy(its);
        sui::test_utils::destroy(coin);
        channel.destroy();
    }

    #[test]
    #[expected_failure(abort_code = ENotDistributor)]
    fun test_mint_as_distributor_not_distributor() {
        let mut its = its::its::new_for_testing();
        let ctx = &mut tx_context::dummy();
        let symbol = b"COIN";
        let decimals = 9;
        let remote_decimals = 18;

        let (treasury_cap, coin_metadata) = its::coin::create_treasury_and_metadata(symbol, decimals, ctx);
        let coin_info = its::coin_info::from_metadata<COIN>(
            coin_metadata,
            remote_decimals,
        );
        let mut coin_management = its::coin_management::new_with_cap(treasury_cap);

        let channel = channel::new(ctx);
        coin_management.add_distributor(@0x1);
        let amount = 1234;

        let token_id = register_coin(&mut its, coin_info, coin_management);
        let coin = mint_as_distributor<COIN>(&mut its, &channel, token_id, amount, ctx);

        assert!(coin.value() == amount); 
        
        sui::test_utils::destroy(its);
        sui::test_utils::destroy(coin);
        channel.destroy();
    }

    #[test]
    fun test_mint_to_as_distributor() {
        let mut its = its::its::new_for_testing();
        let ctx = &mut tx_context::dummy();
        let symbol = b"COIN";
        let decimals = 9;
        let remote_decimals = 18;

        let (treasury_cap, coin_metadata) = its::coin::create_treasury_and_metadata(symbol, decimals, ctx);
        let coin_info = its::coin_info::from_metadata<COIN>(
            coin_metadata,
            remote_decimals,
        );
        let mut coin_management = its::coin_management::new_with_cap(treasury_cap);

        let channel = channel::new(ctx);
        coin_management.add_distributor(channel.to_address());
        let amount = 1234;

        let token_id = register_coin(&mut its, coin_info, coin_management);
        mint_to_as_distributor<COIN>(&mut its, &channel, token_id, @0x2, amount, ctx);
        
        sui::test_utils::destroy(its);
        channel.destroy();
    }

    #[test]
    fun test_burn_as_distributor() {
        let mut its = its::its::new_for_testing();
        let ctx = &mut tx_context::dummy();
        let symbol = b"COIN";
        let decimals = 9;
        let remote_decimals = 18;
        let amount = 1234;

        let (mut treasury_cap, coin_metadata) = its::coin::create_treasury_and_metadata(symbol, decimals, ctx);
        let coin = treasury_cap.mint(amount, ctx);
        let coin_info = its::coin_info::from_metadata<COIN>(
            coin_metadata,
            remote_decimals,
        );
        let mut coin_management = its::coin_management::new_with_cap(treasury_cap);

        let channel = channel::new(ctx);
        coin_management.add_distributor(channel.to_address());

        let token_id = register_coin(&mut its, coin_info, coin_management);
        burn_as_distributor<COIN>(&mut its, &channel, token_id, coin);
        
        sui::test_utils::destroy(its);
        channel.destroy();
    }

    #[test]
    #[expected_failure(abort_code = ENotDistributor)]
    fun test_burn_as_distributor_not_distributor() {
        let mut its = its::its::new_for_testing();
        let ctx = &mut tx_context::dummy();
        let symbol = b"COIN";
        let decimals = 9;
        let remote_decimals = 18;
        let amount = 1234;

        let (mut treasury_cap, coin_metadata) = its::coin::create_treasury_and_metadata(symbol, decimals, ctx);
        let coin = treasury_cap.mint(amount, ctx);
        let coin_info = its::coin_info::from_metadata<COIN>(
            coin_metadata,
            remote_decimals,
        );
        let mut coin_management = its::coin_management::new_with_cap(treasury_cap);

        let channel = channel::new(ctx);
        coin_management.add_distributor(@0x1);

        let token_id = register_coin(&mut its, coin_info, coin_management);
        burn_as_distributor<COIN>(&mut its, &channel, token_id, coin);
        
        sui::test_utils::destroy(its);
        channel.destroy();
    }

    #[test]
    fun test_set_trusted_address() {
        let mut its = its::its::new_for_testing();
        let trusted_source_chain = ascii::string(b"Axelar");
        let trusted_source_address = ascii::string(b"Trusted Address");
        let message_type = (123 as u256);
        let message_id = ascii::string(b"message_id");
        let ctx = &mut tx_context::dummy();

        let governance = governance::new_for_testing(
            trusted_source_chain,
            trusted_source_address,
            message_type,
            ctx,
        );

        let trusted_chains = vector[
            b"Ethereum",
            b"Avalance",
            b"Axelar",
        ];
        let trusted_addresses = vector[
            b"ethereum address",
            ITS_HUB_ROUTING_IDENTIFIER,
            b"hub address",
        ];
        let trusted_addresses_data = bcs::to_bytes(&its::trusted_addresses::new_for_testing(trusted_chains, trusted_addresses));

        let mut writer = abi::new_writer(2);
        writer
            .write_u256(MESSAGE_TYPE_SET_TRUSTED_ADDRESSES)
            .write_bytes(trusted_addresses_data);
        let payload = writer.into_bytes();

        let approved_message = channel::new_approved_message(
            trusted_source_chain,
            message_id,
            trusted_source_address,
            its.channel().to_address(),
            payload,
        );

        set_trusted_addresses(&mut its, &governance, approved_message);

        sui::test_utils::destroy(its);
        sui::test_utils::destroy(governance);
    }

    #[test]
    #[expected_failure(abort_code = EUntrustedAddress)]
    fun test_set_trusted_address_untrusted_address() {
        let mut its = its::its::new_for_testing();
        let trusted_source_chain = ascii::string(b"Axelar");
        let trusted_source_address = ascii::string(b"Trusted Address");
        let untrusted_source_address = ascii::string(b"Untrusted Address");
        let message_type = (123 as u256);
        let message_id = ascii::string(b"message_id");
        let ctx = &mut tx_context::dummy();

        let governance = governance::new_for_testing(
            trusted_source_chain,
            trusted_source_address,
            message_type,
            ctx,
        );

        let trusted_chains = vector[
            b"Ethereum",
            b"Avalance",
            b"Axelar",
        ];
        let trusted_addresses = vector[
            b"ethereum address",
            ITS_HUB_ROUTING_IDENTIFIER,
            b"hub address",
        ];
        let trusted_addresses_data = bcs::to_bytes(&its::trusted_addresses::new_for_testing(trusted_chains, trusted_addresses));

        let mut writer = abi::new_writer(2);
        writer
            .write_u256(MESSAGE_TYPE_SET_TRUSTED_ADDRESSES)
            .write_bytes(trusted_addresses_data);
        let payload = writer.into_bytes();

        let approved_message = channel::new_approved_message(
            trusted_source_chain,
            message_id,
            untrusted_source_address,
            its.channel().to_address(),
            payload,
        );

        set_trusted_addresses(&mut its, &governance, approved_message);

        sui::test_utils::destroy(its);
        sui::test_utils::destroy(governance);
    }

    #[test]
    #[expected_failure(abort_code = EInvalidMessageType)]
    fun test_set_trusted_address_invalid_message_type() {
        let mut its = its::its::new_for_testing();
        let trusted_source_chain = ascii::string(b"Axelar");
        let trusted_source_address = ascii::string(b"Trusted Address");
        let message_type = (123 as u256);
        let message_id = ascii::string(b"message_id");
        let ctx = &mut tx_context::dummy();

        let governance = governance::new_for_testing(
            trusted_source_chain,
            trusted_source_address,
            message_type,
            ctx,
        );

        let trusted_chains = vector[
            b"Ethereum",
            b"Avalance",
            b"Axelar",
        ];
        let trusted_addresses = vector[
            b"ethereum address",
            ITS_HUB_ROUTING_IDENTIFIER,
            b"hub address",
        ];
        let trusted_addresses_data = bcs::to_bytes(&its::trusted_addresses::new_for_testing(trusted_chains, trusted_addresses));

        let mut writer = abi::new_writer(2);
        writer
            .write_u256(MESSAGE_TYPE_INTERCHAIN_TRANSFER)
            .write_bytes(trusted_addresses_data);
        let payload = writer.into_bytes();

        let approved_message = channel::new_approved_message(
            trusted_source_chain,
            message_id,
            trusted_source_address,
            its.channel().to_address(),
            payload,
        );

        set_trusted_addresses(&mut its, &governance, approved_message);

        sui::test_utils::destroy(its);
        sui::test_utils::destroy(governance);
    }

    #[test]
    #[expected_failure(abort_code = ERemainingData)]
    fun test_set_trusted_address_remaining_data() {
        let mut its = its::its::new_for_testing();
        let trusted_source_chain = ascii::string(b"Axelar");
        let trusted_source_address = ascii::string(b"Trusted Address");
        let message_type = (123 as u256);
        let message_id = ascii::string(b"message_id");
        let ctx = &mut tx_context::dummy();

        let governance = governance::new_for_testing(
            trusted_source_chain,
            trusted_source_address,
            message_type,
            ctx,
        );

        let trusted_chains = vector[
            b"Ethereum",
            b"Avalance",
            b"Axelar",
        ];
        let trusted_addresses = vector[
            b"ethereum address",
            ITS_HUB_ROUTING_IDENTIFIER,
            b"hub address",
        ];
        let mut trusted_addresses_data = bcs::to_bytes(&its::trusted_addresses::new_for_testing(trusted_chains, trusted_addresses));
        trusted_addresses_data.push_back(0);

        let mut writer = abi::new_writer(2);
        writer
            .write_u256(MESSAGE_TYPE_SET_TRUSTED_ADDRESSES)
            .write_bytes(trusted_addresses_data);
        let payload = writer.into_bytes();

        let approved_message = channel::new_approved_message(
            trusted_source_chain,
            message_id,
            trusted_source_address,
            its.channel().to_address(),
            payload,
        );

        set_trusted_addresses(&mut its, &governance, approved_message);

        sui::test_utils::destroy(its);
        sui::test_utils::destroy(governance);
    }

    #[test]
    #[expected_failure(abort_code = EUntrustedAddress)]
    fun test_decode_approved_message_untrusted_address() {
        let mut its = its::its::new_for_testing();
        let source_chain = ascii::string(b"Chain Name");
        let source_address = ascii::string(b"Untusted Address");
        let message_id = ascii::string(b"message_id");

        let payload = b"payload";

        let approved_message = channel::new_approved_message(
            source_chain,
            message_id,
            source_address,
            its.channel().to_address(),
            payload,
        );

        decode_approved_message(&mut its, approved_message);

        sui::test_utils::destroy(its);
    }

    #[test]
    fun test_decode_approved_message_axelar_hub_sender() {
        let mut its = its::its::new_for_testing();
        let source_chain = ascii::string(ITS_HUB_CHAIN_NAME);
        let source_address = ascii::string(b"Address");
        let message_id = ascii::string(b"message_id");
        let origin_chain = ascii::string(b"Source Chain");
        let payload = b"payload";

        let mut writer = abi::new_writer(3);
        writer.write_u256(MESSAGE_TYPE_RECEIVE_FROM_HUB);
        writer.write_bytes(origin_chain.into_bytes());
        writer.write_bytes(payload);
        let payload = writer.into_bytes();

        its.set_trusted_address(source_chain, source_address);
        its.set_trusted_address(origin_chain, ascii::string(ITS_HUB_ROUTING_IDENTIFIER));

        let approved_message = channel::new_approved_message(
            source_chain,
            message_id,
            source_address,
            its.channel().to_address(),
            payload,
        );

        decode_approved_message(&mut its, approved_message);

        sui::test_utils::destroy(its);
    }

    #[test]
    #[expected_failure(abort_code = EUntrustedChain)]
    fun test_decode_approved_message_sender_not_hub() {
        let mut its = its::its::new_for_testing();
        let source_chain = ascii::string(b"Chain Name");
        let source_address = ascii::string(b"Address");
        let message_id = ascii::string(b"message_id");

        let mut writer = abi::new_writer(3);
        writer.write_u256(MESSAGE_TYPE_RECEIVE_FROM_HUB);
        writer.write_bytes(b"Source Chain");
        writer.write_bytes(b"payload");
        let payload = writer.into_bytes();

        let approved_message = channel::new_approved_message(
            source_chain,
            message_id,
            source_address,
            its.channel().to_address(),
            payload,
        );

        decode_approved_message(&mut its, approved_message);

        sui::test_utils::destroy(its);
    }

    #[test]
    #[expected_failure(abort_code = EUntrustedChain)]
    fun test_decode_approved_message_origin_not_hub_routed() {
        let mut its = its::its::new_for_testing();
        let source_chain = ascii::string(ITS_HUB_CHAIN_NAME);
        let source_address = ascii::string(b"Address");
        let message_id = ascii::string(b"message_id");
        let origin_chain = ascii::string(b"Source Chain");
        let origin_trusted_address = ascii::string(b"Origin Trusted Address");
        let payload = b"payload";

        let mut writer = abi::new_writer(3);
        writer.write_u256(MESSAGE_TYPE_RECEIVE_FROM_HUB);
        writer.write_bytes(origin_chain.into_bytes());
        writer.write_bytes(payload);
        let payload = writer.into_bytes();

        its.set_trusted_address(source_chain, source_address);
        its.set_trusted_address(origin_chain, origin_trusted_address);

        let approved_message = channel::new_approved_message(
            source_chain,
            message_id,
            source_address,
            its.channel().to_address(),
            payload,
        );

        decode_approved_message(&mut its, approved_message);

        sui::test_utils::destroy(its);
    }

    #[test]
    fun test_prepare_message_to_hub() {
        let mut its = its::its::new_for_testing();
        let destination_chain = ascii::string(b"Destination Chain");
        let hub_address = ascii::string(b"Address");

        let payload = b"payload";

        its.set_trusted_address(ascii::string(ITS_HUB_CHAIN_NAME), hub_address);
        its.set_trusted_address(destination_chain, ascii::string(ITS_HUB_ROUTING_IDENTIFIER));

        let message_ticket = prepare_message(&mut its, destination_chain, payload);

<<<<<<< HEAD

=======
        assert!(message_ticket.destination_chain() == ascii::string(ITS_HUB_CHAIN_NAME), 0);
        assert!(message_ticket.destination_address() == hub_address, 1);
>>>>>>> 7d2c4fc0

        sui::test_utils::destroy(its);
        sui::test_utils::destroy(message_ticket);
    }
}<|MERGE_RESOLUTION|>--- conflicted
+++ resolved
@@ -12,12 +12,8 @@
     use abi::abi;
 
     use axelar_gateway::channel::{Self, ApprovedMessage};
-<<<<<<< HEAD
-    use axelar_gateway::gateway::{Self, MessageTicket};
-=======
     use axelar_gateway::gateway;
     use axelar_gateway::message_ticket::MessageTicket;
->>>>>>> 7d2c4fc0
     use axelar_gateway::channel::Channel;
 
     use governance::governance::{Self, Governance};
@@ -42,22 +38,6 @@
     // address::to_u256(address::from_bytes(keccak256(b"sui-set-trusted-addresses")));
     const MESSAGE_TYPE_SET_TRUSTED_ADDRESSES: u256 = 0x2af37a0d5d48850a855b1aaaf57f726c107eb99b40eabf4cc1ba30410cfa2f68;
 
-<<<<<<< HEAD
-    /// -----
-    /// Types
-    /// -----
-    public struct InterchainTransferTicket<phantom T>{
-        token_id: TokenId,
-        coin: Coin<T>,
-        source_address: address,
-        destination_chain: String,
-        destination_address: vector<u8>,
-        metadata: vector<u8>,
-        version: u64,
-    }
-
-=======
->>>>>>> 7d2c4fc0
     // === HUB CONSTANTS ===
     // Chain name for Axelar. This is used for routing ITS calls via ITS hub on Axelar.
     const ITS_HUB_CHAIN_NAME: vector<u8> = b"Axelarnet";
@@ -129,17 +109,6 @@
         metadata: vector<u8>,
         source_channel: &Channel,
     ): InterchainTransferTicket<T> {
-<<<<<<< HEAD
-        InterchainTransferTicket<T> {
-            token_id,
-            coin,
-            source_address: source_channel.to_address(),
-            destination_chain,
-            destination_address,
-            metadata,
-            version: VERSION,
-        }
-=======
         interchain_transfer_ticket::new<T>(
             token_id,
             coin.into_balance(),
@@ -149,7 +118,6 @@
             metadata,
             VERSION,
         )
->>>>>>> 7d2c4fc0
     }
 
     public fun send_interchain_transfer<T>(
@@ -157,25 +125,15 @@
         ticket: InterchainTransferTicket<T>,
         clock: &Clock,
     ): MessageTicket {
-<<<<<<< HEAD
-        let InterchainTransferTicket {
-           token_id,
-           coin,
-=======
         let (
            token_id,
            balance,
->>>>>>> 7d2c4fc0
            source_address,
            destination_chain,
            destination_address,
            metadata, 
            version,
-<<<<<<< HEAD
-        } = ticket;
-=======
         ) = ticket.destroy();
->>>>>>> 7d2c4fc0
         assert!(version <= VERSION, ENewerTicket);
         let amount = self.coin_management_mut(token_id)
             .take_balance(balance, clock);
@@ -1540,12 +1498,8 @@
 
         let message_ticket = prepare_message(&mut its, destination_chain, payload);
 
-<<<<<<< HEAD
-
-=======
         assert!(message_ticket.destination_chain() == ascii::string(ITS_HUB_CHAIN_NAME), 0);
         assert!(message_ticket.destination_address() == hub_address, 1);
->>>>>>> 7d2c4fc0
 
         sui::test_utils::destroy(its);
         sui::test_utils::destroy(message_ticket);
