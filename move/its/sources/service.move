--- conflicted
+++ resolved
@@ -41,22 +41,6 @@
     // address::to_u256(address::from_bytes(keccak256(b"sui-set-trusted-addresses")));
     const MESSAGE_TYPE_SET_TRUSTED_ADDRESSES: u256 = 0x2af37a0d5d48850a855b1aaaf57f726c107eb99b40eabf4cc1ba30410cfa2f68;
 
-<<<<<<< HEAD
-    /// -----
-    /// Types
-    /// -----
-    public struct InterchainTransferTicket<phantom T>{
-        token_id: TokenId,
-        coin: Coin<T>,
-        source_address: address,
-        destination_chain: String,
-        destination_address: vector<u8>,
-        metadata: vector<u8>,
-        version: u64,
-    }
-
-=======
->>>>>>> 78ff76de
     // === HUB CONSTANTS ===
     // Chain name for Axelar. This is used for routing ITS calls via ITS hub on Axelar.
     const ITS_HUB_CHAIN_NAME: vector<u8> = b"Axelarnet";
@@ -128,17 +112,6 @@
         metadata: vector<u8>,
         source_channel: &Channel,
     ): InterchainTransferTicket<T> {
-<<<<<<< HEAD
-        InterchainTransferTicket<T> {
-            token_id,
-            coin,
-            source_address: source_channel.to_address(),
-            destination_chain,
-            destination_address,
-            metadata,
-            version: VERSION,
-        }
-=======
         interchain_transfer_ticket::new<T>(
             token_id,
             coin.into_balance(),
@@ -148,7 +121,6 @@
             metadata,
             VERSION,
         )
->>>>>>> 78ff76de
     }
 
     public fun send_interchain_transfer<T>(
@@ -158,21 +130,13 @@
     ): MessageTicket {
         let (
            token_id,
-<<<<<<< HEAD
-           coin,
-=======
            balance,
->>>>>>> 78ff76de
            source_address,
            destination_chain,
            destination_address,
            metadata, 
            version,
-<<<<<<< HEAD
-         ) = ticket.destroy();
-=======
         ) = ticket.destroy();
->>>>>>> 78ff76de
         assert!(version <= VERSION, ENewerTicket);
         let amount = self.coin_management_mut(token_id)
             .take_balance(balance, clock);
