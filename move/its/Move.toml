[package]
name = "ITS"
version = "0.1.0"
published-at = "0xdee89af6230d63b16d42c23851a2b7b464a6ee96292fe9720b5aefc527164dbc"
edition = "2024.beta"

[dependencies]
Sui = { git = "https://github.com/MystenLabs/sui.git", subdir = "crates/sui-framework/packages/sui-framework", rev = "mainnet-v1.25.3" }
AxelarGateway = { local = "../axelar_gateway" }
Governance = { local = "../governance" }

[addresses]
<<<<<<< HEAD
its = "0xdee89af6230d63b16d42c23851a2b7b464a6ee96292fe9720b5aefc527164dbc"
=======
its = "0xa5"
>>>>>>> 72579e5c
<|MERGE_RESOLUTION|>--- conflicted
+++ resolved
@@ -10,8 +10,4 @@
 Governance = { local = "../governance" }
 
 [addresses]
-<<<<<<< HEAD
-its = "0xdee89af6230d63b16d42c23851a2b7b464a6ee96292fe9720b5aefc527164dbc"
-=======
-its = "0xa5"
->>>>>>> 72579e5c
+its = "0xa5"