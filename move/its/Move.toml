--- conflicted
+++ resolved
@@ -7,10 +7,7 @@
 Sui = { git = "https://github.com/MystenLabs/sui.git", subdir = "crates/sui-framework/packages/sui-framework", rev = "mainnet-v1.32.2" }
 AxelarGateway = { local = "../axelar_gateway" }
 Governance = { local = "../governance" }
-<<<<<<< HEAD
-=======
 Utils = { local = "../utils" }
->>>>>>> 3c81d9bb
 VersionControl = { local = "../version_control" }
 
 [addresses]
