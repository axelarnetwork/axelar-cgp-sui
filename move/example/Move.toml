--- conflicted
+++ resolved
@@ -9,11 +9,8 @@
 GasService = { local = "../gas_service" }
 Utils = { local = "../utils" }
 VersionControl = { local = "../version_control" }
-<<<<<<< HEAD
 ITS = { local = "../its" }
-=======
 RelayerDiscovery = { local = "../relayer_discovery" }
->>>>>>> 5dc897c5
 
 [addresses]
 example = "0xa9"