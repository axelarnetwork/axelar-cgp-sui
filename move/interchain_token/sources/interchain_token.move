<<<<<<< HEAD
module interchain_token::tt {
=======
module interchain_token::b {
>>>>>>> 07814111
    use sui::coin::{Self};
    use sui::url::{Url};

    public struct TT has drop {}

    fun init(witness: TT, ctx: &mut TxContext) {
        let (treasury, metadata) = coin::create_currency<TT>(
            witness,
            6,
            b"TT",
            b"Test Token",
            b"",
            option::none<Url>(),
            ctx
        );
        transfer::public_transfer(treasury, tx_context::sender(ctx));
        transfer::public_transfer(metadata, tx_context::sender(ctx));
    }
}<|MERGE_RESOLUTION|>--- conflicted
+++ resolved
@@ -1,8 +1,4 @@
-<<<<<<< HEAD
 module interchain_token::tt {
-=======
-module interchain_token::b {
->>>>>>> 07814111
     use sui::coin::{Self};
     use sui::url::{Url};
 
