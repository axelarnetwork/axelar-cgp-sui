--- conflicted
+++ resolved
@@ -40,11 +40,7 @@
 }
 
 #[test_only]
-<<<<<<< HEAD
-public fun assert_assert_single_event<T: copy + drop>(): T {
-=======
 public fun assert_single_event<T: copy + drop>(): T {
->>>>>>> 29670556
     let events = assert_events<T>(1);
     events[0]
 }
