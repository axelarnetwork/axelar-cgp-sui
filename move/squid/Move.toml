--- conflicted
+++ resolved
@@ -5,13 +5,9 @@
 
 [dependencies]
 Sui = { git = "https://github.com/MystenLabs/sui.git", subdir = "crates/sui-framework/packages/sui-framework", rev = "mainnet-v1.32.2" }
-<<<<<<< HEAD
 deepbook = { git = "https://github.com/MystenLabs/deepbookv3.git", subdir = "packages/deepbook", rev = "deepbook/mainnet-1.32.2" }
 token = { git = "https://github.com/MystenLabs/deepbookv3.git", subdir = "packages/token", rev = "deepbook/mainnet-1.32.2" }
-=======
-DeepBook = { git = "https://github.com/MystenLabs/sui.git", subdir = "crates/sui-framework/packages/deepbook", rev = "mainnet-v1.32.2" }
 Utils = { local = "../utils" }
->>>>>>> 05eda2f3
 AxelarGateway = { local = "../axelar_gateway" }
 ITS = { local = "../its" }
 
