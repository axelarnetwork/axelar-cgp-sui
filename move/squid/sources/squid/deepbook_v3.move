--- conflicted
+++ resolved
@@ -121,11 +121,7 @@
 
     let (taker_fee, _, _) = pool.pool_trade_params();
 
-<<<<<<< HEAD
-    let squid_coin_bag = squid.coin_bag_mut(b"deepbook_v3_swap");
-=======
     let squid_coin_bag = squid.value_mut!(b"deepbook_v3_swap").coin_bag_mut();
->>>>>>> 5078ebb6
 
     if (swap_data.has_base) {
         // Get base coin, split away taker fees and store it in Squid.
