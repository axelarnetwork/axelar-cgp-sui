module squid::transfers;

<<<<<<< HEAD
=======
use axelar_gateway::gateway::Gateway;
use its::its::{Self, ITS};
use its::token_id::{Self, TokenId};
use relayer_discovery::transaction::{Self, MoveCall};
use squid::squid::Squid;
use squid::swap_info::SwapInfo;
>>>>>>> 24ffbda3
use std::ascii::{Self, String};
use std::type_name;

use sui::bcs::{Self, BCS};
use sui::clock::Clock;
use sui::coin;

use relayer_discovery::transaction::{Self, MoveCall};

use its::interchain_transfer_ticket::InterchainTransferTicket;
use its::its;
use its::token_id::{Self, TokenId};

use squid::squid::Squid;
use squid::swap_info::SwapInfo;
use squid::swap_type::{Self, SwapType};

const EWrongSwapType: u64 = 0;
const EWrongCoinType: u64 = 1;

/// fallback states whether this transfer happens normally or only on fallback mode.
public struct SuiTransferSwapData has drop {
    swap_type: SwapType,
    coin_type: String,
    recipient: address,
    fallback: bool,
}

/// fallback states whether this transfer happens normally or only on fallback mode.
public struct ItsTransferSwapData has drop {
    swap_type: SwapType,
    coin_type: String,
    token_id: TokenId,
    destination_chain: String,
    destination_address: vector<u8>,
    metadata: vector<u8>,
    fallback: bool,
}

fun new_sui_transfer_swap_data(data: vector<u8>): SuiTransferSwapData {
    let mut bcs = bcs::new(data);
    SuiTransferSwapData {
        swap_type: swap_type::peel(&mut bcs),
        coin_type: ascii::string(bcs.peel_vec_u8()),
        recipient: bcs.peel_address(),
        fallback: bcs.peel_bool(),
    }
}

fun new_its_transfer_swap_data(data: vector<u8>): ItsTransferSwapData {
    let mut bcs = bcs::new(data);
    ItsTransferSwapData {
        swap_type: swap_type::peel(&mut bcs),
        coin_type: ascii::string(bcs.peel_vec_u8()),
        token_id: token_id::from_address(bcs.peel_address()),
        destination_chain: ascii::string(bcs.peel_vec_u8()),
        destination_address: bcs.peel_vec_u8(),
        metadata: bcs.peel_vec_u8(),
        fallback: bcs.peel_bool(),
    }
}

public fun sui_estimate<T>(swap_info: &mut SwapInfo) {
    let (data, fallback) = swap_info.data_estimating();
    if (fallback) return;
    let swap_data = new_sui_transfer_swap_data(data);

    assert!(swap_data.swap_type == swap_type::sui_transfer(), EWrongSwapType);

    assert!(
        &swap_data.coin_type == &type_name::get<T>().into_string(),
        EWrongCoinType,
    );

    swap_info.coin_bag().estimate<T>();
}

public fun its_estimate<T>(swap_info: &mut SwapInfo) {
    let (data, fallback) = swap_info.data_estimating();
    if (fallback) return;
    let swap_data = new_its_transfer_swap_data(data);

    assert!(swap_data.swap_type == swap_type::its_transfer(), EWrongSwapType);

    assert!(
        &swap_data.coin_type == &type_name::get<T>().into_string(),
        EWrongCoinType,
    );

    swap_info.coin_bag().estimate<T>();
}

public fun sui_transfer<T>(swap_info: &mut SwapInfo, ctx: &mut TxContext) {
    let (data, fallback) = swap_info.data_swapping();
    let swap_data = new_sui_transfer_swap_data(data);

    // This check allows to skip the transfer if the `fallback` state does not match the state of the transaction here.
    if (fallback != swap_data.fallback) return;

    assert!(swap_data.swap_type == swap_type::sui_transfer(), EWrongSwapType);

    assert!(
        &swap_data.coin_type == &type_name::get<T>().into_string(),
        EWrongCoinType,
    );

    let option = swap_info.coin_bag().balance<T>();
    if (option.is_none()) {
        option.destroy_none();
        return
    };

    transfer::public_transfer(
        coin::from_balance(option.destroy_some(), ctx),
        swap_data.recipient,
    );
}

// TODO: This will break squid for now, since the MessageTicket is not submitted
// by discovery.
public fun its_transfer<T>(
    swap_info: &mut SwapInfo,
    squid: &Squid,
    its: &mut ITS,
    gateway: &Gateway,
    clock: &Clock,
    ctx: &mut TxContext,
<<<<<<< HEAD
): Option<InterchainTransferTicket<T>> {
    let (data, fallback) = swap_info.data_swapping();
=======
) {
    let value = squid.value!(b"its_transfer");

    let data = swap_info.get_data_swapping();
    if (data.length() == 0) return;
>>>>>>> 24ffbda3
    let swap_data = new_its_transfer_swap_data(data);

    // This check allows to skip the transfer if the `fallback` state does not match the state of the transaction here.
    if (fallback != swap_data.fallback) return option::none<InterchainTransferTicket<T>>();

    assert!(swap_data.swap_type == swap_type::its_transfer(), EWrongSwapType);

    assert!(
        &swap_data.coin_type == &type_name::get<T>().into_string(),
        EWrongCoinType,
    );

    let option = swap_info.coin_bag().balance<T>();
    if (option.is_none()) {
        option.destroy_none();
        return
    };

    let interchain_transfer_ticket = its::prepare_interchain_transfer(
        swap_data.token_id,
        coin::from_balance(option.destroy_some(), ctx),
        swap_data.destination_chain,
        swap_data.destination_address,
        swap_data.metadata,
        value.channel(),
    );

    let message_ticket = its.send_interchain_transfer(
        interchain_transfer_ticket,
        clock,
    );
    gateway.send_message(message_ticket);
}

public(package) fun sui_estimate_move_call(
    package_id: address,
    mut bcs: BCS,
    swap_info_arg: vector<u8>,
): MoveCall {
    let type_arg = ascii::string(bcs.peel_vec_u8());
    transaction::new_move_call(
        transaction::new_function(
            package_id,
            ascii::string(b"transfers"),
            ascii::string(b"sui_estimate"),
        ),
        vector[swap_info_arg],
        vector[type_arg],
    )
}

public(package) fun its_estimate_move_call(
    package_id: address,
    mut bcs: BCS,
    swap_info_arg: vector<u8>,
): MoveCall {
    let type_arg = ascii::string(bcs.peel_vec_u8());
    transaction::new_move_call(
        transaction::new_function(
            package_id,
            ascii::string(b"transfers"),
            ascii::string(b"its_estimate"),
        ),
        vector[swap_info_arg],
        vector[type_arg],
    )
}

public(package) fun sui_transfer_move_call(
    package_id: address,
    mut bcs: BCS,
    swap_info_arg: vector<u8>,
): MoveCall {
    let type_arg = ascii::string(bcs.peel_vec_u8());
    transaction::new_move_call(
        transaction::new_function(
            package_id,
            ascii::string(b"transfers"),
            ascii::string(b"sui_transfer"),
        ),
        vector[swap_info_arg],
        vector[type_arg],
    )
}

public(package) fun its_transfer_move_call(
    package_id: address,
    mut bcs: BCS,
    swap_info_arg: vector<u8>,
    squid_arg: vector<u8>,
    its_arg: vector<u8>,
    gateway_arg: vector<u8>,
): MoveCall {
    let type_arg = ascii::string(bcs.peel_vec_u8());
    transaction::new_move_call(
        transaction::new_function(
            package_id,
            ascii::string(b"transfers"),
            ascii::string(b"its_transfer"),
        ),
        vector[swap_info_arg, squid_arg, its_arg, gateway_arg, vector[0, 6]],
        vector[type_arg],
    )
}<|MERGE_RESOLUTION|>--- conflicted
+++ resolved
@@ -1,25 +1,7 @@
 module squid::transfers;
 
-<<<<<<< HEAD
-=======
 use axelar_gateway::gateway::Gateway;
 use its::its::{Self, ITS};
-use its::token_id::{Self, TokenId};
-use relayer_discovery::transaction::{Self, MoveCall};
-use squid::squid::Squid;
-use squid::swap_info::SwapInfo;
->>>>>>> 24ffbda3
-use std::ascii::{Self, String};
-use std::type_name;
-
-use sui::bcs::{Self, BCS};
-use sui::clock::Clock;
-use sui::coin;
-
-use relayer_discovery::transaction::{Self, MoveCall};
-
-use its::interchain_transfer_ticket::InterchainTransferTicket;
-use its::its;
 use its::token_id::{Self, TokenId};
 
 use squid::squid::Squid;
@@ -136,16 +118,11 @@
     gateway: &Gateway,
     clock: &Clock,
     ctx: &mut TxContext,
-<<<<<<< HEAD
-): Option<InterchainTransferTicket<T>> {
-    let (data, fallback) = swap_info.data_swapping();
-=======
 ) {
     let value = squid.value!(b"its_transfer");
 
     let data = swap_info.get_data_swapping();
     if (data.length() == 0) return;
->>>>>>> 24ffbda3
     let swap_data = new_its_transfer_swap_data(data);
 
     // This check allows to skip the transfer if the `fallback` state does not match the state of the transaction here.
