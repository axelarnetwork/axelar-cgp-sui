--- conflicted
+++ resolved
@@ -111,11 +111,7 @@
         transfer::public_transfer(coin::from_balance(option.destroy_some(), ctx), swap_data.recipient);
     }
 
-<<<<<<< HEAD
-    public fun its_transfer<T>(swap_info: &mut SwapInfo, its: &mut ITS, gas_service: &mut GasService, clock: &Clock, ctx: &mut TxContext) {
-=======
     public fun its_transfer<T>(swap_info: &mut SwapInfo, squid: &Squid, its: &mut ITS, clock: &Clock, ctx: &mut TxContext) {
->>>>>>> 8cb75ed6
         let data = swap_info.get_data_swapping();
         if (data.length() == 0) return;
         let swap_data = new_its_transfer_swap_data(data);
@@ -140,12 +136,7 @@
             swap_data.destination_chain,
             swap_data.destination_address,
             swap_data.metadata,
-<<<<<<< HEAD
-            gas_service,
-            coin::zero<SUI>(ctx),
-=======
             squid.borrow_channel(),
->>>>>>> 8cb75ed6
             clock,
         );
     }
