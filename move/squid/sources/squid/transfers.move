module squid::transfers {
    use std::type_name;
    use std::ascii::{Self, String};

    use sui::bcs::{Self, BCS};
    use sui::coin;

    use axelar_gateway::discovery::{Self, MoveCall};

<<<<<<< HEAD
    use its::service::{Self, InterchainTransferTicket};
    use its::its::ITS;
=======
    use its::interchain_transfer_ticket::InterchainTransferTicket;
    use its::service::{Self};
>>>>>>> 220ae445
    use its::token_id::{Self, TokenId};

    use squid::swap_info::{SwapInfo};
    use squid::squid::Squid;

    const SWAP_TYPE_SUI_TRANSFER: u8 = 2;
    const SWAP_TYPE_ITS_TRANSFER: u8 = 3;

    const EWrongSwapType: u64 = 0;
    const EWrongCoinType: u64 = 1;

    public struct SuiTransferSwapData has drop {
        swap_type: u8,
        coin_type: String,
        recipient: address,
    }

    public struct ItsTransferSwapData has drop {
        swap_type: u8,
        coin_type: String,
        token_id: TokenId,
        destination_chain: String,
        destination_address: vector<u8>,
        metadata: vector<u8>,
    }

    fun new_sui_transfer_swap_data(data: vector<u8>): SuiTransferSwapData {
        let mut bcs = bcs::new(data);
        SuiTransferSwapData {
            swap_type: bcs.peel_u8(),
            coin_type: ascii::string(bcs.peel_vec_u8()),
            recipient: bcs.peel_address(),
        }
    }

    fun new_its_transfer_swap_data(data: vector<u8>): ItsTransferSwapData {
        let mut bcs = bcs::new(data);
        ItsTransferSwapData {
            swap_type: bcs.peel_u8(),
            coin_type: ascii::string(bcs.peel_vec_u8()),
            token_id: token_id::from_address(bcs.peel_address()),
            destination_chain: ascii::string(bcs.peel_vec_u8()),
            destination_address: bcs.peel_vec_u8(),
            metadata: bcs.peel_vec_u8(),
        }
    }

    public fun sui_estimate<T>(swap_info: &mut SwapInfo) {
        let data = swap_info.get_data_estimating();
        if (data.length() == 0) return;
        let swap_data = new_sui_transfer_swap_data(data);

        assert!(swap_data.swap_type == SWAP_TYPE_SUI_TRANSFER, EWrongSwapType);

        assert!(
            &swap_data.coin_type == &type_name::get<T>().into_string(),
            EWrongCoinType,
        );

        swap_info.coin_bag().get_estimate<T>();
    }

    public fun its_estimate<T>(swap_info: &mut SwapInfo) {
        let data = swap_info.get_data_estimating();
        if (data.length() == 0) return;
        let swap_data = new_its_transfer_swap_data(data);

        assert!(swap_data.swap_type == SWAP_TYPE_ITS_TRANSFER, EWrongSwapType);

        assert!(
            &swap_data.coin_type == &type_name::get<T>().into_string(),
            EWrongCoinType,
        );

        swap_info.coin_bag().get_estimate<T>();
    }

    public fun sui_transfer<T>(swap_info: &mut SwapInfo, ctx: &mut TxContext) {
        let data = swap_info.get_data_swapping();
        if (data.length() == 0) return;
        let swap_data = new_sui_transfer_swap_data(data);

        assert!(swap_data.swap_type == SWAP_TYPE_SUI_TRANSFER, EWrongSwapType);

        assert!(
            &swap_data.coin_type == &type_name::get<T>().into_string(),
            EWrongCoinType,
        );

        let option = swap_info.coin_bag().get_balance<T>();
        if (option.is_none()) {
            option.destroy_none();
            return
        };
        
        transfer::public_transfer(coin::from_balance(option.destroy_some(), ctx), swap_data.recipient);
    }

<<<<<<< HEAD
    // This will break squid for now, since the MessageTicket is not submitted by discovery.
=======
    // TODO: This will break squid for now, since the MessageTicket is not submitted by discovery.
>>>>>>> 220ae445
    public fun its_transfer<T>(swap_info: &mut SwapInfo, squid: &Squid, ctx: &mut TxContext): Option<InterchainTransferTicket<T>> {
        let data = swap_info.get_data_swapping();
        if (data.length() == 0) return option::none<InterchainTransferTicket<T>>();
        let swap_data = new_its_transfer_swap_data(data);

        assert!(swap_data.swap_type == SWAP_TYPE_ITS_TRANSFER, EWrongSwapType);

        assert!(
            &swap_data.coin_type == &type_name::get<T>().into_string(),
            EWrongCoinType,
        );

        let option = swap_info.coin_bag().get_balance<T>();
        if (option.is_none()) {
            option.destroy_none();
            return option::none<InterchainTransferTicket<T>>()
        };
        
        option::some(
            service::prepare_interchain_transfer(
                swap_data.token_id,
                coin::from_balance(option.destroy_some(), ctx),
                swap_data.destination_chain,
                swap_data.destination_address,
                swap_data.metadata,
                squid.borrow_channel(),
            )
        )
    }

    public (package) fun get_sui_estimate_move_call(package_id: address, mut bcs: BCS, swap_info_arg: vector<u8>): MoveCall {
        let type_arg = ascii::string(bcs.peel_vec_u8());
        discovery::new_move_call(
            discovery::new_function(
                package_id,
                ascii::string(b"transfers"),
                ascii::string(b"sui_estimate"),
            ),
            vector[
                swap_info_arg,
            ],
            vector[type_arg],
        )
    }

    public (package) fun get_its_estimate_move_call(package_id: address, mut bcs: BCS, swap_info_arg: vector<u8>): MoveCall {
        let type_arg = ascii::string(bcs.peel_vec_u8());
        discovery::new_move_call(
            discovery::new_function(
                package_id,
                ascii::string(b"transfers"),
                ascii::string(b"its_estimate"),
            ),
            vector[
                swap_info_arg,
            ],
            vector[type_arg],
        )
    }

    public (package) fun get_sui_transfer_move_call(package_id: address, mut bcs: BCS, swap_info_arg: vector<u8>): MoveCall {
        let type_arg = ascii::string(bcs.peel_vec_u8());
        discovery::new_move_call(
            discovery::new_function(
                package_id,
                ascii::string(b"transfers"),
                ascii::string(b"sui_transfer"),
            ),
            vector[
                swap_info_arg,
            ],
            vector[type_arg],
        )
    }

    public (package) fun get_its_transfer_move_call(package_id: address, mut bcs: BCS, swap_info_arg: vector<u8>, squid_arg: vector<u8>, its_arg: vector<u8>): MoveCall {
        let type_arg = ascii::string(bcs.peel_vec_u8());
        discovery::new_move_call(
            discovery::new_function(
                package_id,
                ascii::string(b"transfers"),
                ascii::string(b"its_transfer"),
            ),
            vector[
                swap_info_arg,
                squid_arg,
                its_arg,
                vector[0, 6],
            ],
            vector[type_arg],
        )
    }
}<|MERGE_RESOLUTION|>--- conflicted
+++ resolved
@@ -7,13 +7,8 @@
 
     use axelar_gateway::discovery::{Self, MoveCall};
 
-<<<<<<< HEAD
-    use its::service::{Self, InterchainTransferTicket};
-    use its::its::ITS;
-=======
     use its::interchain_transfer_ticket::InterchainTransferTicket;
     use its::service::{Self};
->>>>>>> 220ae445
     use its::token_id::{Self, TokenId};
 
     use squid::swap_info::{SwapInfo};
@@ -112,11 +107,7 @@
         transfer::public_transfer(coin::from_balance(option.destroy_some(), ctx), swap_data.recipient);
     }
 
-<<<<<<< HEAD
-    // This will break squid for now, since the MessageTicket is not submitted by discovery.
-=======
     // TODO: This will break squid for now, since the MessageTicket is not submitted by discovery.
->>>>>>> 220ae445
     public fun its_transfer<T>(swap_info: &mut SwapInfo, squid: &Squid, ctx: &mut TxContext): Option<InterchainTransferTicket<T>> {
         let data = swap_info.get_data_swapping();
         if (data.length() == 0) return option::none<InterchainTransferTicket<T>>();
