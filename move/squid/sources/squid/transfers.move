--- conflicted
+++ resolved
@@ -109,17 +109,10 @@
         transfer::public_transfer(coin::from_balance(option.destroy_some(), ctx), swap_data.recipient);
     }
 
-<<<<<<< HEAD
     // This will break squid for now, since the MessageTicket is not submitted by discovery.
     public fun its_transfer<T>(swap_info: &mut SwapInfo, squid: &Squid, ctx: &mut TxContext): Option<InterchainTransferTicket<T>> {
         let data = swap_info.get_data_swapping();
         if (data.length() == 0) return option::none<InterchainTransferTicket<T>>();
-=======
-    // This will break squid for now, since the Message is not submitted by discovery.
-    public fun its_transfer<T>(swap_info: &mut SwapInfo, squid: &Squid, its: &mut ITS, clock: &Clock, ctx: &mut TxContext): Option<Message> {
-        let data = swap_info.get_data_swapping();
-        if (data.length() == 0) return option::none<Message>();
->>>>>>> e932be30
         let swap_data = new_its_transfer_swap_data(data);
 
         assert!(swap_data.swap_type == SWAP_TYPE_ITS_TRANSFER, EWrongSwapType);
@@ -132,11 +125,7 @@
         let option = swap_info.coin_bag().get_balance<T>();
         if (option.is_none()) {
             option.destroy_none();
-<<<<<<< HEAD
             return option::none<InterchainTransferTicket<T>>()
-=======
-            return option::none<Message>()
->>>>>>> e932be30
         };
         
         option::some(
