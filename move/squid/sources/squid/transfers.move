module squid::transfers {
    use std::type_name;
    use std::ascii::{Self, String};

    use sui::bcs::{Self, BCS};
    use sui::coin;
    use sui::clock::Clock;

    use axelar_gateway::discovery::{Self, MoveCall};

    use its::service;
    use its::its::ITS;
    use its::token_id::{Self, TokenId};

    use squid::swap_info::{SwapInfo};

    const SWAP_TYPE_SUI_TRANSFER: u8 = 2;
    const SWAP_TYPE_ITS_TRANSFER: u8 = 3;

    const EWrongSwapType: u64 = 0;
    const EWrongCoinType: u64 = 1;

    public struct SuiTransferSwapData has drop {
        swap_type: u8,
        coin_type: String,
        recipient: address,
    }

<<<<<<< HEAD
    public struct ItsTransferSwapData has drop {
=======
    public struct ITSTransferSwapData has drop {
>>>>>>> 72579e5c
        swap_type: u8,
        coin_type: String,
        token_id: TokenId,
        destination_chain: String,
        destination_address: vector<u8>,
        metadata: vector<u8>,
    }

    fun new_sui_transfer_swap_data(data: vector<u8>): SuiTransferSwapData {
        let mut bcs = bcs::new(data);
        SuiTransferSwapData {
            swap_type: bcs.peel_u8(),
            coin_type: ascii::string(bcs.peel_vec_u8()),
            recipient: bcs.peel_address(),
        }
    }

<<<<<<< HEAD
    fun new_its_transfer_swap_data(data: vector<u8>): ItsTransferSwapData {
        let mut bcs = bcs::new(data);
        ItsTransferSwapData {
=======
    fun new_its_transfer_swap_data(data: vector<u8>): ITSTransferSwapData {
        let mut bcs = bcs::new(data);
        ITSTransferSwapData {
>>>>>>> 72579e5c
            swap_type: bcs.peel_u8(),
            coin_type: ascii::string(bcs.peel_vec_u8()),
            token_id: token_id::from_address(bcs.peel_address()),
            destination_chain: ascii::string(bcs.peel_vec_u8()),
            destination_address: bcs.peel_vec_u8(),
            metadata: bcs.peel_vec_u8(),
        }
    }

    public fun sui_estimate<T>(swap_info: &mut SwapInfo) {
        let data = swap_info.get_data_estimating();
        if (data.length() == 0) return;
        let swap_data = new_sui_transfer_swap_data(data);

        assert!(swap_data.swap_type == SWAP_TYPE_SUI_TRANSFER, EWrongSwapType);

        assert!(
            &swap_data.coin_type == &type_name::get<T>().into_string(),
            EWrongCoinType,
        );

        swap_info.coin_bag().get_estimate<T>();
    }

    public fun its_estimate<T>(swap_info: &mut SwapInfo) {
        let data = swap_info.get_data_estimating();
        if (data.length() == 0) return;
        let swap_data = new_its_transfer_swap_data(data);

        assert!(swap_data.swap_type == SWAP_TYPE_ITS_TRANSFER, EWrongSwapType);

        assert!(
            &swap_data.coin_type == &type_name::get<T>().into_string(),
            EWrongCoinType,
        );

        swap_info.coin_bag().get_estimate<T>();
    }

    public fun sui_transfer<T>(swap_info: &mut SwapInfo, ctx: &mut TxContext) {
        let data = swap_info.get_data_swapping();
        if (data.length() == 0) return;
        let swap_data = new_sui_transfer_swap_data(data);

        assert!(swap_data.swap_type == SWAP_TYPE_SUI_TRANSFER, EWrongSwapType);

        assert!(
            &swap_data.coin_type == &type_name::get<T>().into_string(),
            EWrongCoinType,
        );

        let option = swap_info.coin_bag().get_balance<T>();
        if(option.is_none()) {
            option.destroy_none();
            return
        };
        
        transfer::public_transfer(coin::from_balance(option.destroy_some(), ctx), swap_data.recipient);
    }

    public fun its_transfer<T>(swap_info: &mut SwapInfo, its: &mut ITS, clock: &Clock, ctx: &mut TxContext) {
        let data = swap_info.get_data_swapping();
        if (data.length() == 0) return;
        let swap_data = new_its_transfer_swap_data(data);

<<<<<<< HEAD
        assert!(swap_data.swap_type == SWAP_TYPE_SUI_TRANSFER, EWrongSwapType);
=======
        assert!(swap_data.swap_type == SWAP_TYPE_ITS_TRANSFER, EWrongSwapType);
>>>>>>> 72579e5c

        assert!(
            &swap_data.coin_type == &type_name::get<T>().into_string(),
            EWrongCoinType,
        );

        let option = swap_info.coin_bag().get_balance<T>();
        if(option.is_none()) {
            option.destroy_none();
            return
        };
        
        service::interchain_transfer(
            its,
            swap_data.token_id,
            coin::from_balance(option.destroy_some(), ctx),
            swap_data.destination_chain,
            swap_data.destination_address,
            swap_data.metadata,
<<<<<<< HEAD
            clock,
=======
>>>>>>> 72579e5c
            ctx,
        );
    }

    public(package) fun get_sui_estimate_move_call(package_id: address, mut bcs: BCS, swap_info_arg: vector<u8>): MoveCall {
        let type_arg = ascii::string(bcs.peel_vec_u8());
        discovery::new_move_call(
            discovery::new_function(
                package_id,
                ascii::string(b"transfers"),
                ascii::string(b"sui_estimate"),
            ),
            vector[
                swap_info_arg,
            ],
            vector[type_arg],
        )
    }

    public(package) fun get_its_estimate_move_call(package_id: address, mut bcs: BCS, swap_info_arg: vector<u8>): MoveCall {
        let type_arg = ascii::string(bcs.peel_vec_u8());
        discovery::new_move_call(
            discovery::new_function(
                package_id,
                ascii::string(b"transfers"),
                ascii::string(b"its_estimate"),
            ),
            vector[
                swap_info_arg,
            ],
            vector[type_arg],
        )
    }

    public(package) fun get_sui_transfer_move_call(package_id: address, mut bcs: BCS, swap_info_arg: vector<u8>): MoveCall {
        let type_arg = ascii::string(bcs.peel_vec_u8());
        discovery::new_move_call(
            discovery::new_function(
                package_id,
                ascii::string(b"transfers"),
                ascii::string(b"sui_transfer"),
            ),
            vector[
                swap_info_arg,
            ],
            vector[type_arg],
        )
    }

    public(package) fun get_its_transfer_move_call(package_id: address, mut bcs: BCS, swap_info_arg: vector<u8>, its_arg: vector<u8>): MoveCall {
        let type_arg = ascii::string(bcs.peel_vec_u8());
        discovery::new_move_call(
            discovery::new_function(
                package_id,
                ascii::string(b"transfers"),
                ascii::string(b"its_transfer"),
            ),
            vector[
                swap_info_arg,
                its_arg,
                vector[0, 6],
            ],
            vector[type_arg],
        )
    }
}<|MERGE_RESOLUTION|>--- conflicted
+++ resolved
@@ -26,11 +26,7 @@
         recipient: address,
     }
 
-<<<<<<< HEAD
     public struct ItsTransferSwapData has drop {
-=======
-    public struct ITSTransferSwapData has drop {
->>>>>>> 72579e5c
         swap_type: u8,
         coin_type: String,
         token_id: TokenId,
@@ -48,15 +44,9 @@
         }
     }
 
-<<<<<<< HEAD
     fun new_its_transfer_swap_data(data: vector<u8>): ItsTransferSwapData {
         let mut bcs = bcs::new(data);
         ItsTransferSwapData {
-=======
-    fun new_its_transfer_swap_data(data: vector<u8>): ITSTransferSwapData {
-        let mut bcs = bcs::new(data);
-        ITSTransferSwapData {
->>>>>>> 72579e5c
             swap_type: bcs.peel_u8(),
             coin_type: ascii::string(bcs.peel_vec_u8()),
             token_id: token_id::from_address(bcs.peel_address()),
@@ -122,11 +112,7 @@
         if (data.length() == 0) return;
         let swap_data = new_its_transfer_swap_data(data);
 
-<<<<<<< HEAD
-        assert!(swap_data.swap_type == SWAP_TYPE_SUI_TRANSFER, EWrongSwapType);
-=======
         assert!(swap_data.swap_type == SWAP_TYPE_ITS_TRANSFER, EWrongSwapType);
->>>>>>> 72579e5c
 
         assert!(
             &swap_data.coin_type == &type_name::get<T>().into_string(),
@@ -146,10 +132,7 @@
             swap_data.destination_chain,
             swap_data.destination_address,
             swap_data.metadata,
-<<<<<<< HEAD
             clock,
-=======
->>>>>>> 72579e5c
             ctx,
         );
     }
