--- conflicted
+++ resolved
@@ -142,11 +142,7 @@
             swap_data.destination_chain,
             swap_data.destination_address,
             swap_data.metadata,
-<<<<<<< HEAD
-            squid.channel(b"its_transfer"),
-=======
             squid.value!(b"its_transfer").channel(),
->>>>>>> 5078ebb6
         ),
     )
 }
