--- conflicted
+++ resolved
@@ -107,13 +107,8 @@
         transfer::public_transfer(coin::from_balance(option.destroy_some(), ctx), swap_data.recipient);
     }
 
-<<<<<<< HEAD
-    // This will break squid for now, since the MessageTicket is not submitted by discovery.
-    public fun its_transfer<T>(swap_info: &mut SwapInfo, squid: &Squid, ctx: &mut TxContext): Option<InterchainTransferTicket<T>> {
-=======
     // TODO: This will break squid for now, since the MessageTicket is not submitted by discovery.
     public fun its_transfer<T>(swap_info: &mut SwapInfo, squid: &Squid, its: &mut ITS, clock: &Clock, ctx: &mut TxContext): Option<MessageTicket> {
->>>>>>> 916a9312
         let data = swap_info.get_data_swapping();
         if (data.length() == 0) return option::none<InterchainTransferTicket<T>>();
         let swap_data = new_its_transfer_swap_data(data);
