--- conflicted
+++ resolved
@@ -7,10 +7,7 @@
     use sui::clock::Clock;
 
     use axelar_gateway::discovery::{Self, MoveCall};
-<<<<<<< HEAD
-=======
     use axelar_gateway::message_ticket::MessageTicket;
->>>>>>> 75cde89f
 
     use its::service::{Self, InterchainTransferTicket};
     use its::its::ITS;
