module squid::squid {
    use sui::clock::Clock;
    
    use axelar_gateway::channel::{Self, Channel, ApprovedMessage};

    use its::service;
    use its::its::ITS;

    use squid::coin_bag::{Self, CoinBag};
    use squid::swap_info::{Self, SwapInfo};

    public struct Squid has key, store{
        id: UID,
        channel: Channel,
        coin_bag: CoinBag,
    }

    fun init(ctx: &mut TxContext) {
        transfer::share_object(Squid {
            id: object::new(ctx),
            channel: channel::new(ctx),
            coin_bag: coin_bag::new(ctx),
        });
    }

    public (package) fun borrow_channel(self: &Squid): &Channel {
        &self.channel
    }

    public fun start_swap<T>(self: &mut Squid, its: &mut ITS, approved_message: ApprovedMessage, clock: &Clock, ctx: &mut TxContext): SwapInfo {
        let (_, _, data, coin) = service::receive_interchain_transfer_with_data<T>(
            its,
            approved_message,
            &self.channel,
            clock,
            ctx,
        );
        let mut swap_info = swap_info::new(data, ctx);
        swap_info.coin_bag().store_estimate<T>(
            coin.value(),
        );
        swap_info.coin_bag().store_balance(
            coin.into_balance(),
        );
        swap_info
    }

    public (package) fun coin_bag(self: &mut Squid): &mut CoinBag{
        &mut self.coin_bag
    }

    #[test_only]
    public fun new_for_testing(ctx: &mut TxContext): Squid {
        Squid {
            id: object::new(ctx),
            channel: channel::new(ctx),
            coin_bag: coin_bag::new(ctx),
        }
    }

    #[test_only]
    use its::coin::COIN;

    #[test]
    fun test_start_swap() {
        let ctx = &mut tx_context::dummy();
        let clock = sui::clock::create_for_testing(ctx);
        let mut its = its::its::new_for_testing();
        let mut squid = new_for_testing(ctx);

        let coin_info = its::coin_info::from_info<COIN>(
            std::string::utf8(b"Name"),
            std::ascii::string(b"Symbol"),
            10,
            12,
        );
        
        let amount = 1234;
        let data = std::bcs::to_bytes(&vector<vector<u8>>[]);
        let coin_management = its::coin_management::new_locked();
        let coin = sui::coin::mint_for_testing<COIN>(amount, ctx);

        let token_id = its::service::register_coin(&mut its, coin_info, coin_management);

<<<<<<< HEAD
=======
        // This gives some coin to the service.
>>>>>>> 78ff76de
        let interchain_transfer_ticket = service::prepare_interchain_transfer(
            token_id,
            coin,
            std::ascii::string(b"Chain Name"),
            b"Destination Address",
            b"",
            &squid.channel,
        );
        sui::test_utils::destroy(
<<<<<<< HEAD
            service::submit_interchain_transfer(&mut its, interchain_transfer_ticket, &clock)
=======
            service::send_interchain_transfer(&mut its, interchain_transfer_ticket, &clock)
>>>>>>> 78ff76de
        );
        
        let source_chain = std::ascii::string(b"Chain Name");
        let message_id = std::ascii::string(b"Message Id");
        let message_source_address = std::ascii::string(b"Address");
        let its_source_address = b"Source Address";

        let destination_address = squid.borrow_channel().to_address();
        
        let mut writer = abi::abi::new_writer(6);
        writer
            .write_u256(0)
            .write_u256(token_id.to_u256())
            .write_bytes(its_source_address)
            .write_bytes(destination_address.to_bytes())
            .write_u256((amount as u256))
            .write_bytes(data);
        let payload = writer.into_bytes();

        let approved_message = channel::new_approved_message(
            source_chain,
            message_id,
            message_source_address,
            its.channel_address(),
            payload,
        );

        let swap_info = start_swap<COIN>(&mut squid, &mut its, approved_message, &clock, ctx);

        sui::test_utils::destroy(its);
        sui::test_utils::destroy(squid);
        sui::test_utils::destroy(swap_info);
        clock.destroy_for_testing();
    }

    #[test]
    fun test_init() {
        let ctx = &mut tx_context::dummy();
        init(ctx);
    }
}<|MERGE_RESOLUTION|>--- conflicted
+++ resolved
@@ -82,10 +82,7 @@
 
         let token_id = its::service::register_coin(&mut its, coin_info, coin_management);
 
-<<<<<<< HEAD
-=======
         // This gives some coin to the service.
->>>>>>> 78ff76de
         let interchain_transfer_ticket = service::prepare_interchain_transfer(
             token_id,
             coin,
@@ -95,11 +92,7 @@
             &squid.channel,
         );
         sui::test_utils::destroy(
-<<<<<<< HEAD
-            service::submit_interchain_transfer(&mut its, interchain_transfer_ticket, &clock)
-=======
             service::send_interchain_transfer(&mut its, interchain_transfer_ticket, &clock)
->>>>>>> 78ff76de
         );
         
         let source_chain = std::ascii::string(b"Chain Name");
