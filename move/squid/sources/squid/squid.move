<<<<<<< HEAD
module squid::squid {
    use axelar_gateway::channel::ApprovedMessage;
    use interchain_token_service::interchain_token_service::InterchainTokenService;
    use squid::{owner_cap::{Self, OwnerCap}, squid_v0::{Self, Squid_v0}, swap_info::SwapInfo};
    use std::ascii::{Self, String};
    use sui::{clock::Clock, coin::Coin, versioned::{Self, Versioned}};
    use token::deep::DEEP;
    use version_control::version_control::{Self, VersionControl};

    // -------
    // Version
    // -------
    const VERSION: u64 = 0;

    public struct Squid has key, store {
        id: UID,
        inner: Versioned,
    }

    fun init(ctx: &mut TxContext) {
        transfer::share_object(Squid {
            id: object::new(ctx),
            inner: versioned::create(
                VERSION,
                squid_v0::new(
                    new_version_control(),
                    ctx,
                ),
=======
module squid::squid;

use axelar_gateway::channel::ApprovedMessage;
use interchain_token_service::interchain_token_service::InterchainTokenService;
use squid::owner_cap::{Self, OwnerCap};
use squid::squid_v0::{Self, Squid_v0};
use squid::swap_info::SwapInfo;
use std::ascii::{Self, String};
use sui::clock::Clock;
use sui::coin::Coin;
use sui::versioned::{Self, Versioned};
use token::deep::DEEP;
use version_control::version_control::{Self, VersionControl};

// -------
// Version
// -------
const VERSION: u64 = 0;

public struct Squid has key, store {
    id: UID,
    inner: Versioned,
}

fun init(ctx: &mut TxContext) {
    transfer::share_object(Squid {
        id: object::new(ctx),
        inner: versioned::create(
            VERSION,
            squid_v0::new(
                new_version_control(),
                ctx,
            ),
            ctx,
        ),
    });
    transfer::public_transfer(owner_cap::create(ctx), ctx.sender());
}

// ------
// Macros
// ------
/// This macro retrieves the underlying versioned singleton by reference
public(package) macro fun value(
    $self: &Squid,
    $function_name: vector<u8>,
): &Squid_v0 {
    let squid = $self;
    let value = squid.inner().load_value<Squid_v0>();
    value.version_control().check(version(), ascii::string($function_name));
    value
}

/// This macro retrieves the underlying versioned singleton by mutable reference
public(package) macro fun value_mut(
    $self: &mut Squid,
    $function_name: vector<u8>,
): &mut Squid_v0 {
    let squid = $self;
    let value = squid.inner_mut().load_value_mut<Squid_v0>();
    value.version_control().check(version(), ascii::string($function_name));
    value
}

// ---------------
// Entry Functions
// ---------------
entry fun give_deep(self: &mut Squid, deep: Coin<DEEP>) {
    self.value_mut!(b"give_deep").give_deep(deep);
}

entry fun allow_function(
    self: &mut Squid,
    _: &OwnerCap,
    version: u64,
    function_name: String,
) {
    self.value_mut!(b"allow_function").allow_function(version, function_name);
}

entry fun disallow_function(
    self: &mut Squid,
    _: &OwnerCap,
    version: u64,
    function_name: String,
) {
    self
        .value_mut!(b"disallow_function")
        .disallow_function(version, function_name);
}

entry fun withdraw<T>(
    self: &mut Squid,
    _: &OwnerCap,
    amount: u64,
    ctx: &mut TxContext,
) {
    self.value_mut!(b"withdraw").withdraw<T>(amount, ctx);
}

// ----------------
// Public Functions
// ----------------
public fun start_swap<T>(
    self: &mut Squid,
    its: &mut InterchainTokenService,
    approved_message: ApprovedMessage,
    clock: &Clock,
    ctx: &mut TxContext,
): SwapInfo {
    self
        .value_mut!(b"start_swap")
        .start_swap<T>(its, approved_message, clock, ctx)
}

public fun finalize(swap_info: SwapInfo) {
    swap_info.finalize();
}

// -----------------
// Package Functions
// -----------------
public(package) fun inner(self: &Squid): &Versioned {
    &self.inner
}

public(package) fun inner_mut(self: &mut Squid): &mut Versioned {
    &mut self.inner
}

public(package) fun version(): u64 {
    VERSION
}

/// -------
/// Private
/// -------
fun new_version_control(): VersionControl {
    version_control::new(vector[
        // Version 0
        vector[
            b"start_swap",
            b"its_transfer",
            b"deepbook_v3_swap",
            b"register_transaction",
            b"give_deep",
            b"allow_function",
            b"disallow_function",
            b"withdraw",
        ].map!(|function_name| function_name.to_ascii_string()),
    ])
}

/// ---------
/// Test Only
/// ---------
/// // === HUB CONSTANTS ===
/// ITS Hub test chain name
#[test_only]
const ITS_HUB_CHAIN_NAME: vector<u8> = b"axelar";

/// ITS hub test address
#[test_only]
const ITS_HUB_ADDRESS: vector<u8> = b"hub_address";

#[test_only]
public fun new_for_testing(ctx: &mut TxContext): Squid {
    let mut version_control = new_version_control();
    version_control.allowed_functions()[VERSION].insert(ascii::string(b""));
    Squid {
        id: object::new(ctx),
        inner: versioned::create(
            VERSION,
            squid_v0::new(
                version_control,
>>>>>>> 81888b82
                ctx,
            ),
        });
        transfer::public_transfer(owner_cap::create(ctx), ctx.sender());
    }

    // ------
    // Macros
    // ------
    /// This macro retrieves the underlying versioned singleton by reference
    public(package) macro fun value($self: &Squid, $function_name: vector<u8>): &Squid_v0 {
        let squid = $self;
        let value = squid.inner().load_value<Squid_v0>();
        value.version_control().check(version(), ascii::string($function_name));
        value
    }

<<<<<<< HEAD
    /// This macro retrieves the underlying versioned singleton by mutable reference
    public(package) macro fun value_mut($self: &mut Squid, $function_name: vector<u8>): &mut Squid_v0 {
        let squid = $self;
        let value = squid.inner_mut().load_value_mut<Squid_v0>();
        value.version_control().check(version(), ascii::string($function_name));
        value
    }

    // ---------------
    // Entry Functions
    // ---------------
    entry fun give_deep(self: &mut Squid, deep: Coin<DEEP>) {
        self.value_mut!(b"give_deep").give_deep(deep);
    }
=======
/// -----
/// Tests
/// -----
#[test]
fun test_start_swap() {
    let ctx = &mut tx_context::dummy();
    let clock = sui::clock::create_for_testing(ctx);
    let mut its = interchain_token_service::interchain_token_service::create_for_testing(ctx);
    let mut squid = new_for_testing(ctx);
>>>>>>> 81888b82

    entry fun allow_function(self: &mut Squid, _: &OwnerCap, version: u64, function_name: String) {
        self.value_mut!(b"allow_function").allow_function(version, function_name);
    }

    entry fun disallow_function(self: &mut Squid, _: &OwnerCap, version: u64, function_name: String) {
        self.value_mut!(b"disallow_function").disallow_function(version, function_name);
    }

    entry fun withdraw<T>(self: &mut Squid, _: &OwnerCap, amount: u64, ctx: &mut TxContext) {
        self.value_mut!(b"withdraw").withdraw<T>(amount, ctx);
    }

    // ----------------
    // Public Functions
    // ----------------
    public fun start_swap<T>(
        self: &mut Squid,
        its: &mut InterchainTokenService,
        approved_message: ApprovedMessage,
        clock: &Clock,
        ctx: &mut TxContext,
    ): SwapInfo {
        self.value_mut!(b"start_swap").start_swap<T>(its, approved_message, clock, ctx)
    }

    public fun finalize(swap_info: SwapInfo) {
        swap_info.finalize();
    }

    // -----------------
    // Package Functions
    // -----------------
    public(package) fun inner(self: &Squid): &Versioned {
        &self.inner
    }

    public(package) fun inner_mut(self: &mut Squid): &mut Versioned {
        &mut self.inner
    }

    public(package) fun version(): u64 {
        VERSION
    }

    /// -------
    /// Private
    /// -------
    fun new_version_control(): VersionControl {
        version_control::new(vector[
            // Version 0
            vector[
                b"start_swap",
                b"its_transfer",
                b"deepbook_v3_swap",
                b"register_transaction",
                b"give_deep",
                b"allow_function",
                b"disallow_function",
                b"withdraw",
            ].map!(|function_name| function_name.to_ascii_string()),
        ])
    }

    /// ---------
    /// Test Only
    /// ---------
    /// // === HUB CONSTANTS ===
    /// ITS Hub test chain name
    #[test_only]
    const ITS_HUB_CHAIN_NAME: vector<u8> = b"axelar";

    /// ITS hub test address
    #[test_only]
    const ITS_HUB_ADDRESS: vector<u8> = b"hub_address";

    #[test_only]
    public fun new_for_testing(ctx: &mut TxContext): Squid {
        let mut version_control = new_version_control();
        version_control.allowed_functions()[VERSION].insert(ascii::string(b""));
        Squid {
            id: object::new(ctx),
            inner: versioned::create(
                VERSION,
                squid_v0::new(
                    version_control,
                    ctx,
                ),
                ctx,
            ),
        }
    }

    #[test_only]
    use interchain_token_service::coin::COIN;

    /// -----
    /// Tests
    /// -----
    #[test]
    fun test_start_swap() {
        let ctx = &mut tx_context::dummy();
        let clock = sui::clock::create_for_testing(ctx);
        let mut its = interchain_token_service::interchain_token_service::create_for_testing(ctx);
        let mut squid = new_for_testing(ctx);

        let coin_info =
            interchain_token_service::coin_info::from_info<COIN>(
        std::string::utf8(b"Name"),
        std::ascii::string(b"Symbol"),
        10,
    );

        let amount = 1234;
        let data = std::bcs::to_bytes(&vector<vector<u8>>[]);
        let coin_management = interchain_token_service::coin_management::new_locked();
        let coin = sui::coin::mint_for_testing<COIN>(amount, ctx);

        let token_id = its.register_coin(
            coin_info,
            coin_management,
        );

        // This gives some coin to InterchainTokenService
        let interchain_transfer_ticket = interchain_token_service::interchain_token_service::prepare_interchain_transfer(
            token_id,
            coin,
            std::ascii::string(b"Chain Name"),
            b"Destination Address",
            b"",
            squid.value!(b"").channel(),
        );
        sui::test_utils::destroy(its.send_interchain_transfer(
            interchain_transfer_ticket,
            &clock,
        ));

        let source_chain = std::ascii::string(b"Chain Name");
        let message_id = std::ascii::string(b"Message Id");
        let its_source_address = b"Source Address";

        let destination_address = squid.value!(b"").channel().to_address();

        let mut writer = abi::abi::new_writer(6);
        writer
            .write_u256(0)
            .write_u256(token_id.to_u256())
            .write_bytes(its_source_address)
            .write_bytes(destination_address.to_bytes())
            .write_u256((amount as u256))
            .write_bytes(data);

        let mut payload = writer.into_bytes();
        payload = interchain_token_service::interchain_token_service_v0::wrap_payload_receiving(payload, source_chain);

        let approved_message = axelar_gateway::channel::new_approved_message(
            ITS_HUB_CHAIN_NAME.to_ascii_string(),
            message_id,
            ITS_HUB_ADDRESS.to_ascii_string(),
            its.channel_address(),
            payload,
        );

        let swap_info = start_swap<COIN>(
            &mut squid,
            &mut its,
            approved_message,
            &clock,
            ctx,
        );

        sui::test_utils::destroy(its);
        sui::test_utils::destroy(squid);
        sui::test_utils::destroy(swap_info);
        clock.destroy_for_testing();
    }

<<<<<<< HEAD
    #[test]
    fun test_init() {
        let ctx = &mut tx_context::dummy();
        init(ctx);
    }
=======
    // This gives some coin to InterchainTokenService
    let interchain_transfer_ticket = interchain_token_service::interchain_token_service::prepare_interchain_transfer(
        token_id,
        coin,
        std::ascii::string(b"Chain Name"),
        b"Destination Address",
        b"",
        squid.value!(b"").channel(),
    );
    sui::test_utils::destroy(its.send_interchain_transfer(
        interchain_transfer_ticket,
        &clock,
    ));

    let source_chain = std::ascii::string(b"Chain Name");
    let message_id = std::ascii::string(b"Message Id");
    let its_source_address = b"Source Address";

    let destination_address = squid.value!(b"").channel().to_address();

    let mut writer = abi::abi::new_writer(6);
    writer
        .write_u256(0)
        .write_u256(token_id.to_u256())
        .write_bytes(its_source_address)
        .write_bytes(destination_address.to_bytes())
        .write_u256((amount as u256))
        .write_bytes(data);
        
    let mut payload = writer.into_bytes();
    payload = interchain_token_service::interchain_token_service_v0::wrap_payload_receiving(payload, source_chain);

    let approved_message = axelar_gateway::channel::new_approved_message(
        ITS_HUB_CHAIN_NAME.to_ascii_string(),
        message_id,
        ITS_HUB_ADDRESS.to_ascii_string(),
        its.channel_address(),
        payload,
    );
>>>>>>> 81888b82

    #[test]
    fun test_allow_function() {
        let ctx = &mut sui::tx_context::dummy();
        let mut self = new_for_testing(ctx);
        let owner_cap = owner_cap::create(ctx);
        let version = 0;
        let function_name = b"function_name".to_ascii_string();

        self.allow_function(&owner_cap, version, function_name);

        sui::test_utils::destroy(self);
        owner_cap.destroy_for_testing();
    }

    #[test]
    fun test_disallow_function() {
        let ctx = &mut sui::tx_context::dummy();
        let mut self = new_for_testing(ctx);
        let owner_cap = owner_cap::create(ctx);
        let version = 0;
        let function_name = b"start_swap".to_ascii_string();

        self.disallow_function(&owner_cap, version, function_name);

        sui::test_utils::destroy(self);
        owner_cap.destroy_for_testing();
    }

    #[test]
    fun test_withdraw() {
        let ctx = &mut sui::tx_context::dummy();
        let mut self = new_for_testing(ctx);
        let owner_cap = owner_cap::create(ctx);
        let amount = 123;

        let balance = sui::balance::create_for_testing<COIN>(amount);
        self.value_mut!(b"").coin_bag_mut().store_balance(balance);
        self.withdraw<COIN>(&owner_cap, amount, ctx);

        sui::test_utils::destroy(self);
        owner_cap.destroy_for_testing();
    }
}<|MERGE_RESOLUTION|>--- conflicted
+++ resolved
@@ -1,4 +1,3 @@
-<<<<<<< HEAD
 module squid::squid {
     use axelar_gateway::channel::ApprovedMessage;
     use interchain_token_service::interchain_token_service::InterchainTokenService;
@@ -12,35 +11,6 @@
     // Version
     // -------
     const VERSION: u64 = 0;
-
-    public struct Squid has key, store {
-        id: UID,
-        inner: Versioned,
-    }
-
-    fun init(ctx: &mut TxContext) {
-        transfer::share_object(Squid {
-            id: object::new(ctx),
-            inner: versioned::create(
-                VERSION,
-                squid_v0::new(
-                    new_version_control(),
-                    ctx,
-                ),
-=======
-module squid::squid;
-
-use axelar_gateway::channel::ApprovedMessage;
-use interchain_token_service::interchain_token_service::InterchainTokenService;
-use squid::owner_cap::{Self, OwnerCap};
-use squid::squid_v0::{Self, Squid_v0};
-use squid::swap_info::SwapInfo;
-use std::ascii::{Self, String};
-use sui::clock::Clock;
-use sui::coin::Coin;
-use sui::versioned::{Self, Versioned};
-use token::deep::DEEP;
-use version_control::version_control::{Self, VersionControl};
 
 // -------
 // Version
@@ -203,40 +173,27 @@
             VERSION,
             squid_v0::new(
                 version_control,
->>>>>>> 81888b82
+                ctx,
+            ),
+            ctx,
+        ),
+    }
+
+    fun init(ctx: &mut TxContext) {
+        transfer::share_object(Squid {
+            id: object::new(ctx),
+            inner: versioned::create(
+                VERSION,
+                squid_v0::new(
+                    new_version_control(),
+                    ctx,
+                ),
                 ctx,
             ),
         });
         transfer::public_transfer(owner_cap::create(ctx), ctx.sender());
     }
 
-    // ------
-    // Macros
-    // ------
-    /// This macro retrieves the underlying versioned singleton by reference
-    public(package) macro fun value($self: &Squid, $function_name: vector<u8>): &Squid_v0 {
-        let squid = $self;
-        let value = squid.inner().load_value<Squid_v0>();
-        value.version_control().check(version(), ascii::string($function_name));
-        value
-    }
-
-<<<<<<< HEAD
-    /// This macro retrieves the underlying versioned singleton by mutable reference
-    public(package) macro fun value_mut($self: &mut Squid, $function_name: vector<u8>): &mut Squid_v0 {
-        let squid = $self;
-        let value = squid.inner_mut().load_value_mut<Squid_v0>();
-        value.version_control().check(version(), ascii::string($function_name));
-        value
-    }
-
-    // ---------------
-    // Entry Functions
-    // ---------------
-    entry fun give_deep(self: &mut Squid, deep: Coin<DEEP>) {
-        self.value_mut!(b"give_deep").give_deep(deep);
-    }
-=======
 /// -----
 /// Tests
 /// -----
@@ -246,7 +203,21 @@
     let clock = sui::clock::create_for_testing(ctx);
     let mut its = interchain_token_service::interchain_token_service::create_for_testing(ctx);
     let mut squid = new_for_testing(ctx);
->>>>>>> 81888b82
+
+    /// This macro retrieves the underlying versioned singleton by mutable reference
+    public(package) macro fun value_mut($self: &mut Squid, $function_name: vector<u8>): &mut Squid_v0 {
+        let squid = $self;
+        let value = squid.inner_mut().load_value_mut<Squid_v0>();
+        value.version_control().check(version(), ascii::string($function_name));
+        value
+    }
+
+    // ---------------
+    // Entry Functions
+    // ---------------
+    entry fun give_deep(self: &mut Squid, deep: Coin<DEEP>) {
+        self.value_mut!(b"give_deep").give_deep(deep);
+    }
 
     entry fun allow_function(self: &mut Squid, _: &OwnerCap, version: u64, function_name: String) {
         self.value_mut!(b"allow_function").allow_function(version, function_name);
@@ -384,72 +355,11 @@
             &clock,
         ));
 
-        let source_chain = std::ascii::string(b"Chain Name");
-        let message_id = std::ascii::string(b"Message Id");
-        let its_source_address = b"Source Address";
-
-        let destination_address = squid.value!(b"").channel().to_address();
-
-        let mut writer = abi::abi::new_writer(6);
-        writer
-            .write_u256(0)
-            .write_u256(token_id.to_u256())
-            .write_bytes(its_source_address)
-            .write_bytes(destination_address.to_bytes())
-            .write_u256((amount as u256))
-            .write_bytes(data);
-
-        let mut payload = writer.into_bytes();
-        payload = interchain_token_service::interchain_token_service_v0::wrap_payload_receiving(payload, source_chain);
-
-        let approved_message = axelar_gateway::channel::new_approved_message(
-            ITS_HUB_CHAIN_NAME.to_ascii_string(),
-            message_id,
-            ITS_HUB_ADDRESS.to_ascii_string(),
-            its.channel_address(),
-            payload,
-        );
-
-        let swap_info = start_swap<COIN>(
-            &mut squid,
-            &mut its,
-            approved_message,
-            &clock,
-            ctx,
-        );
-
-        sui::test_utils::destroy(its);
-        sui::test_utils::destroy(squid);
-        sui::test_utils::destroy(swap_info);
-        clock.destroy_for_testing();
-    }
-
-<<<<<<< HEAD
-    #[test]
-    fun test_init() {
-        let ctx = &mut tx_context::dummy();
-        init(ctx);
-    }
-=======
-    // This gives some coin to InterchainTokenService
-    let interchain_transfer_ticket = interchain_token_service::interchain_token_service::prepare_interchain_transfer(
-        token_id,
-        coin,
-        std::ascii::string(b"Chain Name"),
-        b"Destination Address",
-        b"",
-        squid.value!(b"").channel(),
-    );
-    sui::test_utils::destroy(its.send_interchain_transfer(
-        interchain_transfer_ticket,
-        &clock,
-    ));
-
     let source_chain = std::ascii::string(b"Chain Name");
     let message_id = std::ascii::string(b"Message Id");
     let its_source_address = b"Source Address";
 
-    let destination_address = squid.value!(b"").channel().to_address();
+        let destination_address = squid.value!(b"").channel().to_address();
 
     let mut writer = abi::abi::new_writer(6);
     writer
@@ -470,7 +380,34 @@
         its.channel_address(),
         payload,
     );
->>>>>>> 81888b82
+
+        let approved_message = axelar_gateway::channel::new_approved_message(
+            ITS_HUB_CHAIN_NAME.to_ascii_string(),
+            message_id,
+            ITS_HUB_ADDRESS.to_ascii_string(),
+            its.channel_address(),
+            payload,
+        );
+
+        let swap_info = start_swap<COIN>(
+            &mut squid,
+            &mut its,
+            approved_message,
+            &clock,
+            ctx,
+        );
+
+        sui::test_utils::destroy(its);
+        sui::test_utils::destroy(squid);
+        sui::test_utils::destroy(swap_info);
+        clock.destroy_for_testing();
+    }
+
+    #[test]
+    fun test_init() {
+        let ctx = &mut tx_context::dummy();
+        init(ctx);
+    }
 
     #[test]
     fun test_allow_function() {
