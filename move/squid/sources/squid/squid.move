--- conflicted
+++ resolved
@@ -1,14 +1,7 @@
 module squid::squid;
 
-<<<<<<< HEAD
 use std::ascii;
 
-=======
-use axelar_gateway::channel::{Self, Channel, ApprovedMessage};
-use its::its::ITS;
-use squid::coin_bag::{Self, CoinBag};
-use squid::swap_info::{Self, SwapInfo};
->>>>>>> bbed403a
 use sui::clock::Clock;
 use sui::versioned::{Self, Versioned};
 
@@ -74,21 +67,7 @@
     clock: &Clock,
     ctx: &mut TxContext,
 ): SwapInfo {
-<<<<<<< HEAD
     self.value_mut!(b"start_swap").start_swap<T>(its, approved_message, clock, ctx)
-=======
-    self.version_control.check(VERSION, b"start_swap".to_ascii_string());
-    let (_, _, data, coin) = its.receive_interchain_transfer_with_data<T>(
-        approved_message,
-        &self.channel,
-        clock,
-        ctx,
-    );
-    let mut swap_info = swap_info::new(data, ctx);
-    swap_info.coin_bag().store_estimate<T>(coin.value());
-    swap_info.coin_bag().store_balance(coin.into_balance());
-    swap_info
->>>>>>> bbed403a
 }
 
 // -----------------
@@ -168,11 +147,7 @@
     );
 
     // This gives some coin to the service.
-<<<<<<< HEAD
-    let interchain_transfer_ticket = its::service::prepare_interchain_transfer(
-=======
     let interchain_transfer_ticket = its::its::prepare_interchain_transfer(
->>>>>>> bbed403a
         token_id,
         coin,
         std::ascii::string(b"Chain Name"),
@@ -181,12 +156,7 @@
         squid.value!(b"").channel(),
     );
     sui::test_utils::destroy(
-<<<<<<< HEAD
-        its::service::send_interchain_transfer(
-            &mut its,
-=======
         its.send_interchain_transfer(
->>>>>>> bbed403a
             interchain_transfer_ticket,
             &clock,
         ),
