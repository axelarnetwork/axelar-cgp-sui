module squid::squid {
    use sui::clock::Clock;
    
    use axelar_gateway::channel::{Self, Channel, ApprovedMessage};

    use its::service;
    use its::its::ITS;

    use squid::coin_bag::{Self, CoinBag};
    use squid::swap_info::{Self, SwapInfo};

    public struct Squid has key, store{
        id: UID,
        channel: Channel,
        coin_bag: CoinBag,
    }

    fun init(ctx: &mut TxContext) {
        transfer::share_object(Squid {
            id: object::new(ctx),
            channel: channel::new(ctx),
            coin_bag: coin_bag::new(ctx),
        });
    }

    public (package) fun borrow_channel(self: &Squid): &Channel {
        &self.channel
    }

    public fun start_swap<T>(self: &mut Squid, its: &mut ITS, approved_message: ApprovedMessage, clock: &Clock, ctx: &mut TxContext): SwapInfo {
        let (_, _, data, coin) = service::receive_interchain_transfer_with_data<T>(
            its,
            approved_message,
            &self.channel,
            clock,
            ctx,
        );
        let mut swap_info = swap_info::new(data, ctx);
        swap_info.coin_bag().store_estimate<T>(
            coin.value(),
        );
        swap_info.coin_bag().store_balance(
            coin.into_balance(),
        );
        swap_info
    }

    public (package) fun coin_bag(self: &mut Squid): &mut CoinBag{
        &mut self.coin_bag
    }

    #[test_only]
    public fun new_for_testing(ctx: &mut TxContext): Squid {
        Squid {
            id: object::new(ctx),
            channel: channel::new(ctx),
            coin_bag: coin_bag::new(ctx),
        }
    }

    #[test_only]
    use its::coin::COIN;

    #[test]
    fun test_start_swap() {
        let ctx = &mut tx_context::dummy();
        let clock = sui::clock::create_for_testing(ctx);
        let mut its = its::its::new_for_testing();
        let mut squid = new_for_testing(ctx);

        let coin_info = its::coin_info::from_info<COIN>(
            std::string::utf8(b"Name"),
            std::ascii::string(b"Symbol"),
            10,
            12,
        );
        
        let amount = 1234;
        let data = std::bcs::to_bytes(&vector<vector<u8>>[]);
        let coin_management = its::coin_management::new_locked();
        let coin = sui::coin::mint_for_testing<COIN>(amount, ctx);

        let token_id = its::service::register_coin(&mut its, coin_info, coin_management);

<<<<<<< HEAD
        let interchain_transfer_ticket = service::prepare_interchain_transfer(
            token_id,
            coin,
            std::ascii::string(b"Chain Name"),
            b"Destination Address",
            b"",
            &squid.channel,
=======
        // This gives some coin to the service.
        sui::test_utils::destroy(
            service::interchain_transfer(
                &mut its,
                token_id,
                coin,
                std::ascii::string(b"Chain Name"),
                b"Destination Address",
                b"",
                &squid.channel,
                &clock,
            )
>>>>>>> 5f04eac0
        );
        sui::test_utils::destroy(
            service::send_interchain_transfer(&mut its, interchain_transfer_ticket, &clock)
        );
        
        let source_chain = std::ascii::string(b"Chain Name");
        let message_id = std::ascii::string(b"Message Id");
        let message_source_address = std::ascii::string(b"Address");
        let its_source_address = b"Source Address";

        let destination_address = squid.borrow_channel().to_address();
        
        let mut writer = abi::abi::new_writer(6);
        writer
            .write_u256(0)
            .write_u256(token_id.to_u256())
            .write_bytes(its_source_address)
            .write_bytes(destination_address.to_bytes())
            .write_u256((amount as u256))
            .write_bytes(data);
        let payload = writer.into_bytes();

        let approved_message = channel::new_approved_message(
            source_chain,
            message_id,
            message_source_address,
            its.channel_address(),
            payload,
        );

        let swap_info = start_swap<COIN>(&mut squid, &mut its, approved_message, &clock, ctx);

        sui::test_utils::destroy(its);
        sui::test_utils::destroy(squid);
        sui::test_utils::destroy(swap_info);
        clock.destroy_for_testing();
    }

    #[test]
    fun test_init() {
        let ctx = &mut tx_context::dummy();
        init(ctx);
    }
}<|MERGE_RESOLUTION|>--- conflicted
+++ resolved
@@ -82,15 +82,6 @@
 
         let token_id = its::service::register_coin(&mut its, coin_info, coin_management);
 
-<<<<<<< HEAD
-        let interchain_transfer_ticket = service::prepare_interchain_transfer(
-            token_id,
-            coin,
-            std::ascii::string(b"Chain Name"),
-            b"Destination Address",
-            b"",
-            &squid.channel,
-=======
         // This gives some coin to the service.
         sui::test_utils::destroy(
             service::interchain_transfer(
@@ -103,7 +94,6 @@
                 &squid.channel,
                 &clock,
             )
->>>>>>> 5f04eac0
         );
         sui::test_utils::destroy(
             service::send_interchain_transfer(&mut its, interchain_transfer_ticket, &clock)
