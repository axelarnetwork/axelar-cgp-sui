module squid::discovery {
    use std::ascii::{Self, String};

    use sui::bcs;

    use axelar::discovery::{Self, RelayerDiscovery, MoveCall, Transaction};

    use its::its::ITS;

    use squid::squid::Squid;
    use squid::sweep_dust;
    use squid::transfers;
    use squid::deepbook_v2;

    const EInvalidSwapType: u64 = 0;

    const SWAP_TYPE_SWEEP_DUST: u8 = 0;
    const SWAP_TYPE_DEEPBOOK_V2: u8 = 1;
    const SWAP_TYPE_SUI_TRANSFER: u8 = 2;
    const SWAP_TYPE_ITS_TRANSFER: u8 = 3;


    public fun register_transaction(squid: &Squid, its: &ITS, relayer_discovery: &mut RelayerDiscovery) {
        let mut squid_arg = vector[0];
        vector::append(&mut squid_arg, object::id(squid).id_to_bytes());

        let mut its_arg = vector[0];
        vector::append(&mut its_arg, object::id(its).id_to_bytes());

        let transaction = discovery::new_transaction(
            false,
            vector[discovery::new_move_call(
                discovery::new_function(
                    discovery::package_id<Squid>(),
                    ascii::string(b"discovery"),
                    ascii::string(b"get_transaction"),
                ),
                vector[
                    squid_arg,
                    its_arg,
                    vector[3],
                ],
                vector[],
            )],
        );

        relayer_discovery.register_transaction(
            squid.borrow_channel(),
            transaction,
        )
    }

    public fun get_transaction(squid: &Squid, its: &ITS, payload: vector<u8>): Transaction {
        let (token_id, _, _, data) = its::discovery::get_interchain_transfer_info(payload);
        let type_in = (*its.get_registered_coin_type(token_id)).into_string();
        let package_id = discovery::package_id<Squid>();
<<<<<<< HEAD
        let swap_data = bcs::new(data).peel_vec_vec_u8();
        
=======
        let (swap_data, type_in, _amount_in, _destination_in, type_out, _min_out, _destination_out) = swap_info::decode_swap_info_data(data);

>>>>>>> d0733033

        let mut squid_arg = vector[0];
        vector::append(&mut squid_arg, object::id(squid).id_to_bytes());

        let mut its_arg = vector[0];
        vector::append(&mut its_arg, object::id(its).id_to_bytes());
        let swap_info_arg = vector[4, 0, 0];

        let mut move_calls = vector [
            start_swap(package_id, squid_arg, its_arg, type_in),
        ];

        let mut i = 0;
        while(i < vector::length(&swap_data)) {
            let mut bcs = bcs::new(*vector::borrow(&swap_data, i));
            let swap_type = bcs.peel_u8();

           if (swap_type == SWAP_TYPE_DEEPBOOK_V2) {
                vector::push_back(&mut move_calls, deepbook_v2::get_estimate_move_call(package_id, bcs, swap_info_arg));
            } else if (swap_type == SWAP_TYPE_SUI_TRANSFER) {
                vector::push_back(&mut move_calls, transfers::get_sui_estimate_move_call(package_id, bcs, swap_info_arg));
            } else {
                assert!(swap_type == SWAP_TYPE_ITS_TRANSFER, EInvalidSwapType);
                vector::push_back(&mut move_calls, transfers::get_its_estimate_move_call(package_id, bcs, swap_info_arg));
            };

            i = i + 1;
        };

        i = 0;
        while(i < vector::length(&swap_data)) {
            let mut bcs = bcs::new(*vector::borrow(&swap_data, i));
            let swap_type = bcs.peel_u8();
            
            if (swap_type == SWAP_TYPE_DEEPBOOK_V2) {
                vector::push_back(&mut move_calls, deepbook_v2::get_swap_move_call(package_id, bcs, swap_info_arg, squid_arg));
            } else if (swap_type == SWAP_TYPE_SUI_TRANSFER) {
                vector::push_back(&mut move_calls, transfers::get_sui_transfer_move_call(package_id, bcs, swap_info_arg));
            } else {
                assert!(swap_type == SWAP_TYPE_ITS_TRANSFER, EInvalidSwapType);
                vector::push_back(&mut move_calls, transfers::get_its_transfer_move_call(package_id, bcs, swap_info_arg, its_arg));
            };

            i = i + 1;
        };

        vector::push_back(&mut move_calls, finalize(package_id, swap_info_arg));

        discovery::new_transaction(
            true,
            move_calls,
        )
    }

    fun start_swap(package_id: address, squid_arg: vector<u8>, its_arg: vector<u8>, type_in: String): MoveCall {
        discovery::new_move_call(
            discovery::new_function(
                package_id,
                ascii::string(b"squid"),
                ascii::string(b"start_swap"),
            ),
            vector[
                squid_arg,
                its_arg,
                vector[2],
            ],
            vector[type_in],
        )
    }

    fun finalize(package_id: address, swap_info_arg: vector<u8>): MoveCall {
        discovery::new_move_call(
            discovery::new_function(
                package_id,
                ascii::string(b"swap_info"),
                ascii::string(b"finalize"),
            ),
            vector[
                swap_info_arg,
            ],
            vector[],
        )
    }
}<|MERGE_RESOLUTION|>--- conflicted
+++ resolved
@@ -54,13 +54,8 @@
         let (token_id, _, _, data) = its::discovery::get_interchain_transfer_info(payload);
         let type_in = (*its.get_registered_coin_type(token_id)).into_string();
         let package_id = discovery::package_id<Squid>();
-<<<<<<< HEAD
         let swap_data = bcs::new(data).peel_vec_vec_u8();
         
-=======
-        let (swap_data, type_in, _amount_in, _destination_in, type_out, _min_out, _destination_out) = swap_info::decode_swap_info_data(data);
-
->>>>>>> d0733033
 
         let mut squid_arg = vector[0];
         vector::append(&mut squid_arg, object::id(squid).id_to_bytes());
