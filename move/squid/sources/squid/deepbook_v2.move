--- conflicted
+++ resolved
@@ -36,11 +36,7 @@
         should_sweep: bool,
     }
 
-<<<<<<< HEAD
-    fun new(data: vector<u8>): DeepbookV2SwapData {
-=======
     fun peel_swap_data(data: vector<u8>): DeepbookV2SwapData {
->>>>>>> 72579e5c
         let mut bcs = bcs::new(data);
         DeepbookV2SwapData {
             swap_type: bcs.peel_u8(),
@@ -286,11 +282,7 @@
     public fun swap<T1, T2>(self: &mut SwapInfo, pool: &mut Pool<T1, T2>, squid: &mut Squid, clock: &Clock, ctx: &mut TxContext) {
         let data = self.get_data_swapping();
         if(data.length() == 0) return;
-<<<<<<< HEAD
-        let swap_data = new(data);
-=======
         let swap_data = peel_swap_data(data);
->>>>>>> 72579e5c
 
         assert!(swap_data.swap_type == SWAP_TYPE, EWrongSwapType);
 
