[package]
name = "Governance"
version = "0.1.0"
published-at = "0xb9e48a2b95661318fed02f48b88f0d497fc768bebaed9467fdaf7317af9b5ef2"
edition = "2024.beta"

[dependencies]
Sui = { git = "https://github.com/MystenLabs/sui.git", subdir = "crates/sui-framework/packages/sui-framework", rev = "mainnet-v1.25.3" }
AxelarGateway = { local = "../axelar_gateway" }
Abi = { local = "../abi" }

[addresses]
<<<<<<< HEAD
governance = "0xb9e48a2b95661318fed02f48b88f0d497fc768bebaed9467fdaf7317af9b5ef2"
=======
governance = "0xa3"
>>>>>>> 72579e5c
<|MERGE_RESOLUTION|>--- conflicted
+++ resolved
@@ -10,8 +10,4 @@
 Abi = { local = "../abi" }
 
 [addresses]
-<<<<<<< HEAD
-governance = "0xb9e48a2b95661318fed02f48b88f0d497fc768bebaed9467fdaf7317af9b5ef2"
-=======
-governance = "0xa3"
->>>>>>> 72579e5c
+governance = "0xa3"