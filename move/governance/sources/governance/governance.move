module governance::governance;

use abi::abi;
use axelar_gateway::channel::{Self, Channel, ApprovedMessage};
use std::ascii::String;
use std::type_name;
use sui::address;
use sui::hex;
use sui::package::{Self, UpgradeCap, UpgradeTicket, UpgradeReceipt};
use sui::table::{Self, Table};

const EUntrustedAddress: u64 = 0;
const EInvalidMessageType: u64 = 1;
const ENotSelfUpgradeCap: u64 = 2;
const ENotNewPackage: u64 = 3;

public struct Governance has key, store {
    id: UID,
    trusted_source_chain: String,
    trusted_source_address: String,
    message_type: u256,
    channel: Channel,
    caps: Table<ID, UpgradeCap>,
}

// This can only be called once since it needs its own upgrade cap which it deletes.
entry fun new(
    trusted_source_chain: String,
    trusted_source_address: String,
    message_type: u256,
    upgrade_cap: UpgradeCap,
    ctx: &mut TxContext,
) {
    let package_id = object::id_from_bytes(
        hex::decode(type_name::get<Governance>().get_address().into_bytes()),
    );
    assert!(upgrade_cap.upgrade_package() == package_id, ENotSelfUpgradeCap);
    is_cap_new(&upgrade_cap);
    package::make_immutable(upgrade_cap);

    transfer::share_object(Governance {
        id: object::new(ctx),
        trusted_source_chain,
        trusted_source_address,
        message_type,
        channel: channel::new(ctx),
        caps: table::new<ID, UpgradeCap>(ctx),
    })
}

public fun is_governance(
    self: &Governance,
    chain_name: String,
    addr: String,
): bool {
    &chain_name ==
    &self.trusted_source_chain &&
    &addr == &self.trusted_source_address
}

// TODO maybe check that the polcy for the upgrade cap has not been tampered with.
entry fun take_upgrade_cap(self: &mut Governance, upgrade_cap: UpgradeCap) {
    is_cap_new(&upgrade_cap);

    self
        .caps
        .add(
            object::id(&upgrade_cap),
            upgrade_cap,
        )
<<<<<<< HEAD
    }

    public fun authorize_upgrade(self: &mut Governance, approved_message: ApprovedMessage): UpgradeTicket {
        let (source_chain, _, source_address, payload) = self.channel.consume_approved_message(approved_message);

        assert!(is_governance(self, source_chain, source_address), EUntrustedAddress);

        let mut abi = abi::new_reader(payload);
        let message_type = abi.read_u256();
        assert!(message_type == self.message_type, EInvalidMessageType);

        let cap_id = object::id_from_address(address::from_u256(abi.read_u256()));
        let policy = abi.read_u8();
        let digest = abi.read_bytes();

        package::authorize_upgrade(
            table::borrow_mut(&mut self.caps, cap_id),
            policy,
            digest,
        )
    }

    public fun commit_upgrade(
        self: &mut Governance,
        receipt: UpgradeReceipt,
    ) {
        package::commit_upgrade(
            table::borrow_mut(
                &mut self.caps,
                package::receipt_cap(&receipt),
            ),
            receipt
        )
    }


    fun is_cap_new(cap: &UpgradeCap) {
        assert!(package::version(cap) == 1, ENotNewPackage);
    }

    // -----
    // Tests
    // -----

    #[test_only]
    use std::ascii;
    #[test_only]
    use sui::test_scenario;
    #[test_only]
    use sui::test_utils;

    #[test_only]
    public fun new_for_testing(
        trusted_source_chain: String,
        trusted_source_address: String,
        message_type: u256,
        ctx: &mut TxContext,
    ): Governance {
        Governance {
            id: object::new(ctx),
            trusted_source_chain,
            trusted_source_address,
            message_type,
            channel: channel::new(ctx),
            caps: table::new<ID, UpgradeCap>(ctx),
        }
    }

    #[test]
    fun test_new() {
        let trusted_source_chain = ascii::string(b"Axelar");
        let trusted_source_address = ascii::string(b"0x0");
        let message_type = 2;
        let mut ctx = tx_context::dummy();
        let package_id = object::id_from_bytes(
            hex::decode(
                type_name::get<Governance>().get_address().into_bytes()
            )
        );
        let upgrade_cap = package::test_publish(package_id, &mut ctx);
        let initial_owner = @0x1;
        let mut scenario = test_scenario::begin(initial_owner);
        {   
            test_scenario::sender(&scenario);
            new(trusted_source_chain, trusted_source_address, message_type, upgrade_cap, &mut ctx);
        };

        test_scenario::next_tx(&mut scenario, initial_owner);
        {   
            let governance = test_scenario::take_shared<Governance>(&scenario);
            test_scenario::return_shared(governance);
        };

        test_scenario::end(scenario);
    }

    #[test]
    #[expected_failure(abort_code = ENotSelfUpgradeCap)]
    fun test_new_incorrect_upgrade_cap() {
        let trusted_source_chain = ascii::string(b"Axelar");
        let trusted_source_address = ascii::string(b"0x0");
        let message_type = 2;
        let mut ctx = tx_context::dummy();
        let uid = object::new(&mut ctx);
        let upgrade_cap = package::test_publish(object::uid_to_inner(&uid), &mut ctx);
        new(trusted_source_chain, trusted_source_address, message_type, upgrade_cap, &mut ctx);

        test_utils::destroy(uid);
    }    

    #[test]
    #[expected_failure(abort_code = test_scenario::EEmptyInventory)]
    fun test_new_immutable_upgrade() {
        let trusted_source_chain = ascii::string(b"Axelar");
        let trusted_source_address = ascii::string(b"0x0");
        let message_type = 2;
        let mut ctx = tx_context::dummy();
        let package_id = object::id_from_bytes(
            hex::decode(
                type_name::get<Governance>().get_address().into_bytes()
            )
        );
        let upgrade_cap = package::test_publish(package_id, &mut ctx);
        let initial_owner = @0x1;
        let mut scenario = test_scenario::begin(initial_owner);
        {   
            test_scenario::sender(&scenario);
            new(trusted_source_chain, trusted_source_address, message_type, upgrade_cap, &mut ctx);
        };

        test_scenario::next_tx(&mut scenario, initial_owner);
        {   
            let upgrade_cap = test_scenario::take_shared<UpgradeCap>(&scenario);
            test_scenario::return_shared(upgrade_cap);
        };

        test_scenario::end(scenario);
    }

    #[test]
    fun test_is_governance() {
        let trusted_source_chain = ascii::string(b"Axelar");
        let trusted_source_address = ascii::string(b"0x0");
        let message_type = 2;
        let mut ctx = tx_context::dummy();
    
        let governance = Governance{
            id: object::new(&mut ctx),
=======
}

public fun authorize_upgrade(
    self: &mut Governance,
    approved_message: ApprovedMessage,
): UpgradeTicket {
    let (source_chain, _, source_address, payload) = self
        .channel
        .consume_approved_message(approved_message);

    assert!(
        is_governance(self, source_chain, source_address),
        EUntrustedAddress,
    );

    let mut abi = abi::new_reader(payload);
    let message_type = abi.read_u256();
    assert!(message_type == self.message_type, EInvalidMessageType);

    let cap_id = object::id_from_address(address::from_u256(abi.read_u256()));
    let policy = abi.read_u8();
    let digest = abi.read_bytes();

    package::authorize_upgrade(
        table::borrow_mut(&mut self.caps, cap_id),
        policy,
        digest,
    )
}

public fun commit_upgrade(self: &mut Governance, receipt: UpgradeReceipt) {
    package::commit_upgrade(
        table::borrow_mut(
            &mut self.caps,
            package::receipt_cap(&receipt),
        ),
        receipt,
    )
}

fun is_cap_new(cap: &UpgradeCap) {
    assert!(package::version(cap) == 1, ENotNewPackage);
}

// -----
// Tests
// -----

#[test_only]
use std::ascii;
#[test_only]
use sui::test_scenario;
#[test_only]
use sui::test_utils;

#[test]
fun test_new() {
    let trusted_source_chain = ascii::string(b"Axelar");
    let trusted_source_address = ascii::string(b"0x0");
    let message_type = 2;
    let mut ctx = tx_context::dummy();
    let package_id = object::id_from_bytes(
        hex::decode(type_name::get<Governance>().get_address().into_bytes()),
    );
    let upgrade_cap = package::test_publish(package_id, &mut ctx);
    let initial_owner = @0x1;
    let mut scenario = test_scenario::begin(initial_owner);
    {
        test_scenario::sender(&scenario);
        new(
>>>>>>> 22e366a2
            trusted_source_chain,
            trusted_source_address,
            message_type,
            upgrade_cap,
            &mut ctx,
        );
    };

    test_scenario::next_tx(&mut scenario, initial_owner);
    {
        let governance = test_scenario::take_shared<Governance>(&scenario);
        test_scenario::return_shared(governance);
    };

    test_scenario::end(scenario);
}

#[test]
#[expected_failure(abort_code = ENotSelfUpgradeCap)]
fun test_new_incorrect_upgrade_cap() {
    let trusted_source_chain = ascii::string(b"Axelar");
    let trusted_source_address = ascii::string(b"0x0");
    let message_type = 2;
    let mut ctx = tx_context::dummy();
    let uid = object::new(&mut ctx);
    let upgrade_cap = package::test_publish(
        object::uid_to_inner(&uid),
        &mut ctx,
    );
    new(
        trusted_source_chain,
        trusted_source_address,
        message_type,
        upgrade_cap,
        &mut ctx,
    );

    test_utils::destroy(uid);
}

#[test]
#[expected_failure(abort_code = test_scenario::EEmptyInventory)]
fun test_new_immutable_upgrade() {
    let trusted_source_chain = ascii::string(b"Axelar");
    let trusted_source_address = ascii::string(b"0x0");
    let message_type = 2;
    let mut ctx = tx_context::dummy();
    let package_id = object::id_from_bytes(
        hex::decode(type_name::get<Governance>().get_address().into_bytes()),
    );
    let upgrade_cap = package::test_publish(package_id, &mut ctx);
    let initial_owner = @0x1;
    let mut scenario = test_scenario::begin(initial_owner);
    {
        test_scenario::sender(&scenario);
        new(
            trusted_source_chain,
            trusted_source_address,
            message_type,
            upgrade_cap,
            &mut ctx,
        );
    };

    test_scenario::next_tx(&mut scenario, initial_owner);
    {
        let upgrade_cap = test_scenario::take_shared<UpgradeCap>(&scenario);
        test_scenario::return_shared(upgrade_cap);
    };

    test_scenario::end(scenario);
}

#[test]
fun test_is_governance() {
    let trusted_source_chain = ascii::string(b"Axelar");
    let trusted_source_address = ascii::string(b"0x0");
    let message_type = 2;
    let mut ctx = tx_context::dummy();

    let governance = Governance {
        id: object::new(&mut ctx),
        trusted_source_chain,
        trusted_source_address,
        message_type,
        channel: channel::new(&mut ctx),
        caps: table::new<ID, UpgradeCap>(&mut ctx),
    };

    assert!(
        governance.is_governance(trusted_source_chain, trusted_source_address),
        1,
    );

    test_utils::destroy(governance);
}

#[test]
fun test_is_governance_false_argument() {
    let trusted_source_chain = ascii::string(b"Axelar");
    let trusted_source_address = ascii::string(b"0x0");
    let message_type = 2;
    let mut ctx = tx_context::dummy();

    let governance = Governance {
        id: object::new(&mut ctx),
        trusted_source_chain,
        trusted_source_address,
        message_type,
        channel: channel::new(&mut ctx),
        caps: table::new<ID, UpgradeCap>(&mut ctx),
    };

    assert!(
        !governance.is_governance(
            ascii::string(b"sui"),
            trusted_source_address,
        ),
        1,
    );

    test_utils::destroy(governance);
}

#[test]
fun test_is_cap_new() {
    let mut ctx = tx_context::dummy();
    let uid = object::new(&mut ctx);
    let upgrade_cap = package::test_publish(
        object::uid_to_inner(&uid),
        &mut ctx,
    );
    is_cap_new(&upgrade_cap);

    test_utils::destroy(uid);
    test_utils::destroy(upgrade_cap);
}

#[test]
#[expected_failure(abort_code = ENotNewPackage)]
fun test_is_cap_new_upgrade_version() {
    let mut ctx = tx_context::dummy();
    let uid = object::new(&mut ctx);
    let mut upgrade_cap = package::test_publish(
        object::uid_to_inner(&uid),
        &mut ctx,
    );
    let upgrade_ticket = package::authorize_upgrade(&mut upgrade_cap, 2, b"");
    let upgrade_reciept = package::test_upgrade(upgrade_ticket);
    package::commit_upgrade(&mut upgrade_cap, upgrade_reciept);
    is_cap_new(&upgrade_cap);

    test_utils::destroy(uid);
    test_utils::destroy(upgrade_cap);
}

#[test]
fun test_take_upgrade_cap() {
    let trusted_source_chain = ascii::string(b"Axelar");
    let trusted_source_address = ascii::string(b"0x0");
    let message_type = 2;
    let mut ctx = tx_context::dummy();
    let package_id = object::id_from_bytes(
        hex::decode(type_name::get<Governance>().get_address().into_bytes()),
    );
    let upgrade_cap = package::test_publish(package_id, &mut ctx);
    let initial_owner = @0x1;
    let mut scenario = test_scenario::begin(initial_owner);
    {
        test_scenario::sender(&scenario);
        new(
            trusted_source_chain,
            trusted_source_address,
            message_type,
            upgrade_cap,
            &mut ctx,
        );
    };

    test_scenario::next_tx(&mut scenario, initial_owner);
    {
        let mut governance = test_scenario::take_shared<Governance>(&scenario);
        let upgrade_cap = package::test_publish(package_id, &mut ctx);
        let upgrade_id = object::id(&upgrade_cap);
        take_upgrade_cap(&mut governance, upgrade_cap);
        let recieved_upgrade_cap = table::borrow_mut(
            &mut governance.caps,
            upgrade_id,
        );
        assert!(object::id(recieved_upgrade_cap) == upgrade_id, 1);
        test_scenario::return_shared(governance);
    };

    test_scenario::end(scenario);
}

#[test]
fun test_commit_upgrade() {
    let mut ctx = tx_context::dummy();
    let uid = object::new(&mut ctx);
    let mut upgrade_cap = package::test_publish(
        object::uid_to_inner(&uid),
        &mut ctx,
    );
    let upgrade_ticket = package::authorize_upgrade(&mut upgrade_cap, 2, b"");
    let upgrade_reciept = package::test_upgrade(upgrade_ticket);
    let trusted_source_chain = ascii::string(b"Axelar");
    let trusted_source_address = ascii::string(b"0x0");
    let message_type = 2;
    let mut governance = Governance {
        id: object::new(&mut ctx),
        trusted_source_chain,
        trusted_source_address,
        message_type,
        channel: channel::new(&mut ctx),
        caps: table::new<ID, UpgradeCap>(&mut ctx),
    };
    let upgrade_id = object::id(&upgrade_cap);
    take_upgrade_cap(&mut governance, upgrade_cap);
    commit_upgrade(&mut governance, upgrade_reciept);
    let upgrade_cap_return = table::borrow(
        &governance.caps,
        upgrade_id,
    );
    assert!(upgrade_id == object::id(upgrade_cap_return), 1);
    assert!(package::version(upgrade_cap_return) == 2, 2);
    test_utils::destroy(uid);
    test_utils::destroy(governance);
}

#[test]
fun test_authorize_upgrade() {
    let mut ctx = tx_context::dummy();
    let trusted_source_chain = ascii::string(b"Axelar");
    let trusted_source_address = ascii::string(b"0x0");
    let channale_object = channel::new(&mut ctx);
    let payload = x"0000000000000000000000000000000000000000000000000000000000000001000000000000000000000000000000000000000000000000000000000000008000000000000000000000000000000000000000000000000000000000000000c0000000000000000000000000000000000000000000000000000000000000010000000000000000000000000000000000000000000000000000000000000000010200000000000000000000000000000000000000000000000000000000000000000000000000000000000000000000000000000000000000000000000000000100000000000000000000000000000000000000000000000000000000000000030000000000000000000000000000000000000000000000000000000000000001000000000000000000000000000000000000000000000000000000000000002000000000000000000000000000000000000000000000000000000000000000010400000000000000000000000000000000000000000000000000000000000000";
    let mut abi = abi::new_reader(payload);
    let message_type = abi.read_u256();
    let uid = object::new(&mut ctx);
    let upgrade_cap = package::test_publish(
        object::uid_to_inner(&uid),
        &mut ctx,
    );
    let cap_id = object::id_from_address(address::from_u256(abi.read_u256()));
    let approved_message = channel::new_approved_message(
        trusted_source_chain,
        ascii::string(b"1"),
        trusted_source_address,
        object::id_address(&channale_object),
        payload,
    );
    let mut governance = Governance {
        id: object::new(&mut ctx),
        trusted_source_chain,
        trusted_source_address,
        message_type: message_type,
        channel: channale_object,
        caps: table::new<ID, UpgradeCap>(&mut ctx),
    };

    governance
        .caps
        .add(
            cap_id,
            upgrade_cap,
        );
    let upgrade_ticket = authorize_upgrade(&mut governance, approved_message);
    assert!(
        package::ticket_package(&upgrade_ticket) == object::uid_to_inner(&uid),
        1,
    );
    let policy = abi.read_u8();
    assert!(package::ticket_policy(&upgrade_ticket) == policy, 2);
    let digest = abi.read_bytes();
    assert!(package::ticket_digest(&upgrade_ticket) == digest, 3);
    test_utils::destroy(upgrade_ticket);
    test_utils::destroy(uid);
    test_utils::destroy(governance);
}

#[test]
#[expected_failure(abort_code = EInvalidMessageType)]
fun test_authorize_upgrade_invalid_message_type() {
    let mut ctx = tx_context::dummy();
    let trusted_source_chain = ascii::string(b"Axelar");
    let trusted_source_address = ascii::string(b"0x0");
    let channale_object = channel::new(&mut ctx);
    let payload = x"0000000000000000000000000000000000000000000000000000000000000001000000000000000000000000000000000000000000000000000000000000008000000000000000000000000000000000000000000000000000000000000000c0";
    let approved_message = channel::new_approved_message(
        trusted_source_chain,
        ascii::string(b"1"),
        trusted_source_address,
        object::id_address(&channale_object),
        payload,
    );
    let mut governance = Governance {
        id: object::new(&mut ctx),
        trusted_source_chain,
        trusted_source_address,
        message_type: 2,
        channel: channale_object,
        caps: table::new<ID, UpgradeCap>(&mut ctx),
    };
    let upgrade_ticket = authorize_upgrade(&mut governance, approved_message);
    test_utils::destroy(upgrade_ticket);
    test_utils::destroy(governance);
}

#[test]
#[expected_failure(abort_code = EUntrustedAddress)]
fun test_authorize_upgrade_trusted_address() {
    let mut ctx = tx_context::dummy();
    let trusted_source_chain = ascii::string(b"Axelar");
    let trusted_source_address = ascii::string(b"0x0");
    let channale_object = channel::new(&mut ctx);
    let payload = x"0000000000000000000000000000000000000000000000000000000000000001000000000000000000000000000000000000000000000000000000000000008000000000000000000000000000000000000000000000000000000000000000c0";
    let approved_message = channel::new_approved_message(
        ascii::string(b"sui"),
        ascii::string(b"1"),
        ascii::string(b"0x1"),
        object::id_address(&channale_object),
        payload,
    );
    let mut governance = Governance {
        id: object::new(&mut ctx),
        trusted_source_chain,
        trusted_source_address,
        message_type: 2,
        channel: channale_object,
        caps: table::new<ID, UpgradeCap>(&mut ctx),
    };
    let upgrade_ticket = authorize_upgrade(&mut governance, approved_message);
    test_utils::destroy(upgrade_ticket);
    test_utils::destroy(governance);
}

#[test]
#[expected_failure(abort_code = channel::EInvalidDestination)]
fun test_authorize_invalid_destination_address() {
    let mut ctx = tx_context::dummy();
    let trusted_source_chain = ascii::string(b"Axelar");
    let trusted_source_address = ascii::string(b"0x0");
    let channale_object = channel::new(&mut ctx);
    let payload = x"01";
    let approved_message = channel::new_approved_message(
        ascii::string(b"sui"),
        ascii::string(b"1"),
        ascii::string(b"0x1"),
        address::from_u256(2),
        payload,
    );
    let mut governance = Governance {
        id: object::new(&mut ctx),
        trusted_source_chain,
        trusted_source_address,
        message_type: 2,
        channel: channale_object,
        caps: table::new<ID, UpgradeCap>(&mut ctx),
    };
    let upgrade_ticket = authorize_upgrade(&mut governance, approved_message);
    test_utils::destroy(upgrade_ticket);
    test_utils::destroy(governance);
}<|MERGE_RESOLUTION|>--- conflicted
+++ resolved
@@ -68,50 +68,60 @@
             object::id(&upgrade_cap),
             upgrade_cap,
         )
-<<<<<<< HEAD
-    }
-
-    public fun authorize_upgrade(self: &mut Governance, approved_message: ApprovedMessage): UpgradeTicket {
-        let (source_chain, _, source_address, payload) = self.channel.consume_approved_message(approved_message);
-
-        assert!(is_governance(self, source_chain, source_address), EUntrustedAddress);
-
-        let mut abi = abi::new_reader(payload);
-        let message_type = abi.read_u256();
-        assert!(message_type == self.message_type, EInvalidMessageType);
-
-        let cap_id = object::id_from_address(address::from_u256(abi.read_u256()));
-        let policy = abi.read_u8();
-        let digest = abi.read_bytes();
-
-        package::authorize_upgrade(
-            table::borrow_mut(&mut self.caps, cap_id),
-            policy,
-            digest,
-        )
-    }
-
-    public fun commit_upgrade(
-        self: &mut Governance,
-        receipt: UpgradeReceipt,
-    ) {
-        package::commit_upgrade(
-            table::borrow_mut(
-                &mut self.caps,
-                package::receipt_cap(&receipt),
-            ),
-            receipt
-        )
-    }
-
-
-    fun is_cap_new(cap: &UpgradeCap) {
-        assert!(package::version(cap) == 1, ENotNewPackage);
-    }
-
-    // -----
-    // Tests
-    // -----
+}
+
+public fun authorize_upgrade(
+    self: &mut Governance,
+    approved_message: ApprovedMessage,
+): UpgradeTicket {
+    let (source_chain, _, source_address, payload) = self
+        .channel
+        .consume_approved_message(approved_message);
+
+    assert!(
+        is_governance(self, source_chain, source_address),
+        EUntrustedAddress,
+    );
+
+    let mut abi = abi::new_reader(payload);
+    let message_type = abi.read_u256();
+    assert!(message_type == self.message_type, EInvalidMessageType);
+
+    let cap_id = object::id_from_address(address::from_u256(abi.read_u256()));
+    let policy = abi.read_u8();
+    let digest = abi.read_bytes();
+
+    package::authorize_upgrade(
+        table::borrow_mut(&mut self.caps, cap_id),
+        policy,
+        digest,
+    )
+}
+
+public fun commit_upgrade(self: &mut Governance, receipt: UpgradeReceipt) {
+    package::commit_upgrade(
+        table::borrow_mut(
+            &mut self.caps,
+            package::receipt_cap(&receipt),
+        ),
+        receipt,
+    )
+}
+
+fun is_cap_new(cap: &UpgradeCap) {
+    assert!(package::version(cap) == 1, ENotNewPackage);
+}
+
+// -----
+// Tests
+// -----
+
+#[test_only]
+use std::ascii;
+#[test_only]
+use sui::test_scenario;
+#[test_only]
+use sui::test_utils;
 
     #[test_only]
     use std::ascii;
@@ -217,78 +227,6 @@
     
         let governance = Governance{
             id: object::new(&mut ctx),
-=======
-}
-
-public fun authorize_upgrade(
-    self: &mut Governance,
-    approved_message: ApprovedMessage,
-): UpgradeTicket {
-    let (source_chain, _, source_address, payload) = self
-        .channel
-        .consume_approved_message(approved_message);
-
-    assert!(
-        is_governance(self, source_chain, source_address),
-        EUntrustedAddress,
-    );
-
-    let mut abi = abi::new_reader(payload);
-    let message_type = abi.read_u256();
-    assert!(message_type == self.message_type, EInvalidMessageType);
-
-    let cap_id = object::id_from_address(address::from_u256(abi.read_u256()));
-    let policy = abi.read_u8();
-    let digest = abi.read_bytes();
-
-    package::authorize_upgrade(
-        table::borrow_mut(&mut self.caps, cap_id),
-        policy,
-        digest,
-    )
-}
-
-public fun commit_upgrade(self: &mut Governance, receipt: UpgradeReceipt) {
-    package::commit_upgrade(
-        table::borrow_mut(
-            &mut self.caps,
-            package::receipt_cap(&receipt),
-        ),
-        receipt,
-    )
-}
-
-fun is_cap_new(cap: &UpgradeCap) {
-    assert!(package::version(cap) == 1, ENotNewPackage);
-}
-
-// -----
-// Tests
-// -----
-
-#[test_only]
-use std::ascii;
-#[test_only]
-use sui::test_scenario;
-#[test_only]
-use sui::test_utils;
-
-#[test]
-fun test_new() {
-    let trusted_source_chain = ascii::string(b"Axelar");
-    let trusted_source_address = ascii::string(b"0x0");
-    let message_type = 2;
-    let mut ctx = tx_context::dummy();
-    let package_id = object::id_from_bytes(
-        hex::decode(type_name::get<Governance>().get_address().into_bytes()),
-    );
-    let upgrade_cap = package::test_publish(package_id, &mut ctx);
-    let initial_owner = @0x1;
-    let mut scenario = test_scenario::begin(initial_owner);
-    {
-        test_scenario::sender(&scenario);
-        new(
->>>>>>> 22e366a2
             trusted_source_chain,
             trusted_source_address,
             message_type,
