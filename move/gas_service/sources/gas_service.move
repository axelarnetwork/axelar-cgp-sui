--- conflicted
+++ resolved
@@ -94,7 +94,7 @@
 macro fun fields_mut($self: &GasService, $function_name: vector<u8>): &mut GasServiceV0 {
     let gas_service = $self;
     let value = gas_service.inner.load_value_mut<GasServiceV0>();
-    value.version_control().check(VERSION, &ascii::string($function_name));
+    value.version_control().check(VERSION, ascii::string($function_name));
     value
 }
 
@@ -115,15 +115,9 @@
     refund_address: address,
     params: vector<u8>,
 ) {
-<<<<<<< HEAD
     let value = self.fields_mut!(b"pay_gas");
     let coin_value = coin.value();
     coin::put(value.balance_mut(), coin);
-=======
-    self.version_control.check(VERSION, b"pay_gas".to_ascii_string());
-    let value = coin.value();
-    coin::put(&mut self.balance, coin);
->>>>>>> 2562f4dd
     let payload_hash = address::from_bytes(keccak256(&payload));
 
     event::emit(GasPaid<SUI> {
@@ -146,15 +140,9 @@
     refund_address: address,
     params: vector<u8>,
 ) {
-<<<<<<< HEAD
     let value = self.fields_mut!(b"add_gas");
     let coin_value = coin.value();
     coin::put(value.balance_mut(), coin);
-=======
-    self.version_control.check(VERSION, b"add_gas".to_ascii_string());
-    let value = coin.value();
-    coin::put(&mut self.balance, coin);
->>>>>>> 2562f4dd
 
     event::emit(GasAdded<SUI> {
         message_id,
@@ -171,11 +159,7 @@
     amount: u64,
     ctx: &mut TxContext,
 ) {
-<<<<<<< HEAD
     let value = self.fields_mut!(b"collect_gas");
-=======
-    self.version_control.check(VERSION, b"collect_gas".to_ascii_string());
->>>>>>> 2562f4dd
     transfer::public_transfer(
         coin::take(value.balance_mut(), amount, ctx),
         receiver,
@@ -195,11 +179,7 @@
     amount: u64,
     ctx: &mut TxContext,
 ) {
-<<<<<<< HEAD
     let value = self.fields_mut!(b"refund");
-=======
-    self.version_control.check(VERSION, b"refund".to_ascii_string());
->>>>>>> 2562f4dd
     transfer::public_transfer(
         coin::take(value.balance_mut(), amount, ctx),
         receiver,
