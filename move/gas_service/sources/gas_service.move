--- conflicted
+++ resolved
@@ -180,10 +180,7 @@
 fun version_control(): VersionControl {
     version_control::new(
         vector [
-<<<<<<< HEAD
-=======
             // Version 0
->>>>>>> 04cc9683
             vector [
                 b"pay_gas", b"add_gas", b"collect_gas", b"refund", 
             ],
