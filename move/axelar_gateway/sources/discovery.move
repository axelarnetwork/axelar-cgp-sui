--- conflicted
+++ resolved
@@ -6,24 +6,21 @@
 /// proper discovery / execution mechanism in place.
 module axelar_gateway::discovery;
 
+use std::ascii;
+
 use sui::versioned::{Self, Versioned};
 
-<<<<<<< HEAD
 use version_control::version_control::{Self, VersionControl};
 
 use axelar_gateway::channel::Channel;
 use axelar_gateway::transaction::Transaction;
 use axelar_gateway::relayer_discovery_v0::{Self, RelayerDiscoveryV0};
-=======
+
 #[error]
 const EInvalidString: vector<u8> = b"type argument is not a valid string";
 
 #[error]
 const EChannelNotFound: vector<u8> = b"channel not found";
->>>>>>> f1bba8c8
-
-/// Channel not found.
-const EChannelNotFound: u64 = 0;
 
 /// -------
 /// Version
@@ -59,14 +56,18 @@
 /// ------
 /// macros
 /// ------
-macro fun value($self: &RelayerDiscovery): &RelayerDiscoveryV0 {
+macro fun value($self: &RelayerDiscovery, $function_name: vector<u8>): &RelayerDiscoveryV0 {
     let relayer_discovery = $self;
-    relayer_discovery.inner.load_value<RelayerDiscoveryV0>()
+    let value = relayer_discovery.inner.load_value<RelayerDiscoveryV0>();
+    value.version_control().check(VERSION, ascii::string($function_name));
+    value
 }
 
-macro fun value_mut($self: &mut RelayerDiscovery): &mut RelayerDiscoveryV0 {
+macro fun value_mut($self: &mut RelayerDiscovery, $function_name: vector<u8>): &mut RelayerDiscoveryV0 {
     let relayer_discovery = $self;
-    relayer_discovery.inner.load_value_mut<RelayerDiscoveryV0>()
+    let value = relayer_discovery.inner.load_value_mut<RelayerDiscoveryV0>();
+    value.version_control().check(VERSION, ascii::string($function_name));
+    value
 }
 
 /// During the creation of the object, the UID should be passed here to
@@ -89,13 +90,8 @@
     channel: &Channel,
     tx: Transaction,
 ) {
-    let value = self.value_mut!();
-    value.version_control().check(VERSION, b"register_transaction");
+    let value = self.value_mut!(b"register_transaction");
     let channel_id = channel.id();
-    if (value.configurations().contains(channel_id)) {
-        value.configurations_mut().remove(channel_id);
-    };
-    value.configurations_mut().add(channel_id, tx);
 }
 
 /// Get a transaction for a specific channel by the channel `ID`.
@@ -103,8 +99,7 @@
     self: &mut RelayerDiscovery,
     channel_id: ID,
 ): Transaction {
-    let value = self.value!();
-    value.version_control().check(VERSION, b"register_transaction");
+    let value = self.value!(b"register_transaction");
     assert!(value.configurations().contains(channel_id), EChannelNotFound);
     value.configurations()[channel_id]
 }
