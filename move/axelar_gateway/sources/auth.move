module axelar_gateway::auth {
    use sui::bcs;
    use sui::event;
    use sui::table::{Self, Table};
    use sui::clock::Clock;

    use axelar_gateway::weighted_signer::{Self};
    use axelar_gateway::weighted_signers::{WeightedSigners};
    use axelar_gateway::proof::{Proof, Signature};
    use axelar_gateway::bytes32::{Self, Bytes32};

    // ------
    // Errors
    // ------
    const EInvalidWeights: u64 = 0;
    const EInvalidThreshold: u64 = 1;
    /// For when operators have changed, and proof is no longer valid.
    const EInvalidOperators: u64 = 2;
    const EInsufficientRotationDelay: u64 = 3;
    /// For when number of signatures for the call approvals is below the threshold.
    const ELowSignaturesWeight: u64 = 4;
    const EMalformedSigners: u64 = 5;
    const EInvalidEpoch: u64 = 6;

    // ---------
    // Constants
    // ---------
    /// Used for a check in `validate_proof_old` function.
    const PREVIOUS_KEY_RETENTION: u64 = 16;

    // -----
    // Types
    // -----
    public struct AxelarSigners has store {
        /// Epoch of the signers.
        epoch: u64,
        /// Epoch for the signers hash.
        epoch_by_signers_hash: Table<Bytes32, u64>,
        /// Domain separator between chains.
        domain_separator: Bytes32,
        /// Minimum rotation delay.
        minimum_rotation_delay: u64,
        /// Timestamp of the last rotation
        last_rotation_timestamp: u64,
    }

    public struct MessageToSign has copy, drop, store {
        domain_separator: Bytes32,
        signers_hash: Bytes32,
        data_hash: Bytes32,
    }

    // ------
    // Events
    // ------
    /// Emitted when signers are rotated.
    public struct SignersRotated has copy, drop {
        epoch: u64,
        signers_hash: Bytes32,
        signers: WeightedSigners,
    }

    // -----------------
    // Package Functions
    // -----------------
    public(package) fun new(ctx: &mut TxContext): AxelarSigners {
        AxelarSigners {
            epoch: 0,
            epoch_by_signers_hash: table::new(ctx),
            domain_separator: bytes32::default(),
            minimum_rotation_delay: 0,
            last_rotation_timestamp: 0,
        }
    }

    public(package) fun setup(
        domain_separator: Bytes32,
        minimum_rotation_delay: u64,
        initial_signers: WeightedSigners,
        clock: &Clock,
        ctx: &mut TxContext,
    ): AxelarSigners {
        let mut signers = AxelarSigners {
            epoch: 0,
            epoch_by_signers_hash: table::new(ctx),
            domain_separator,
            minimum_rotation_delay,
            last_rotation_timestamp: 0,
        };

        signers.rotate_signers(clock, initial_signers, false);

        signers
    }

    public(package) fun validate_proof(
        self: &AxelarSigners,
        data_hash: Bytes32,
        proof: Proof,
    ): bool {
        let signers = proof.signers();
        let signers_hash = signers.hash();
        let signers_epoch = self.epoch_by_signers_hash[signers_hash];
        let current_epoch = self.epoch;
        let is_latest_signers = current_epoch == signers_epoch;

<<<<<<< HEAD
        assert!(signers_epoch == 0 || (current_epoch - signers_epoch) <= PREVIOUS_KEY_RETENTION, EInvalidEpoch);
=======
        assert!(signers_epoch != 0 && (current_epoch - signers_epoch) <= PREVIOUS_KEY_RETENTION, EInvalidEpoch);
>>>>>>> e33738f4

        let message = MessageToSign {
            domain_separator: self.domain_separator,
            signers_hash,
            data_hash,
        };

        validate_signatures(
            bcs::to_bytes(&message),
            signers,
            proof.signatures(),
        );

        is_latest_signers
    }

    public(package) fun rotate_signers(self: &mut AxelarSigners, clock: &Clock, new_signers: WeightedSigners, enforce_rotation_delay: bool) {
        validate_signers(&new_signers);

        self.update_rotation_timestamp(clock, enforce_rotation_delay);

        let new_signers_hash = new_signers.hash();
        let epoch = self.epoch + 1;

        // Aborts if the signers already exist
        self.epoch_by_signers_hash.add(new_signers_hash, epoch);
        self.epoch = epoch;

        event::emit(SignersRotated {
            epoch,
            signers_hash: new_signers_hash,
            signers: new_signers,
        })
    }

    // ------------------
    // Internal Functions
    // ------------------

    fun validate_signatures(
        message: vector<u8>,
        signers: &WeightedSigners,
        signatures: &vector<Signature>,
    ) {
        let signers_length = signers.signers().length();
        let signatures_length = signatures.length();
        assert!(signatures_length != 0, ELowSignaturesWeight);

        let threshold = signers.threshold();
        let mut signer_index = 0;
        let mut total_weight = 0;
        let mut i = 0;

        while (i < signatures_length) {
            let pubkey = signatures[i].recover_pubkey(&message);

            while (signer_index < signers_length && signers.signers()[signer_index].pubkey() != pubkey) {
                signer_index = signer_index + 1;
            };

            assert!(signer_index < signers_length, EMalformedSigners);

            total_weight = total_weight + signers.signers()[signer_index].weight();

            if (total_weight >= threshold) {
                return
            };

            signer_index = signer_index + 1;
            i = i + 1;
        };

        abort ELowSignaturesWeight
    }

    fun validate_signers(signers: &WeightedSigners) {
        let signers_length = signers.signers().length();
        assert!(signers_length != 0, EInvalidOperators);

        let mut total_weight = 0;
        let mut i = 0;
        let mut previous_signer = weighted_signer::default();

        while (i < signers_length) {
            let current_signer = signers.signers()[i];
            assert!(previous_signer.lt(&current_signer), EInvalidOperators);

            let weight = current_signer.weight();
            assert!(weight != 0, EInvalidWeights);

            total_weight = total_weight + weight;
            i = i + 1;
            previous_signer = current_signer;
        };

        assert!(total_weight >= signers.threshold(), EInvalidThreshold);
    }

    fun update_rotation_timestamp(self: &mut AxelarSigners, clock: &Clock, enforce_rotation_delay: bool) {
        let current_timestamp = clock.timestamp_ms();

        // If the rotation delay is enforced, the current timestamp should be greater than the last rotation timestamp plus the minimum rotation delay.
        assert!(!enforce_rotation_delay || current_timestamp >= self.last_rotation_timestamp + self.minimum_rotation_delay, EInsufficientRotationDelay);

        self.last_rotation_timestamp = current_timestamp;
    }
}<|MERGE_RESOLUTION|>--- conflicted
+++ resolved
@@ -104,11 +104,7 @@
         let current_epoch = self.epoch;
         let is_latest_signers = current_epoch == signers_epoch;
 
-<<<<<<< HEAD
-        assert!(signers_epoch == 0 || (current_epoch - signers_epoch) <= PREVIOUS_KEY_RETENTION, EInvalidEpoch);
-=======
         assert!(signers_epoch != 0 && (current_epoch - signers_epoch) <= PREVIOUS_KEY_RETENTION, EInvalidEpoch);
->>>>>>> e33738f4
 
         let message = MessageToSign {
             domain_separator: self.domain_separator,
