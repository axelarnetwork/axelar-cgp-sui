/// Implementation of the Axelar Gateway for Sui Move.
///
/// This code is based on the following:
///
/// - When call approvals is sent to Sui, it targets an object and not a module;
/// - To support cross-chain messaging, a Channel object has to be created;
/// - Channel can be either owned or shared but not frozen;
/// - Module developer on the Sui side will have to implement a system to support messaging;
/// - Checks for uniqueness of approvals should be done through `Channel`s to avoid big data storage;
///
/// I. Sending call approvals
///
/// A approval is sent through the `send` function, a Channel is supplied to determine the source -> ID.
/// Event is then emitted and Axelar network can operate
///
/// II. Receiving call approvals
///
/// Approval bytes and signatures are passed into `create` function to generate a CallApproval object.
///  - Signatures are checked against the known set of signers.
///  - CallApproval bytes are parsed to determine: source, destination_chain, payload and destination_id
///  - `destination_id` points to a `Channel` object
///
/// Once created, `CallApproval` needs to be consumed. And the only way to do it is by calling
/// `consume_call_approval` function and pass a correct `Channel` instance alongside the `CallApproval`.
///  - CallApproval is checked for uniqueness (for this channel)
///  - CallApproval is checked to match the `Channel`.id
///
module axelar_gateway::gateway;

use axelar_gateway::auth::{Self, validate_proof};
use axelar_gateway::bytes32::{Self, Bytes32};
use axelar_gateway::channel::{Self, Channel, ApprovedMessage};
use axelar_gateway::message::{Self, Message};
use axelar_gateway::proof;
use axelar_gateway::weighted_signers;
use axelar_gateway::message_ticket::{Self, MessageTicket};
use axelar_gateway::gateway_data::{Self, GatewayDataV0};
use axelar_gateway::message_status;
use std::ascii::String;
use sui::address;
use sui::clock::Clock;
use sui::hash;
<<<<<<< HEAD
use sui::table::{Self};
use sui::versioned::{Self, Versioned};
=======
use sui::table::{Self, Table};
use version_control::version_control::{Self, VersionControl};
>>>>>>> b89a902e
use utils::utils;

// -------
// Version
// -------
const VERSION: u64 = 0;

// ------
// Errors
// ------
/// Trying to `take_approved_message` for a message that is not approved.
const EMessageNotApproved: u64 = 0;
/// Invalid length of vector
const EInvalidLength: u64 = 1;
/// Not latest signers
const ENotLatestSigners: u64 = 2;
/// MessageTickets created from newer versions cannot be sent here
const ENewerMessage: u64 = 3;

const COMMAND_TYPE_APPROVE_MESSAGES: u8 = 0;
const COMMAND_TYPE_ROTATE_SIGNERS: u8 = 1;

// -------
// Structs
// -------
public struct Gateway has key {
    id: UID,
<<<<<<< HEAD
    inner: Versioned,
=======
    operator: address,
    messages: Table<Bytes32, MessageStatus>,
    signers: AxelarSigners,
    version_control: VersionControl,
}

/// The Status of the message.
/// Can be either one of two statuses:
/// - Approved: Set to the hash of the message
/// - Executed: Message was already executed
public enum MessageStatus has copy, drop, store {
    Approved(Bytes32),
    Executed,
>>>>>>> b89a902e
}

// ------------
// Capabilities
// ------------
public struct CreatorCap has key, store {
    id: UID,
}

// ------
// Events
// ------

/// Emitted when a new message is sent from the SUI network.
public struct ContractCall has copy, drop {
    source_id: address,
    destination_chain: String,
    destination_address: String,
    payload: vector<u8>,
    payload_hash: address,
}

/// Emitted when a new message is approved by the gateway.
public struct MessageApproved has copy, drop {
    message: message::Message,
}

/// Emitted when a message is taken to be executed by a channel.
public struct MessageExecuted has copy, drop {
    message: message::Message,
}

// -----
// Setup
// -----

/// Init the module by giving a CreatorCap to the sender to allow a full `setup`.
fun init(ctx: &mut TxContext) {
    let cap = CreatorCap {
        id: object::new(ctx),
    };

    transfer::transfer(cap, ctx.sender());
}

/// Setup the module by creating a new Gateway object.
public fun setup(
    cap: CreatorCap,
    operator: address,
    domain_separator: Bytes32,
    minimum_rotation_delay: u64,
    previous_signers_retention: u64,
    initial_signers: vector<u8>,
    clock: &Clock,
    ctx: &mut TxContext,
) {
    let CreatorCap { id } = cap;
    id.delete();

    let inner = versioned::create(
        VERSION,
        gateway_data::new(
            operator,
            table::new(ctx),
            auth::setup(
                domain_separator,
                minimum_rotation_delay,
                previous_signers_retention,
                utils::peel!(
                    initial_signers,
                    |bcs| weighted_signers::peel(bcs),
                ),
                clock,
                ctx,
            ),
        ),
<<<<<<< HEAD
        ctx,
    );
=======
        version_control: version_control(),
    };

>>>>>>> b89a902e
    // Share the gateway object for anyone to use.
    transfer::share_object(Gateway {
        id: object::new(ctx),
        inner,
    });
}

// ------
// Macros
// ------
macro fun data($self: &Gateway): &GatewayDataV0 {
    let gateway = $self;
    gateway.inner.load_value<GatewayDataV0>()
}
macro fun data_mut($self: &mut Gateway): &mut GatewayDataV0 {
    let gateway = $self;
    gateway.inner.load_value_mut<GatewayDataV0>()
}

// -----------
// Entrypoints
// -----------

/// The main entrypoint for approving Axelar signed messages.
/// If proof is valid, message approvals are stored in the Gateway object, if not already approved before.
/// This method is only intended to be called via a Transaction Block, keeping more flexibility for upgrades.
entry fun approve_messages(
    self: &mut Gateway,
    message_data: vector<u8>,
    proof_data: vector<u8>,
) {
<<<<<<< HEAD
    let data = self.data_mut!();
=======
    self.version_control.check(VERSION, b"approve_messages");
>>>>>>> b89a902e
    let proof = utils::peel!(proof_data, |bcs| proof::peel(bcs));
    let messages = peel_messages(message_data);

    let _ = data
        .signers()
        .validate_proof(
            data_hash(COMMAND_TYPE_APPROVE_MESSAGES, message_data),
            proof,
        );

    messages.do!(|message| approve_message(data, message));
}

/// The main entrypoint for rotating Axelar signers.
/// If proof is valid, signers stored on the Gateway object are rotated.
/// This method is only intended to be called via a Transaction Block, keeping more flexibility for upgrades.
entry fun rotate_signers(
    self: &mut Gateway,
    clock: &Clock,
    new_signers_data: vector<u8>,
    proof_data: vector<u8>,
    ctx: &TxContext,
) {
<<<<<<< HEAD
    let data = self.data_mut!();
=======
    self.version_control.check(VERSION, b"rotate_signers");
>>>>>>> b89a902e
    let weighted_signers = utils::peel!(
        new_signers_data,
        |bcs| weighted_signers::peel(bcs),
    );
    let proof = utils::peel!(proof_data, |bcs| proof::peel(bcs));

    let enforce_rotation_delay = ctx.sender() != data.operator();

    let is_latest_signers = data
        .signers()
        .validate_proof(
            data_hash(COMMAND_TYPE_ROTATE_SIGNERS, new_signers_data),
            proof,
        );
    assert!(!enforce_rotation_delay || is_latest_signers, ENotLatestSigners);

    // This will fail if signers are duplicated
    data
        .signers_mut()
        .rotate_signers(clock, weighted_signers, enforce_rotation_delay);
}

// ----------------
// Public Functions
// ----------------

/// Prepare a MessageTicket to call a contract on the destination chain.
public fun prepare_message(
    channel: &Channel,
    destination_chain: String,
    destination_address: String,
    payload: vector<u8>,
): MessageTicket {
    message_ticket::new(
        channel.to_address(),
        destination_chain,
        destination_address,
        payload,
        VERSION,
    )
}

/// Submit the MessageTicket which causes a contract call by sending an event from an
/// authorized Channel.
public fun send_message(
    message: MessageTicket,
) {
    let (
        source_id,
        destination_chain,
        destination_address,
        payload,
        version,
    ) = message.destroy();
    assert!(version <= VERSION, ENewerMessage);
    sui::event::emit(ContractCall {
        source_id,
        destination_chain,
        destination_address,
        payload,
        payload_hash: address::from_bytes(hash::keccak256(&payload)),
    });
}

public fun is_message_approved(
    self: &Gateway,
    source_chain: String,
    message_id: String,
    source_address: String,
    destination_id: address,
    payload_hash: Bytes32,
): bool {
    self.version_control.check(VERSION, b"is_message_approved");
    let message = message::new(
        source_chain,
        message_id,
        source_address,
        destination_id,
        payload_hash,
    );
    let command_id = message.command_id();

    self.data!()[command_id] == message_status::approved(message.hash())
}

public fun is_message_executed(
    self: &Gateway,
    source_chain: String,
    message_id: String,
): bool {
    self.version_control.check(VERSION, b"is_message_executed");
    let command_id = message::message_to_command_id(
        source_chain,
        message_id,
    );

    self.data!()[command_id] == message_status::executed()
}

/// To execute a message, the relayer will call `take_approved_message`
/// to get the hot potato `ApprovedMessage` object, and then trigger the app's package via discovery.
public fun take_approved_message(
    self: &mut Gateway,
    source_chain: String,
    message_id: String,
    source_address: String,
    destination_id: address,
    payload: vector<u8>,
): ApprovedMessage {
<<<<<<< HEAD
    let data = self.data_mut!();
=======
    self.version_control.check(VERSION, b"take_approved_message");
>>>>>>> b89a902e
    let command_id = message::message_to_command_id(source_chain, message_id);

    let message = message::new(
        source_chain,
        message_id,
        source_address,
        destination_id,
        bytes32::from_bytes(hash::keccak256(&payload)),
    );

    assert!(
        data[command_id] == message_status::approved(message.hash()),
        EMessageNotApproved,
    );

    let message_status_ref = &mut data[command_id];
    *message_status_ref = message_status::executed();

    sui::event::emit(MessageExecuted {
        message,
    });

    // Friend only.
    channel::create_approved_message(
        source_chain,
        message_id,
        source_address,
        destination_id,
        payload,
    )
}

// -----------------
// Private Functions
// -----------------

fun peel_messages(message_data: vector<u8>): vector<Message> {
    utils::peel!(
        message_data,
        |bcs| {
            let messages = vector::tabulate!(
                bcs.peel_vec_length(),
                |_| message::peel(bcs),
            );
            assert!(messages.length() > 0, EInvalidLength);
            messages
        },
    )
}

fun data_hash(command_type: u8, data: vector<u8>): Bytes32 {
    let mut typed_data = vector::singleton(command_type);
    typed_data.append(data);

    bytes32::from_bytes(hash::keccak256(&typed_data))
}

fun approve_message(data: &mut GatewayDataV0, message: message::Message) {
    let command_id = message.command_id();

    // If the message was already approved, ignore it.
    if (data.messages().contains(command_id)) {
        return
    };

    data
        .messages_mut()
        .add(
            command_id,
            message_status::approved(message.hash()),
        );

    sui::event::emit(MessageApproved {
        message,
    });
}

fun version_control(): VersionControl {
    version_control::new(
        vector [
            // Version 0
            vector [
                b"approve_messages",
                b"rotate_signers",
                b"is_message_approved",
                b"is_message_executed",
                b"take_approved_message",
            ]
        ]
    )
}

#[test_only]
use sui::bcs;

#[test_only]
public fun create_for_testing(
    operator: address,
    domain_separator: Bytes32,
    minimum_rotation_delay: u64,
    previous_signers_retention: u64,
    initial_signers: weighted_signers::WeightedSigners,
    clock: &Clock,
    ctx: &mut TxContext,
): Gateway {
    let inner = versioned::create(
        VERSION,
        gateway_data::new(
            operator,
            table::new(ctx),
            auth::setup(
                domain_separator,
                minimum_rotation_delay,
                previous_signers_retention,
                initial_signers,
                clock,
                ctx,
            ),
        ),
        ctx,
    );
    Gateway {
        id: object::new(ctx),
<<<<<<< HEAD
        inner,
=======
        operator,
        messages: table::new(ctx),
        signers: auth::setup(
            domain_separator,
            minimum_rotation_delay,
            previous_signers_retention,
            initial_signers,
            clock,
            ctx,
        ),
        version_control: version_control(),
>>>>>>> b89a902e
    }
}

#[test_only]
public fun dummy(ctx: &mut TxContext): Gateway {
    let inner = versioned::create(
        VERSION,
        gateway_data::new(
            @0x0,
            table::new(ctx),
            auth::dummy(ctx),
        ),
        ctx,
    );
    Gateway {
        id: object::new(ctx),
<<<<<<< HEAD
        inner,
=======
        operator: @0x0,
        messages: table::new(ctx),
        signers: auth::dummy(ctx),
        version_control: version_control(),
>>>>>>> b89a902e
    }
}

#[test_only]
public fun destroy_for_testing(self: Gateway) {
    let Gateway {
        id, 
        inner,
    } = self;
    id.delete();

    let data = inner.destroy<GatewayDataV0>();
    let (
        _,
        messages,
        signers,
<<<<<<< HEAD
    ) = data.destroy_for_testing();
=======
        version_control: _,
    } = gateway;
>>>>>>> b89a902e

    let (_, table, _, _, _, _) = signers.destroy_for_testing();
    table.destroy_empty();
    messages.destroy_empty();
}

#[test]
fun test_setup() {
    let ctx = &mut sui::tx_context::dummy();
    let operator = @123456;
    let domain_separator = bytes32::new(@789012);
    let minimum_rotation_delay = 765;
    let previous_signers_retention = 650;
    let initial_signers = axelar_gateway::weighted_signers::dummy();
    let mut clock = sui::clock::create_for_testing(ctx);
    let timestamp = 1234;
    clock.increment_for_testing(timestamp);

    let creator_cap = CreatorCap {
        id: object::new(ctx),
    };

    let mut scenario = sui::test_scenario::begin(@0x1);

    setup(
        creator_cap,
        operator,
        domain_separator,
        minimum_rotation_delay,
        previous_signers_retention,
        bcs::to_bytes(&initial_signers),
        &clock,
        scenario.ctx(),
    );

    let tx_effects = scenario.next_tx(@0x1);
    let shared = tx_effects.shared();

    assert!(shared.length() == 1, 0);

    let gateway_id = shared[0];
    let gateway = scenario.take_shared_by_id<Gateway>(gateway_id);
    let Gateway {
        id,
        inner,
    } = gateway;
    id.delete();

    let (
        operator_result,
        messages,
        signers,
<<<<<<< HEAD
    ) = inner.destroy<GatewayDataV0>().destroy_for_testing();
=======
        version_control: _,
    } = { gateway };
>>>>>>> b89a902e

    assert!(operator == operator_result, 1);
    messages.destroy_empty();

    let (
        epoch,
        mut epoch_by_signers_hash,
        domain_separator_result,
        minimum_rotation_delay_result,
        last_rotation_timestamp,
        previous_signers_retention_result,
    ) = signers.destroy_for_testing();

    let signer_epoch = epoch_by_signers_hash.remove(initial_signers.hash());
    epoch_by_signers_hash.destroy_empty();

    assert!(epoch == 1, 2);
    assert!(signer_epoch == 1, 3);
    assert!(domain_separator == domain_separator_result, 4);
    assert!(minimum_rotation_delay == minimum_rotation_delay_result, 5);
    assert!(last_rotation_timestamp == timestamp, 6);
    assert!(previous_signers_retention == previous_signers_retention_result, 7);

    clock.destroy_for_testing();
    scenario.end();
}

#[test]
fun test_approve_message() {
    let ctx = &mut sui::tx_context::dummy();

    let message_id = std::ascii::string(b"Message Id");
    let channel = axelar_gateway::channel::new(ctx);
    let source_chain = std::ascii::string(b"Source Chain");
    let source_address = std::ascii::string(b"Destination Address");
    let payload = vector[0, 1, 2, 3];
    let payload_hash = axelar_gateway::bytes32::new(
        address::from_bytes(hash::keccak256(&payload)),
    );

    let message = message::new(
        source_chain,
        message_id,
        source_address,
        channel.to_address(),
        payload_hash,
    );

    let mut gateway = dummy(ctx);

    approve_message(data_mut!(&mut gateway), message);
    // The second approve message should do nothing.
    approve_message(data_mut!(&mut gateway), message);

    assert!(
        is_message_approved(
            &gateway,
            source_chain,
            message_id,
            source_address,
            channel.to_address(),
            payload_hash,
        ) ==
        true,
        0,
    );

    let approved_message = take_approved_message(
        &mut gateway,
        source_chain,
        message_id,
        source_address,
        channel.to_address(),
        payload,
    );

    channel.consume_approved_message(approved_message);

    assert!(
        is_message_approved(
            &gateway,
            source_chain,
            message_id,
            source_address,
            channel.to_address(),
            payload_hash,
        ) ==
        false,
        1,
    );

    assert!(
        is_message_executed(
            &gateway,
            source_chain,
            message_id,
        ) ==
        true,
        2,
    );

    data_mut!(&mut gateway).messages_mut().remove(message.command_id());

    destroy_for_testing(gateway);
    channel.destroy();
}

#[test]
fun test_peel_messages() {
    let message1 = message::new(
        std::ascii::string(b"Source Chain 1"),
        std::ascii::string(b"Message Id 1"),
        std::ascii::string(b"Source Address 1"),
        @0x1,
        axelar_gateway::bytes32::new(@0x2),
    );

    let message2 = message::new(
        std::ascii::string(b"Source Chain 2"),
        std::ascii::string(b"Message Id 2"),
        std::ascii::string(b"Source Address 2"),
        @0x3,
        axelar_gateway::bytes32::new(@0x4),
    );

    let bytes = bcs::to_bytes(&vector[message1, message2]);

    let messages = peel_messages(bytes);

    assert!(messages.length() == 2, 0);
    assert!(messages[0] == message1, 1);
    assert!(messages[1] == message2, 2);
}

#[test]
#[expected_failure]
fun test_peel_messages_no_remaining_data() {
    let message1 = message::new(
        std::ascii::string(b"Source Chain 1"),
        std::ascii::string(b"Message Id 1"),
        std::ascii::string(b"Source Address 1"),
        @0x1,
        axelar_gateway::bytes32::new(@0x2),
    );

    let mut bytes = bcs::to_bytes(&vector[message1]);
    bytes.push_back(0);

    peel_messages(bytes);
}

#[test]
#[expected_failure(abort_code = EInvalidLength)]
fun test_peel_messages_no_zero_messages() {
    peel_messages(bcs::to_bytes(&vector<Message>[]));
}

#[test]
fun test_peel_weighted_signers() {
    let signers = axelar_gateway::weighted_signers::dummy();
    let bytes = bcs::to_bytes(&signers);
    let result = utils::peel!(bytes, |bcs| weighted_signers::peel(bcs));

    assert!(result == signers, 0);
}

#[test]
#[expected_failure]
fun test_peel_weighted_signers_no_remaining_data() {
    let signers = axelar_gateway::weighted_signers::dummy();
    let mut bytes = bcs::to_bytes(&signers);
    bytes.push_back(0);

    utils::peel!(bytes, |bcs| weighted_signers::peel(bcs));
}

#[test]
fun test_peel_proof() {
    let proof = axelar_gateway::proof::dummy();
    let bytes = bcs::to_bytes(&proof);
    let result = utils::peel!(bytes, |bcs| proof::peel(bcs));

    assert!(result == proof, 0);
}

#[test]
#[expected_failure]
fun test_peel_proof_no_remaining_data() {
    let proof = axelar_gateway::proof::dummy();
    let mut bytes = bcs::to_bytes(&proof);
    bytes.push_back(0);

    utils::peel!(bytes, |bcs| proof::peel(bcs));
}

#[test]
#[expected_failure(abort_code = EMessageNotApproved)]
fun test_take_approved_message_message_not_approved() {
    let mut gateway = dummy(&mut sui::tx_context::dummy());

    let message = message::new(
        std::ascii::string(b"Source Chain"),
        std::ascii::string(b"Message Id"),
        std::ascii::string(b"Source Address"),
        @0x1,
        axelar_gateway::bytes32::new(@0x2),
    );

    data_mut!(&mut gateway)
        .messages_mut()
        .add(
            message.command_id(),
            message_status::approved(axelar_gateway::bytes32::new(@0x3)),
        );

    let approved_message = take_approved_message(
        &mut gateway,
        std::ascii::string(b"Source Chain"),
        std::ascii::string(b"Message Id"),
        std::ascii::string(b"Source Address"),
        @0x12,
        vector[0, 1, 2],
    );

    data_mut!(&mut gateway).messages_mut().remove(message.command_id());

    approved_message.destroy_for_testing();
    destroy_for_testing(gateway);
}

#[test]
fun test_data_hash() {
    let command_type = 5;
    let data = vector[0, 1, 2, 3];
    let mut typed_data = vector::singleton(command_type);
    typed_data.append(data);

    assert!(
        data_hash(command_type, data) ==
        bytes32::from_bytes(hash::keccak256(&typed_data)),
        0,
    );
}<|MERGE_RESOLUTION|>--- conflicted
+++ resolved
@@ -40,13 +40,9 @@
 use sui::address;
 use sui::clock::Clock;
 use sui::hash;
-<<<<<<< HEAD
 use sui::table::{Self};
 use sui::versioned::{Self, Versioned};
-=======
-use sui::table::{Self, Table};
 use version_control::version_control::{Self, VersionControl};
->>>>>>> b89a902e
 use utils::utils;
 
 // -------
@@ -74,23 +70,7 @@
 // -------
 public struct Gateway has key {
     id: UID,
-<<<<<<< HEAD
     inner: Versioned,
-=======
-    operator: address,
-    messages: Table<Bytes32, MessageStatus>,
-    signers: AxelarSigners,
-    version_control: VersionControl,
-}
-
-/// The Status of the message.
-/// Can be either one of two statuses:
-/// - Approved: Set to the hash of the message
-/// - Executed: Message was already executed
-public enum MessageStatus has copy, drop, store {
-    Approved(Bytes32),
-    Executed,
->>>>>>> b89a902e
 }
 
 // ------------
@@ -166,15 +146,11 @@
                 clock,
                 ctx,
             ),
+            version_control: version_control(),
         ),
-<<<<<<< HEAD
         ctx,
     );
-=======
-        version_control: version_control(),
-    };
-
->>>>>>> b89a902e
+
     // Share the gateway object for anyone to use.
     transfer::share_object(Gateway {
         id: object::new(ctx),
@@ -206,11 +182,8 @@
     message_data: vector<u8>,
     proof_data: vector<u8>,
 ) {
-<<<<<<< HEAD
     let data = self.data_mut!();
-=======
-    self.version_control.check(VERSION, b"approve_messages");
->>>>>>> b89a902e
+    data.version_control.check(VERSION, b"approve_messages");
     let proof = utils::peel!(proof_data, |bcs| proof::peel(bcs));
     let messages = peel_messages(message_data);
 
@@ -234,11 +207,8 @@
     proof_data: vector<u8>,
     ctx: &TxContext,
 ) {
-<<<<<<< HEAD
     let data = self.data_mut!();
-=======
-    self.version_control.check(VERSION, b"rotate_signers");
->>>>>>> b89a902e
+    data.version_control.check(VERSION, b"rotate_signers");
     let weighted_signers = utils::peel!(
         new_signers_data,
         |bcs| weighted_signers::peel(bcs),
@@ -348,11 +318,8 @@
     destination_id: address,
     payload: vector<u8>,
 ): ApprovedMessage {
-<<<<<<< HEAD
     let data = self.data_mut!();
-=======
-    self.version_control.check(VERSION, b"take_approved_message");
->>>>>>> b89a902e
+    data.version_control.check(VERSION, b"take_approved_message");
     let command_id = message::message_to_command_id(source_chain, message_id);
 
     let message = message::new(
@@ -476,21 +443,7 @@
     );
     Gateway {
         id: object::new(ctx),
-<<<<<<< HEAD
         inner,
-=======
-        operator,
-        messages: table::new(ctx),
-        signers: auth::setup(
-            domain_separator,
-            minimum_rotation_delay,
-            previous_signers_retention,
-            initial_signers,
-            clock,
-            ctx,
-        ),
-        version_control: version_control(),
->>>>>>> b89a902e
     }
 }
 
@@ -507,14 +460,7 @@
     );
     Gateway {
         id: object::new(ctx),
-<<<<<<< HEAD
         inner,
-=======
-        operator: @0x0,
-        messages: table::new(ctx),
-        signers: auth::dummy(ctx),
-        version_control: version_control(),
->>>>>>> b89a902e
     }
 }
 
@@ -531,12 +477,7 @@
         _,
         messages,
         signers,
-<<<<<<< HEAD
     ) = data.destroy_for_testing();
-=======
-        version_control: _,
-    } = gateway;
->>>>>>> b89a902e
 
     let (_, table, _, _, _, _) = signers.destroy_for_testing();
     table.destroy_empty();
@@ -589,12 +530,7 @@
         operator_result,
         messages,
         signers,
-<<<<<<< HEAD
     ) = inner.destroy<GatewayDataV0>().destroy_for_testing();
-=======
-        version_control: _,
-    } = { gateway };
->>>>>>> b89a902e
 
     assert!(operator == operator_result, 1);
     messages.destroy_empty();
