/// Implementation of the Axelar Gateway for Sui Move.
///
/// This code is based on the following:
///
/// - When call approvals is sent to Sui, it targets an object and not a module;
/// - To support cross-chain messaging, a Channel object has to be created;
/// - Channel can be either owned or shared but not frozen;
/// - Module developer on the Sui side will have to implement a system to support messaging;
/// - Checks for uniqueness of approvals should be done through `Channel`s to avoid big data storage;
///
/// I. Sending call approvals
///
/// A approval is sent through the `send` function, a Channel is supplied to determine the source -> ID.
/// Event is then emitted and Axelar network can operate
///
/// II. Receiving call approvals
///
/// Approval bytes and signatures are passed into `create` function to generate a CallApproval object.
///  - Signatures are checked against the known set of signers.
///  - CallApproval bytes are parsed to determine: source, destination_chain, payload and destination_id
///  - `destination_id` points to a `Channel` object
///
/// Once created, `CallApproval` needs to be consumed. And the only way to do it is by calling
/// `consume_call_approval` function and pass a correct `Channel` instance alongside the `CallApproval`.
///  - CallApproval is checked for uniqueness (for this channel)
///  - CallApproval is checked to match the `Channel`.id
///
module axelar_gateway::gateway;

use axelar_gateway::auth::{Self, AxelarSigners, validate_proof};
use axelar_gateway::bytes32::{Self, Bytes32};
use axelar_gateway::channel::{Self, Channel, ApprovedMessage};
use axelar_gateway::message::{Self, Message};
use axelar_gateway::proof;
use axelar_gateway::weighted_signers;
use axelar_gateway::message_ticket::{Self, MessageTicket};
use std::ascii::String;
use sui::address;
use sui::clock::Clock;
use sui::hash;
use sui::table::{Self, Table};
use utils::utils;

// ------
// Version
// ------
const VERSION: u64 = 0;

// ------
// Errors
// ------
<<<<<<< HEAD
#[error]
const EMessageNotApproved: vector<u8> = b"Trying to `take_approved_message` for a message that is not approved.";

#[error]
const EInvalidLength: vector<u8> = b"Invalid message vector length.";

#[error]
const ENotLatestSigners: vector<u8> = b"Not latest signers.";
=======
/// Trying to `take_approved_message` for a message that is not approved.
const EMessageNotApproved: u64 = 0;
/// Invalid length of vector
const EInvalidLength: u64 = 1;
/// Not latest signers
const ENotLatestSigners: u64 = 3;
/// MessageTickets created from newer versions cannot be sent here
const ENewerMessage: u64 = 4;
>>>>>>> 5f04eac0

// -----
// Types
// -----
const COMMAND_TYPE_APPROVE_MESSAGES: u8 = 0;
const COMMAND_TYPE_ROTATE_SIGNERS: u8 = 1;

/// An object holding the state of the Axelar bridge.
/// The central piece in managing call approval creation and signature verification.
public struct Gateway has key {
    id: UID,
    operator: address,
    messages: Table<Bytes32, MessageStatus>,
    signers: AxelarSigners,
}

/// The Status of the message.
/// Can be either one of two statuses:
/// - Approved: Set to the hash of the message
/// - Executed: Message was already executed
public enum MessageStatus has copy, drop, store {
    Approved(Bytes32),
    Executed,
}

// ------------
// Capabilities
// ------------
public struct CreatorCap has key, store {
    id: UID,
}

// ------
// Events
// ------

/// Emitted when a new message is sent from the SUI network.
public struct ContractCall has copy, drop {
    source_id: address,
    destination_chain: String,
    destination_address: String,
    payload: vector<u8>,
    payload_hash: address,
}

/// Emitted when a new message is approved by the gateway.
public struct MessageApproved has copy, drop {
    message: message::Message,
}

/// Emitted when a message is taken to be executed by a channel.
public struct MessageExecuted has copy, drop {
    message: message::Message,
}

// -----
// Setup
// -----

/// Init the module by giving a CreatorCap to the sender to allow a full `setup`.
fun init(ctx: &mut TxContext) {
    let cap = CreatorCap {
        id: object::new(ctx),
    };

    transfer::transfer(cap, ctx.sender());
}

/// Setup the module by creating a new Gateway object.
public fun setup(
    cap: CreatorCap,
    operator: address,
    domain_separator: Bytes32,
    minimum_rotation_delay: u64,
    previous_signers_retention: u64,
    initial_signers: vector<u8>,
    clock: &Clock,
    ctx: &mut TxContext,
) {
    let CreatorCap { id } = cap;
    id.delete();

    let gateway = Gateway {
        id: object::new(ctx),
        operator,
        messages: table::new(ctx),
        signers: auth::setup(
            domain_separator,
            minimum_rotation_delay,
            previous_signers_retention,
            utils::peel!(
                initial_signers,
                |bcs| weighted_signers::peel(bcs),
            ),
            clock,
            ctx,
        ),
    };

    // Share the gateway object for anyone to use.
    transfer::share_object(gateway);
}

#[syntax(index)]
public fun borrow(self: &Gateway, command_id: Bytes32): &MessageStatus {
    table::borrow(&self.messages, command_id)
}

#[syntax(index)]
public fun borrow_mut(
    self: &mut Gateway,
    command_id: Bytes32,
): &mut MessageStatus {
    table::borrow_mut(&mut self.messages, command_id)
}

// -----------
// Entrypoints
// -----------

/// The main entrypoint for approving Axelar signed messages.
/// If proof is valid, message approvals are stored in the Gateway object, if not already approved before.
/// This method is only intended to be called via a Transaction Block, keeping more flexibility for upgrades.
entry fun approve_messages(
    self: &mut Gateway,
    message_data: vector<u8>,
    proof_data: vector<u8>,
) {
    let proof = utils::peel!(proof_data, |bcs| proof::peel(bcs));
    let messages = peel_messages(message_data);

    let _ = self
        .signers
        .validate_proof(
            data_hash(COMMAND_TYPE_APPROVE_MESSAGES, message_data),
            proof,
        );

    messages.do!(|message| self.approve_message(message));
}

/// The main entrypoint for rotating Axelar signers.
/// If proof is valid, signers stored on the Gateway object are rotated.
/// This method is only intended to be called via a Transaction Block, keeping more flexibility for upgrades.
entry fun rotate_signers(
    self: &mut Gateway,
    clock: &Clock,
    new_signers_data: vector<u8>,
    proof_data: vector<u8>,
    ctx: &TxContext,
) {
    let weighted_signers = utils::peel!(
        new_signers_data,
        |bcs| weighted_signers::peel(bcs),
    );
    let proof = utils::peel!(proof_data, |bcs| proof::peel(bcs));

    let enforce_rotation_delay = ctx.sender() != self.operator;

    let is_latest_signers = self
        .signers
        .validate_proof(
            data_hash(COMMAND_TYPE_ROTATE_SIGNERS, new_signers_data),
            proof,
        );

    assert!(!enforce_rotation_delay || is_latest_signers, ENotLatestSigners);

    // This will fail if signers are duplicated
    self
        .signers
        .rotate_signers(clock, weighted_signers, enforce_rotation_delay);
}

// ----------------
// Public Functions
// ----------------

/// Prepare a MessageTicket to call a contract on the destination chain.
public fun prepare_message(
    channel: &Channel,
    destination_chain: String,
    destination_address: String,
    payload: vector<u8>,
): MessageTicket {
    message_ticket::new(
        channel.to_address(),
        destination_chain,
        destination_address,
        payload,
        VERSION,
    )
}

/// Submit the MessageTicket which causes a contract call by sending an event from an
/// authorized Channel.
public fun send_message(
    message: MessageTicket,
) {
    let (
        source_id,
        destination_chain,
        destination_address,
        payload,
        version,
    ) = message.destroy();
    assert!(version <= VERSION, ENewerMessage);
    sui::event::emit(ContractCall {
        source_id,
        destination_chain,
        destination_address,
        payload,
        payload_hash: address::from_bytes(hash::keccak256(&payload)),
    });
}

public fun is_message_approved(
    self: &Gateway,
    source_chain: String,
    message_id: String,
    source_address: String,
    destination_id: address,
    payload_hash: Bytes32,
): bool {
    let message = message::new(
        source_chain,
        message_id,
        source_address,
        destination_id,
        payload_hash,
    );
    let command_id = message.command_id();

    self[command_id] == MessageStatus::Approved(message.hash())
}

public fun is_message_executed(
    self: &Gateway,
    source_chain: String,
    message_id: String,
): bool {
    let command_id = message::message_to_command_id(
        source_chain,
        message_id,
    );

    self[command_id] == MessageStatus::Executed
}

/// To execute a message, the relayer will call `take_approved_message`
/// to get the hot potato `ApprovedMessage` object, and then trigger the app's package via discovery.
public fun take_approved_message(
    self: &mut Gateway,
    source_chain: String,
    message_id: String,
    source_address: String,
    destination_id: address,
    payload: vector<u8>,
): ApprovedMessage {
    let command_id = message::message_to_command_id(source_chain, message_id);

    let message = message::new(
        source_chain,
        message_id,
        source_address,
        destination_id,
        bytes32::from_bytes(hash::keccak256(&payload)),
    );

    assert!(
        self[command_id] == MessageStatus::Approved(message.hash()),
        EMessageNotApproved,
    );

    let message_status_ref = &mut self[command_id];
    *message_status_ref = MessageStatus::Executed;

    sui::event::emit(MessageExecuted {
        message,
    });

    // Friend only.
    channel::create_approved_message(
        source_chain,
        message_id,
        source_address,
        destination_id,
        payload,
    )
}

// -----------------
// Private Functions
// -----------------

fun peel_messages(message_data: vector<u8>): vector<Message> {
    utils::peel!(
        message_data,
        |bcs| {
            let messages = vector::tabulate!(
                bcs.peel_vec_length(),
                |_| message::peel(bcs),
            );
            assert!(messages.length() > 0, EInvalidLength);
            messages
        },
    )
}

fun data_hash(command_type: u8, data: vector<u8>): Bytes32 {
    let mut typed_data = vector::singleton(command_type);
    typed_data.append(data);

    bytes32::from_bytes(hash::keccak256(&typed_data))
}

fun approve_message(self: &mut Gateway, message: message::Message) {
    let command_id = message.command_id();

    // If the message was already approved, ignore it.
    if (self.messages.contains(command_id)) {
        return
    };

    self
        .messages
        .add(
            command_id,
            MessageStatus::Approved(message.hash()),
        );

    sui::event::emit(MessageApproved {
        message,
    });
}

#[test_only]
use sui::bcs;

#[test_only]
public fun create_for_testing(
    operator: address,
    domain_separator: Bytes32,
    minimum_rotation_delay: u64,
    previous_signers_retention: u64,
    initial_signers: weighted_signers::WeightedSigners,
    clock: &Clock,
    ctx: &mut TxContext,
): Gateway {
    Gateway {
        id: object::new(ctx),
        operator,
        messages: table::new(ctx),
        signers: auth::setup(
            domain_separator,
            minimum_rotation_delay,
            previous_signers_retention,
            initial_signers,
            clock,
            ctx,
        ),
    }
}

#[test_only]
public fun dummy(ctx: &mut TxContext): Gateway {
    Gateway {
        id: object::new(ctx),
        operator: @0x0,
        messages: table::new(ctx),
        signers: auth::dummy(ctx),
    }
}

#[test_only]
public fun destroy_for_testing(gateway: Gateway) {
    let Gateway {
        id,
        operator: _,
        messages,
        signers,
    } = gateway;

    id.delete();
    let (_, table, _, _, _, _) = signers.destroy_for_testing();
    table.destroy_empty();
    messages.destroy_empty();
}

#[test]
fun test_setup() {
    let ctx = &mut sui::tx_context::dummy();
    let operator = @123456;
    let domain_separator = bytes32::new(@789012);
    let minimum_rotation_delay = 765;
    let previous_signers_retention = 650;
    let initial_signers = axelar_gateway::weighted_signers::dummy();
    let mut clock = sui::clock::create_for_testing(ctx);
    let timestamp = 1234;
    clock.increment_for_testing(timestamp);

    let creator_cap = CreatorCap {
        id: object::new(ctx),
    };

    let mut scenario = sui::test_scenario::begin(@0x1);

    setup(
        creator_cap,
        operator,
        domain_separator,
        minimum_rotation_delay,
        previous_signers_retention,
        bcs::to_bytes(&initial_signers),
        &clock,
        scenario.ctx(),
    );

    let tx_effects = scenario.next_tx(@0x1);
    let shared = tx_effects.shared();

    assert!(shared.length() == 1, 0);

    let gateway_id = shared[0];
    let gateway = scenario.take_shared_by_id<Gateway>(gateway_id);

    let Gateway {
        id,
        operator: operator_result,
        messages,
        signers,
    } = { gateway };

    id.delete();
    assert!(operator == operator_result, 1);
    messages.destroy_empty();

    let (
        epoch,
        mut epoch_by_signers_hash,
        domain_separator_result,
        minimum_rotation_delay_result,
        last_rotation_timestamp,
        previous_signers_retention_result,
    ) = signers.destroy_for_testing();

    let signer_epoch = epoch_by_signers_hash.remove(initial_signers.hash());
    epoch_by_signers_hash.destroy_empty();

    assert!(epoch == 1, 2);
    assert!(signer_epoch == 1, 3);
    assert!(domain_separator == domain_separator_result, 4);
    assert!(minimum_rotation_delay == minimum_rotation_delay_result, 5);
    assert!(last_rotation_timestamp == timestamp, 6);
    assert!(previous_signers_retention == previous_signers_retention_result, 7);

    clock.destroy_for_testing();
    scenario.end();
}

#[test]
fun test_approve_message() {
    let ctx = &mut sui::tx_context::dummy();

    let message_id = std::ascii::string(b"Message Id");
    let channel = axelar_gateway::channel::new(ctx);
    let source_chain = std::ascii::string(b"Source Chain");
    let source_address = std::ascii::string(b"Destination Address");
    let payload = vector[0, 1, 2, 3];
    let payload_hash = axelar_gateway::bytes32::new(
        address::from_bytes(hash::keccak256(&payload)),
    );

    let message = message::new(
        source_chain,
        message_id,
        source_address,
        channel.to_address(),
        payload_hash,
    );

    let mut gateway = dummy(ctx);

    approve_message(&mut gateway, message);
    // The second approve message should do nothing.
    approve_message(&mut gateway, message);

    assert!(
        is_message_approved(
            &gateway,
            source_chain,
            message_id,
            source_address,
            channel.to_address(),
            payload_hash,
        ) ==
        true,
        0,
    );

    let approved_message = take_approved_message(
        &mut gateway,
        source_chain,
        message_id,
        source_address,
        channel.to_address(),
        payload,
    );

    channel.consume_approved_message(approved_message);

    assert!(
        is_message_approved(
            &gateway,
            source_chain,
            message_id,
            source_address,
            channel.to_address(),
            payload_hash,
        ) ==
        false,
        1,
    );

    assert!(
        is_message_executed(
            &gateway,
            source_chain,
            message_id,
        ) ==
        true,
        2,
    );

    gateway.messages.remove(message.command_id());

    gateway.destroy_for_testing();
    channel.destroy();
}

#[test]
fun test_peel_messages() {
    let message1 = message::new(
        std::ascii::string(b"Source Chain 1"),
        std::ascii::string(b"Message Id 1"),
        std::ascii::string(b"Source Address 1"),
        @0x1,
        axelar_gateway::bytes32::new(@0x2),
    );

    let message2 = message::new(
        std::ascii::string(b"Source Chain 2"),
        std::ascii::string(b"Message Id 2"),
        std::ascii::string(b"Source Address 2"),
        @0x3,
        axelar_gateway::bytes32::new(@0x4),
    );

    let bytes = bcs::to_bytes(&vector[message1, message2]);

    let messages = peel_messages(bytes);

    assert!(messages.length() == 2, 0);
    assert!(messages[0] == message1, 1);
    assert!(messages[1] == message2, 2);
}

#[test]
#[expected_failure]
fun test_peel_messages_no_remaining_data() {
    let message1 = message::new(
        std::ascii::string(b"Source Chain 1"),
        std::ascii::string(b"Message Id 1"),
        std::ascii::string(b"Source Address 1"),
        @0x1,
        axelar_gateway::bytes32::new(@0x2),
    );

    let mut bytes = bcs::to_bytes(&vector[message1]);
    bytes.push_back(0);

    peel_messages(bytes);
}

#[test]
#[expected_failure(abort_code = EInvalidLength)]
fun test_peel_messages_no_zero_messages() {
    peel_messages(bcs::to_bytes(&vector<Message>[]));
}

#[test]
fun test_peel_weighted_signers() {
    let signers = axelar_gateway::weighted_signers::dummy();
    let bytes = bcs::to_bytes(&signers);
    let result = utils::peel!(bytes, |bcs| weighted_signers::peel(bcs));

    assert!(result == signers, 0);
}

#[test]
#[expected_failure]
fun test_peel_weighted_signers_no_remaining_data() {
    let signers = axelar_gateway::weighted_signers::dummy();
    let mut bytes = bcs::to_bytes(&signers);
    bytes.push_back(0);

    utils::peel!(bytes, |bcs| weighted_signers::peel(bcs));
}

#[test]
fun test_peel_proof() {
    let proof = axelar_gateway::proof::dummy();
    let bytes = bcs::to_bytes(&proof);
    let result = utils::peel!(bytes, |bcs| proof::peel(bcs));

    assert!(result == proof, 0);
}

#[test]
#[expected_failure]
fun test_peel_proof_no_remaining_data() {
    let proof = axelar_gateway::proof::dummy();
    let mut bytes = bcs::to_bytes(&proof);
    bytes.push_back(0);

    utils::peel!(bytes, |bcs| proof::peel(bcs));
}

#[test]
#[expected_failure(abort_code = EMessageNotApproved)]
fun test_take_approved_message_message_not_approved() {
    let mut gateway = dummy(&mut sui::tx_context::dummy());

    let message = message::new(
        std::ascii::string(b"Source Chain"),
        std::ascii::string(b"Message Id"),
        std::ascii::string(b"Source Address"),
        @0x1,
        axelar_gateway::bytes32::new(@0x2),
    );

    gateway
        .messages
        .add(
            message.command_id(),
            MessageStatus::Approved(axelar_gateway::bytes32::new(@0x3)),
        );

    let approved_message = take_approved_message(
        &mut gateway,
        std::ascii::string(b"Source Chain"),
        std::ascii::string(b"Message Id"),
        std::ascii::string(b"Source Address"),
        @0x12,
        vector[0, 1, 2],
    );

    gateway.messages.remove(message.command_id());

    approved_message.destroy_for_testing();
    gateway.destroy_for_testing();
}

#[test]
fun test_data_hash() {
    let command_type = 5;
    let data = vector[0, 1, 2, 3];
    let mut typed_data = vector::singleton(command_type);
    typed_data.append(data);

    assert!(
        data_hash(command_type, data) ==
        bytes32::from_bytes(hash::keccak256(&typed_data)),
        0,
    );
}<|MERGE_RESOLUTION|>--- conflicted
+++ resolved
@@ -49,7 +49,6 @@
 // ------
 // Errors
 // ------
-<<<<<<< HEAD
 #[error]
 const EMessageNotApproved: vector<u8> = b"Trying to `take_approved_message` for a message that is not approved.";
 
@@ -58,16 +57,9 @@
 
 #[error]
 const ENotLatestSigners: vector<u8> = b"Not latest signers.";
-=======
-/// Trying to `take_approved_message` for a message that is not approved.
-const EMessageNotApproved: u64 = 0;
-/// Invalid length of vector
-const EInvalidLength: u64 = 1;
-/// Not latest signers
-const ENotLatestSigners: u64 = 3;
-/// MessageTickets created from newer versions cannot be sent here
-const ENewerMessage: u64 = 4;
->>>>>>> 5f04eac0
+
+#[error]
+const ENewerMessage: vector<u8> = b"MessageTickets created from newer versions cannot be sent here";
 
 // -----
 // Types
