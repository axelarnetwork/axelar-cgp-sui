--- conflicted
+++ resolved
@@ -39,11 +39,8 @@
 use sui::clock::Clock;
 use sui::hash;
 use sui::table::{Self, Table};
-<<<<<<< HEAD
 use version_control::version_control::{Self, VersionControl};
-=======
 use utils::utils;
->>>>>>> 220ae445
 
 // ------
 // Version
@@ -58,15 +55,9 @@
 /// Invalid length of vector
 const EInvalidLength: u64 = 1;
 /// Not latest signers
-<<<<<<< HEAD
-const ENotLatestSigners: u64 = 3;
-/// MessageTickets created from newer versions cannot be sent here
-const ENewerMessage: u64 = 4;
-=======
 const ENotLatestSigners: u64 = 2;
 /// MessageTickets created from newer versions cannot be sent here
 const ENewerMessage: u64 = 3;
->>>>>>> 220ae445
 
 // -----
 // Types
@@ -207,14 +198,9 @@
     message_data: vector<u8>,
     proof_data: vector<u8>,
 ) {
-<<<<<<< HEAD
     self.version_control.check(VERSION, b"approve_messages");
-    let messages = peel_messages(*&message_data);
-    let proof = peel_proof(proof_data);
-=======
     let proof = utils::peel!(proof_data, |bcs| proof::peel(bcs));
     let messages = peel_messages(message_data);
->>>>>>> 220ae445
 
     let _ = self
         .signers
@@ -236,17 +222,12 @@
     proof_data: vector<u8>,
     ctx: &TxContext,
 ) {
-<<<<<<< HEAD
     self.version_control.check(VERSION, b"rotate_signers");
-    let weighted_signers = peel_weighted_signers(new_signers_data);
-    let proof = peel_proof(proof_data);
-=======
     let weighted_signers = utils::peel!(
         new_signers_data,
         |bcs| weighted_signers::peel(bcs),
     );
     let proof = utils::peel!(proof_data, |bcs| proof::peel(bcs));
->>>>>>> 220ae445
 
     let enforce_rotation_delay = ctx.sender() != self.operator;
 
@@ -275,15 +256,6 @@
     destination_address: String,
     payload: vector<u8>,
 ): MessageTicket {
-<<<<<<< HEAD
-    MessageTicket {
-        source_id: channel.to_address(),
-        destination_chain,
-        destination_address,
-        payload,
-        version: VERSION,
-    }
-=======
     message_ticket::new(
         channel.to_address(),
         destination_chain,
@@ -291,7 +263,6 @@
         payload,
         VERSION,
     )
->>>>>>> 220ae445
 }
 
 /// Submit the MessageTicket which causes a contract call by sending an event from an
@@ -299,21 +270,13 @@
 public fun send_message(
     message: MessageTicket,
 ) {
-<<<<<<< HEAD
-    let MessageTicket {
-=======
     let (
->>>>>>> 220ae445
         source_id,
         destination_chain,
         destination_address,
         payload,
         version,
-<<<<<<< HEAD
-    } = message;
-=======
     ) = message.destroy();
->>>>>>> 220ae445
     assert!(version <= VERSION, ENewerMessage);
     sui::event::emit(ContractCall {
         source_id,
