--- conflicted
+++ resolved
@@ -174,20 +174,19 @@
     )
 }
 
-<<<<<<< HEAD
 /// This function should only be called once
 /// (checks should be made on versioned to ensure this)
 /// It upgrades the version control to the new version control.
 entry fun migrate(self: &mut Gateway) {
     self.inner.load_value_mut<Gateway_v0>().migrate(version_control());
-=======
+}
+
 entry fun allow_function(self: &mut Gateway, _: &OwnerCap, version: u64, function_name: String) {
     self.value_mut!(b"allow_function").allow_function(version, function_name);
 }
 
 entry fun disallow_function(self: &mut Gateway, _: &OwnerCap, version: u64, function_name: String) {
     self.value_mut!(b"disallow_function").disallow_function(version, function_name);
->>>>>>> c165a484
 }
 
 // ----------------
@@ -1067,11 +1066,7 @@
 
     let gateway = dummy(ctx);
     gateway.send_message(message_ticket);
-<<<<<<< HEAD
     
-=======
-
->>>>>>> c165a484
     utils::assert_event<events::ContractCall>();
 
     sui::test_utils::destroy(gateway);
