/// Implementation of the Axelar Gateway for Sui Move.
///
/// This code is based on the following:
///
/// - When call approvals is sent to Sui, it targets an object and not a module;
/// - To support cross-chain messaging, a Channel object has to be created;
/// - Channel can be either owned or shared but not frozen;
/// - Module developer on the Sui side will have to implement a system to support messaging;
/// - Checks for uniqueness of approvals should be done through `Channel`s to avoid big data storage;
///
/// I. Sending call approvals
///
/// A approval is sent through the `send` function, a Channel is supplied to determine the source -> ID.
/// Event is then emitted and Axelar network can operate
///
/// II. Receiving call approvals
///
/// Approval bytes and signatures are passed into `create` function to generate a CallApproval object.
///  - Signatures are checked against the known set of signers.
///  - CallApproval bytes are parsed to determine: source, destination_chain, payload and destination_id
///  - `destination_id` points to a `Channel` object
///
/// Once created, `CallApproval` needs to be consumed. And the only way to do it is by calling
/// `consume_call_approval` function and pass a correct `Channel` instance alongside the `CallApproval`.
///  - CallApproval is checked for uniqueness (for this channel)
///  - CallApproval is checked to match the `Channel`.id
///
module axelar_gateway::gateway;

use axelar_gateway::auth::{Self, AxelarSigners, validate_proof};
use axelar_gateway::bytes32::{Self, Bytes32};
use axelar_gateway::channel::{Self, Channel, ApprovedMessage};
use axelar_gateway::message::{Self, Message};
use axelar_gateway::proof;
use axelar_gateway::weighted_signers;
use axelar_gateway::message_ticket::{Self, MessageTicket};
use std::ascii::String;
use sui::address;
use sui::clock::Clock;
use sui::hash;
use sui::table::{Self, Table};
use version_control::version_control::{Self, VersionControl};
use utils::utils;

// ------
// Version
// ------
const VERSION: u64 = 0;

// ------
// Errors
// ------
<<<<<<< HEAD
#[error]
const EMessageNotApproved: vector<u8> = b"trying to `take_approved_message` for a message that is not approved";

#[error]
const EZeroMessages: vector<u8> = b"no mesages found";

#[error]
const ENotLatestSigners: vector<u8> = b"not latest signers";

#[error]
const ENewerMessage: vector<u8> = b"messageTickets created from newer versions cannot be sent here";
=======
/// Trying to `take_approved_message` for a message that is not approved.
const EMessageNotApproved: u64 = 0;
/// Invalid length of vector
const EInvalidLength: u64 = 1;
/// Not latest signers
const ENotLatestSigners: u64 = 2;
/// MessageTickets created from newer versions cannot be sent here
const ENewerMessage: u64 = 3;
>>>>>>> 7d2c4fc0

// -----
// Types
// -----
const COMMAND_TYPE_APPROVE_MESSAGES: u8 = 0;
const COMMAND_TYPE_ROTATE_SIGNERS: u8 = 1;

/// An object holding the state of the Axelar bridge.
/// The central piece in managing call approval creation and signature verification.
public struct Gateway has key {
    id: UID,
    operator: address,
    messages: Table<Bytes32, MessageStatus>,
    signers: AxelarSigners,
    version_control: VersionControl,
}

/// The Status of the message.
/// Can be either one of two statuses:
/// - Approved: Set to the hash of the message
/// - Executed: Message was already executed
public enum MessageStatus has copy, drop, store {
    Approved(Bytes32),
    Executed,
}

// ------------
// Capabilities
// ------------
public struct CreatorCap has key, store {
    id: UID,
}

// ------
// Events
// ------

/// Emitted when a new message is sent from the SUI network.
public struct ContractCall has copy, drop {
    source_id: address,
    destination_chain: String,
    destination_address: String,
    payload: vector<u8>,
    payload_hash: address,
}

/// Emitted when a new message is approved by the gateway.
public struct MessageApproved has copy, drop {
    message: message::Message,
}

/// Emitted when a message is taken to be executed by a channel.
public struct MessageExecuted has copy, drop {
    message: message::Message,
}

// -----
// Setup
// -----

/// Init the module by giving a CreatorCap to the sender to allow a full `setup`.
fun init(ctx: &mut TxContext) {
    let cap = CreatorCap {
        id: object::new(ctx),
    };

    transfer::transfer(cap, ctx.sender());
}

/// Setup the module by creating a new Gateway object.
public fun setup(
    cap: CreatorCap,
    operator: address,
    domain_separator: Bytes32,
    minimum_rotation_delay: u64,
    previous_signers_retention: u64,
    initial_signers: vector<u8>,
    clock: &Clock,
    ctx: &mut TxContext,
) {
    let CreatorCap { id } = cap;
    id.delete();

    let gateway = Gateway {
        id: object::new(ctx),
        operator,
        messages: table::new(ctx),
        signers: auth::setup(
            domain_separator,
            minimum_rotation_delay,
            previous_signers_retention,
            utils::peel!(
                initial_signers,
                |bcs| weighted_signers::peel(bcs),
            ),
            clock,
            ctx,
        ),
        version_control: version_control(),
    };

    // Share the gateway object for anyone to use.
    transfer::share_object(gateway);
}

#[syntax(index)]
public fun borrow(self: &Gateway, command_id: Bytes32): &MessageStatus {
    table::borrow(&self.messages, command_id)
}

#[syntax(index)]
public fun borrow_mut(
    self: &mut Gateway,
    command_id: Bytes32,
): &mut MessageStatus {
    table::borrow_mut(&mut self.messages, command_id)
}

// -----------
// Entrypoints
// -----------

/// The main entrypoint for approving Axelar signed messages.
/// If proof is valid, message approvals are stored in the Gateway object, if not already approved before.
/// This method is only intended to be called via a Transaction Block, keeping more flexibility for upgrades.
entry fun approve_messages(
    self: &mut Gateway,
    message_data: vector<u8>,
    proof_data: vector<u8>,
) {
    self.version_control.check(VERSION, b"approve_messages");
    let proof = utils::peel!(proof_data, |bcs| proof::peel(bcs));
    let messages = peel_messages(message_data);

    let _ = self
        .signers
        .validate_proof(
            data_hash(COMMAND_TYPE_APPROVE_MESSAGES, message_data),
            proof,
        );

    messages.do!(|message| self.approve_message(message));
}

/// The main entrypoint for rotating Axelar signers.
/// If proof is valid, signers stored on the Gateway object are rotated.
/// This method is only intended to be called via a Transaction Block, keeping more flexibility for upgrades.
entry fun rotate_signers(
    self: &mut Gateway,
    clock: &Clock,
    new_signers_data: vector<u8>,
    proof_data: vector<u8>,
    ctx: &TxContext,
) {
    self.version_control.check(VERSION, b"rotate_signers");
    let weighted_signers = utils::peel!(
        new_signers_data,
        |bcs| weighted_signers::peel(bcs),
    );
    let proof = utils::peel!(proof_data, |bcs| proof::peel(bcs));

    let enforce_rotation_delay = ctx.sender() != self.operator;

    let is_latest_signers = self
        .signers
        .validate_proof(
            data_hash(COMMAND_TYPE_ROTATE_SIGNERS, new_signers_data),
            proof,
        );

    assert!(!enforce_rotation_delay || is_latest_signers, ENotLatestSigners);

    // This will fail if signers are duplicated
    self
        .signers
        .rotate_signers(clock, weighted_signers, enforce_rotation_delay);
}

// ----------------
// Public Functions
// ----------------

/// Prepare a MessageTicket to call a contract on the destination chain.
public fun prepare_message(
    channel: &Channel,
    destination_chain: String,
    destination_address: String,
    payload: vector<u8>,
): MessageTicket {
    message_ticket::new(
        channel.to_address(),
        destination_chain,
        destination_address,
        payload,
        VERSION,
    )
}

/// Submit the MessageTicket which causes a contract call by sending an event from an
/// authorized Channel.
public fun send_message(
    message: MessageTicket,
) {
    let (
        source_id,
        destination_chain,
        destination_address,
        payload,
        version,
    ) = message.destroy();
    assert!(version <= VERSION, ENewerMessage);
    sui::event::emit(ContractCall {
        source_id,
        destination_chain,
        destination_address,
        payload,
        payload_hash: address::from_bytes(hash::keccak256(&payload)),
    });
}

public fun is_message_approved(
    self: &Gateway,
    source_chain: String,
    message_id: String,
    source_address: String,
    destination_id: address,
    payload_hash: Bytes32,
): bool {
    self.version_control.check(VERSION, b"is_message_approved");
    let message = message::new(
        source_chain,
        message_id,
        source_address,
        destination_id,
        payload_hash,
    );
    let command_id = message.command_id();

    self[command_id] == MessageStatus::Approved(message.hash())
}

public fun is_message_executed(
    self: &Gateway,
    source_chain: String,
    message_id: String,
): bool {
    self.version_control.check(VERSION, b"is_message_executed");
    let command_id = message::message_to_command_id(
        source_chain,
        message_id,
    );

    self[command_id] == MessageStatus::Executed
}

/// To execute a message, the relayer will call `take_approved_message`
/// to get the hot potato `ApprovedMessage` object, and then trigger the app's package via discovery.
public fun take_approved_message(
    self: &mut Gateway,
    source_chain: String,
    message_id: String,
    source_address: String,
    destination_id: address,
    payload: vector<u8>,
): ApprovedMessage {
    self.version_control.check(VERSION, b"take_approved_message");
    let command_id = message::message_to_command_id(source_chain, message_id);

    let message = message::new(
        source_chain,
        message_id,
        source_address,
        destination_id,
        bytes32::from_bytes(hash::keccak256(&payload)),
    );

    assert!(
        self[command_id] == MessageStatus::Approved(message.hash()),
        EMessageNotApproved,
    );

    let message_status_ref = &mut self[command_id];
    *message_status_ref = MessageStatus::Executed;

    sui::event::emit(MessageExecuted {
        message,
    });

    // Friend only.
    channel::create_approved_message(
        source_chain,
        message_id,
        source_address,
        destination_id,
        payload,
    )
}

// -----------------
// Private Functions
// -----------------

fun peel_messages(message_data: vector<u8>): vector<Message> {
    utils::peel!(
        message_data,
        |bcs| {
            let messages = vector::tabulate!(
                bcs.peel_vec_length(),
                |_| message::peel(bcs),
            );
            assert!(messages.length() > 0, EZeroMessages);
            messages
        },
    )
}

fun data_hash(command_type: u8, data: vector<u8>): Bytes32 {
    let mut typed_data = vector::singleton(command_type);
    typed_data.append(data);

    bytes32::from_bytes(hash::keccak256(&typed_data))
}

fun approve_message(self: &mut Gateway, message: message::Message) {
    let command_id = message.command_id();

    // If the message was already approved, ignore it.
    if (self.messages.contains(command_id)) {
        return
    };

    self
        .messages
        .add(
            command_id,
            MessageStatus::Approved(message.hash()),
        );

    sui::event::emit(MessageApproved {
        message,
    });
}

fun version_control(): VersionControl {
    version_control::new(
        vector [
            // Version 0
            vector [
                b"approve_messages",
                b"rotate_signers",
                b"is_message_approved",
                b"is_message_executed",
                b"take_approved_message",
            ]
        ]
    )
}

#[test_only]
use sui::bcs;

#[test_only]
public fun create_for_testing(
    operator: address,
    domain_separator: Bytes32,
    minimum_rotation_delay: u64,
    previous_signers_retention: u64,
    initial_signers: weighted_signers::WeightedSigners,
    clock: &Clock,
    ctx: &mut TxContext,
): Gateway {
    Gateway {
        id: object::new(ctx),
        operator,
        messages: table::new(ctx),
        signers: auth::setup(
            domain_separator,
            minimum_rotation_delay,
            previous_signers_retention,
            initial_signers,
            clock,
            ctx,
        ),
        version_control: version_control(),
    }
}

#[test_only]
public fun dummy(ctx: &mut TxContext): Gateway {
    Gateway {
        id: object::new(ctx),
        operator: @0x0,
        messages: table::new(ctx),
        signers: auth::dummy(ctx),
        version_control: version_control(),
    }
}

#[test_only]
public fun destroy_for_testing(gateway: Gateway) {
    let Gateway {
        id,
        operator: _,
        messages,
        signers,
        version_control: _,
    } = gateway;

    id.delete();
    let (_, table, _, _, _, _) = signers.destroy_for_testing();
    table.destroy_empty();
    messages.destroy_empty();
}

#[test]
fun test_setup() {
    let ctx = &mut sui::tx_context::dummy();
    let operator = @123456;
    let domain_separator = bytes32::new(@789012);
    let minimum_rotation_delay = 765;
    let previous_signers_retention = 650;
    let initial_signers = axelar_gateway::weighted_signers::dummy();
    let mut clock = sui::clock::create_for_testing(ctx);
    let timestamp = 1234;
    clock.increment_for_testing(timestamp);

    let creator_cap = CreatorCap {
        id: object::new(ctx),
    };

    let mut scenario = sui::test_scenario::begin(@0x1);

    setup(
        creator_cap,
        operator,
        domain_separator,
        minimum_rotation_delay,
        previous_signers_retention,
        bcs::to_bytes(&initial_signers),
        &clock,
        scenario.ctx(),
    );

    let tx_effects = scenario.next_tx(@0x1);
    let shared = tx_effects.shared();

    assert!(shared.length() == 1, 0);

    let gateway_id = shared[0];
    let gateway = scenario.take_shared_by_id<Gateway>(gateway_id);

    let Gateway {
        id,
        operator: operator_result,
        messages,
        signers,
        version_control: _,
    } = { gateway };

    id.delete();
    assert!(operator == operator_result, 1);
    messages.destroy_empty();

    let (
        epoch,
        mut epoch_by_signers_hash,
        domain_separator_result,
        minimum_rotation_delay_result,
        last_rotation_timestamp,
        previous_signers_retention_result,
    ) = signers.destroy_for_testing();

    let signer_epoch = epoch_by_signers_hash.remove(initial_signers.hash());
    epoch_by_signers_hash.destroy_empty();

    assert!(epoch == 1, 2);
    assert!(signer_epoch == 1, 3);
    assert!(domain_separator == domain_separator_result, 4);
    assert!(minimum_rotation_delay == minimum_rotation_delay_result, 5);
    assert!(last_rotation_timestamp == timestamp, 6);
    assert!(previous_signers_retention == previous_signers_retention_result, 7);

    clock.destroy_for_testing();
    scenario.end();
}

#[test]
fun test_approve_message() {
    let ctx = &mut sui::tx_context::dummy();

    let message_id = std::ascii::string(b"Message Id");
    let channel = axelar_gateway::channel::new(ctx);
    let source_chain = std::ascii::string(b"Source Chain");
    let source_address = std::ascii::string(b"Destination Address");
    let payload = vector[0, 1, 2, 3];
    let payload_hash = axelar_gateway::bytes32::new(
        address::from_bytes(hash::keccak256(&payload)),
    );

    let message = message::new(
        source_chain,
        message_id,
        source_address,
        channel.to_address(),
        payload_hash,
    );

    let mut gateway = dummy(ctx);

    approve_message(&mut gateway, message);
    // The second approve message should do nothing.
    approve_message(&mut gateway, message);

    assert!(
        is_message_approved(
            &gateway,
            source_chain,
            message_id,
            source_address,
            channel.to_address(),
            payload_hash,
        ) ==
        true,
        0,
    );

    let approved_message = take_approved_message(
        &mut gateway,
        source_chain,
        message_id,
        source_address,
        channel.to_address(),
        payload,
    );

    channel.consume_approved_message(approved_message);

    assert!(
        is_message_approved(
            &gateway,
            source_chain,
            message_id,
            source_address,
            channel.to_address(),
            payload_hash,
        ) ==
        false,
        1,
    );

    assert!(
        is_message_executed(
            &gateway,
            source_chain,
            message_id,
        ) ==
        true,
        2,
    );

    gateway.messages.remove(message.command_id());

    gateway.destroy_for_testing();
    channel.destroy();
}

#[test]
fun test_peel_messages() {
    let message1 = message::new(
        std::ascii::string(b"Source Chain 1"),
        std::ascii::string(b"Message Id 1"),
        std::ascii::string(b"Source Address 1"),
        @0x1,
        axelar_gateway::bytes32::new(@0x2),
    );

    let message2 = message::new(
        std::ascii::string(b"Source Chain 2"),
        std::ascii::string(b"Message Id 2"),
        std::ascii::string(b"Source Address 2"),
        @0x3,
        axelar_gateway::bytes32::new(@0x4),
    );

    let bytes = bcs::to_bytes(&vector[message1, message2]);

    let messages = peel_messages(bytes);

    assert!(messages.length() == 2, 0);
    assert!(messages[0] == message1, 1);
    assert!(messages[1] == message2, 2);
}

#[test]
#[expected_failure]
fun test_peel_messages_no_remaining_data() {
    let message1 = message::new(
        std::ascii::string(b"Source Chain 1"),
        std::ascii::string(b"Message Id 1"),
        std::ascii::string(b"Source Address 1"),
        @0x1,
        axelar_gateway::bytes32::new(@0x2),
    );

    let mut bytes = bcs::to_bytes(&vector[message1]);
    bytes.push_back(0);

    peel_messages(bytes);
}

#[test]
#[expected_failure(abort_code = EZeroMessages)]
fun test_peel_messages_no_zero_messages() {
    peel_messages(bcs::to_bytes(&vector<Message>[]));
}

#[test]
fun test_peel_weighted_signers() {
    let signers = axelar_gateway::weighted_signers::dummy();
    let bytes = bcs::to_bytes(&signers);
    let result = utils::peel!(bytes, |bcs| weighted_signers::peel(bcs));

    assert!(result == signers, 0);
}

#[test]
#[expected_failure]
fun test_peel_weighted_signers_no_remaining_data() {
    let signers = axelar_gateway::weighted_signers::dummy();
    let mut bytes = bcs::to_bytes(&signers);
    bytes.push_back(0);

    utils::peel!(bytes, |bcs| weighted_signers::peel(bcs));
}

#[test]
fun test_peel_proof() {
    let proof = axelar_gateway::proof::dummy();
    let bytes = bcs::to_bytes(&proof);
    let result = utils::peel!(bytes, |bcs| proof::peel(bcs));

    assert!(result == proof, 0);
}

#[test]
#[expected_failure]
fun test_peel_proof_no_remaining_data() {
    let proof = axelar_gateway::proof::dummy();
    let mut bytes = bcs::to_bytes(&proof);
    bytes.push_back(0);

    utils::peel!(bytes, |bcs| proof::peel(bcs));
}

#[test]
#[expected_failure(abort_code = EMessageNotApproved)]
fun test_take_approved_message_message_not_approved() {
    let mut gateway = dummy(&mut sui::tx_context::dummy());

    let message = message::new(
        std::ascii::string(b"Source Chain"),
        std::ascii::string(b"Message Id"),
        std::ascii::string(b"Source Address"),
        @0x1,
        axelar_gateway::bytes32::new(@0x2),
    );

    gateway
        .messages
        .add(
            message.command_id(),
            MessageStatus::Approved(axelar_gateway::bytes32::new(@0x3)),
        );

    let approved_message = take_approved_message(
        &mut gateway,
        std::ascii::string(b"Source Chain"),
        std::ascii::string(b"Message Id"),
        std::ascii::string(b"Source Address"),
        @0x12,
        vector[0, 1, 2],
    );

    gateway.messages.remove(message.command_id());

    approved_message.destroy_for_testing();
    gateway.destroy_for_testing();
}

#[test]
fun test_data_hash() {
    let command_type = 5;
    let data = vector[0, 1, 2, 3];
    let mut typed_data = vector::singleton(command_type);
    typed_data.append(data);

    assert!(
        data_hash(command_type, data) ==
        bytes32::from_bytes(hash::keccak256(&typed_data)),
        0,
    );
}<|MERGE_RESOLUTION|>--- conflicted
+++ resolved
@@ -50,7 +50,6 @@
 // ------
 // Errors
 // ------
-<<<<<<< HEAD
 #[error]
 const EMessageNotApproved: vector<u8> = b"trying to `take_approved_message` for a message that is not approved";
 
@@ -62,16 +61,6 @@
 
 #[error]
 const ENewerMessage: vector<u8> = b"messageTickets created from newer versions cannot be sent here";
-=======
-/// Trying to `take_approved_message` for a message that is not approved.
-const EMessageNotApproved: u64 = 0;
-/// Invalid length of vector
-const EInvalidLength: u64 = 1;
-/// Not latest signers
-const ENotLatestSigners: u64 = 2;
-/// MessageTickets created from newer versions cannot be sent here
-const ENewerMessage: u64 = 3;
->>>>>>> 7d2c4fc0
 
 // -----
 // Types
