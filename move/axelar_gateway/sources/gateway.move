--- conflicted
+++ resolved
@@ -51,22 +51,8 @@
 // ------
 // Errors
 // ------
-<<<<<<< HEAD
-/// MessageTickets created from newer versions cannot be sent here
-const ENewerMessage: u64 = 0;
-=======
-#[error]
-const EMessageNotApproved: vector<u8> = b"trying to `take_approved_message` for a message that is not approved";
-
-#[error]
-const EZeroMessages: vector<u8> = b"no mesages found";
-
-#[error]
-const ENotLatestSigners: vector<u8> = b"not latest signers";
-
 #[error]
 const ENewerMessage: vector<u8> = b"message ticket created from newer versions cannot be sent here";
->>>>>>> 474d8b32
 
 // -------
 // Structs
@@ -195,31 +181,9 @@
     data.rotate_signers(
         clock,
         new_signers_data,
-<<<<<<< HEAD
         proof_data,
         ctx,
     )
-=======
-        |bcs| weighted_signers::peel(bcs),
-    );
-    let proof = utils::peel!(proof_data, |bcs| proof::peel(bcs));
-
-    let enforce_rotation_delay = ctx.sender() != self.operator;
-
-    let is_latest_signers = self
-        .signers
-        .validate_proof(
-            data_hash(COMMAND_TYPE_ROTATE_SIGNERS, new_signers_data),
-            proof,
-        );
-
-    assert!(!enforce_rotation_delay || is_latest_signers, ENotLatestSigners);
-
-    // This will fail if signers are duplicated
-    self
-        .signers
-        .rotate_signers(clock, weighted_signers, enforce_rotation_delay);
->>>>>>> 474d8b32
 }
 
 // ----------------
@@ -318,50 +282,6 @@
 // Private Functions
 // -----------------
 
-<<<<<<< HEAD
-=======
-fun peel_messages(message_data: vector<u8>): vector<Message> {
-    utils::peel!(
-        message_data,
-        |bcs| {
-            let messages = vector::tabulate!(
-                bcs.peel_vec_length(),
-                |_| message::peel(bcs),
-            );
-            assert!(messages.length() > 0, EZeroMessages);
-            messages
-        },
-    )
-}
-
-fun data_hash(command_type: u8, data: vector<u8>): Bytes32 {
-    let mut typed_data = vector::singleton(command_type);
-    typed_data.append(data);
-
-    bytes32::from_bytes(hash::keccak256(&typed_data))
-}
-
-fun approve_message(self: &mut Gateway, message: message::Message) {
-    let command_id = message.command_id();
-
-    // If the message was already approved, ignore it.
-    if (self.messages.contains(command_id)) {
-        return
-    };
-
-    self
-        .messages
-        .add(
-            command_id,
-            MessageStatus::Approved(message.hash()),
-        );
-
-    sui::event::emit(MessageApproved {
-        message,
-    });
-}
-
->>>>>>> 474d8b32
 fun version_control(): VersionControl {
     version_control::new(
         vector [
@@ -528,139 +448,6 @@
 }
 
 #[test]
-<<<<<<< HEAD
-=======
-fun test_approve_message() {
-    let ctx = &mut sui::tx_context::dummy();
-
-    let message_id = std::ascii::string(b"Message Id");
-    let channel = axelar_gateway::channel::new(ctx);
-    let source_chain = std::ascii::string(b"Source Chain");
-    let source_address = std::ascii::string(b"Destination Address");
-    let payload = vector[0, 1, 2, 3];
-    let payload_hash = axelar_gateway::bytes32::new(
-        address::from_bytes(hash::keccak256(&payload)),
-    );
-
-    let message = message::new(
-        source_chain,
-        message_id,
-        source_address,
-        channel.to_address(),
-        payload_hash,
-    );
-
-    let mut gateway = dummy(ctx);
-
-    approve_message(&mut gateway, message);
-    // The second approve message should do nothing.
-    approve_message(&mut gateway, message);
-
-    assert!(
-        is_message_approved(
-            &gateway,
-            source_chain,
-            message_id,
-            source_address,
-            channel.to_address(),
-            payload_hash,
-        ) ==
-        true,
-        0,
-    );
-
-    let approved_message = take_approved_message(
-        &mut gateway,
-        source_chain,
-        message_id,
-        source_address,
-        channel.to_address(),
-        payload,
-    );
-
-    channel.consume_approved_message(approved_message);
-
-    assert!(
-        is_message_approved(
-            &gateway,
-            source_chain,
-            message_id,
-            source_address,
-            channel.to_address(),
-            payload_hash,
-        ) ==
-        false,
-        1,
-    );
-
-    assert!(
-        is_message_executed(
-            &gateway,
-            source_chain,
-            message_id,
-        ) ==
-        true,
-        2,
-    );
-
-    gateway.messages.remove(message.command_id());
-
-    gateway.destroy_for_testing();
-    channel.destroy();
-}
-
-#[test]
-fun test_peel_messages() {
-    let message1 = message::new(
-        std::ascii::string(b"Source Chain 1"),
-        std::ascii::string(b"Message Id 1"),
-        std::ascii::string(b"Source Address 1"),
-        @0x1,
-        axelar_gateway::bytes32::new(@0x2),
-    );
-
-    let message2 = message::new(
-        std::ascii::string(b"Source Chain 2"),
-        std::ascii::string(b"Message Id 2"),
-        std::ascii::string(b"Source Address 2"),
-        @0x3,
-        axelar_gateway::bytes32::new(@0x4),
-    );
-
-    let bytes = bcs::to_bytes(&vector[message1, message2]);
-
-    let messages = peel_messages(bytes);
-
-    assert!(messages.length() == 2, 0);
-    assert!(messages[0] == message1, 1);
-    assert!(messages[1] == message2, 2);
-}
-
-#[test]
-#[expected_failure]
-fun test_peel_messages_no_remaining_data() {
-    let message1 = message::new(
-        std::ascii::string(b"Source Chain 1"),
-        std::ascii::string(b"Message Id 1"),
-        std::ascii::string(b"Source Address 1"),
-        @0x1,
-        axelar_gateway::bytes32::new(@0x2),
-    );
-
-    let mut bytes = bcs::to_bytes(&vector[message1]);
-    bytes.push_back(0);
-
-    peel_messages(bytes);
-}
-
-#[test]
-#[expected_failure(abort_code = EZeroMessages)]
-fun test_peel_messages_no_zero_messages() {
-    peel_messages(bcs::to_bytes(&vector<Message>[]));
-}
-
-#[test]
->>>>>>> 474d8b32
 fun test_peel_weighted_signers() {
     let signers = axelar_gateway::weighted_signers::dummy();
     let bytes = bcs::to_bytes(&signers);
