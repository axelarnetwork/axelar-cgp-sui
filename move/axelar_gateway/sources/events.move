--- conflicted
+++ resolved
@@ -13,53 +13,45 @@
         signers: WeightedSigners,
     }
 
-    /// Emitted when a new channel is created.
-    public struct ChannelCreated has copy, drop {
-        id: address,
-    }
+// ------
+// Events
+// ------
+/// Emitted when signers are rotated.
+public struct SignersRotated has copy, drop {
+    epoch: u64,
+    signers_hash: Bytes32,
+    signers: WeightedSigners,
+}
 
-    /// Emitted when a channel is destroyed.
-    public struct ChannelDestroyed has copy, drop {
-        id: address,
-    }
+/// Emitted when a new channel is created.
+public struct ChannelCreated has copy, drop {
+    id: address,
+}
 
-    /// Emitted when a new message is sent from the SUI network.
-    public struct ContractCall has copy, drop {
-        source_id: address,
-        destination_chain: String,
-        destination_address: String,
-        payload: vector<u8>,
-        payload_hash: address,
-    }
+/// Emitted when a channel is destroyed.
+public struct ChannelDestroyed has copy, drop {
+    id: address,
+}
 
-    /// Emitted when a new message is approved by the gateway.
-    public struct MessageApproved has copy, drop {
-        message: Message,
-    }
+/// Emitted when a new message is sent from the SUI network.
+public struct ContractCall has copy, drop {
+    source_id: address,
+    destination_chain: String,
+    destination_address: String,
+    payload: vector<u8>,
+    payload_hash: address,
+}
 
-    /// Emitted when a message is taken to be executed by a channel.
-    public struct MessageExecuted has copy, drop {
-        message: Message,
-    }
+/// Emitted when a new message is approved by the gateway.
+public struct MessageApproved has copy, drop {
+    message: Message,
+}
 
-    // -----------------
-    // Package Functions
-    // -----------------
-    public(package) fun signers_rotated(epoch: u64, signers_hash: Bytes32, signers: WeightedSigners) {
-        event::emit(SignersRotated {
-            epoch,
-            signers_hash,
-            signers,
-        });
-    }
+/// Emitted when a message is taken to be executed by a channel.
+public struct MessageExecuted has copy, drop {
+    message: Message,
+}
 
-<<<<<<< HEAD
-    public(package) fun channel_created(id: address) {
-        event::emit(ChannelCreated {
-            id,
-        });
-    }
-=======
 // -----------------
 // Package Functions
 // -----------------
@@ -70,39 +62,43 @@
         signers,
     });
 }
->>>>>>> 81888b82
 
-    public(package) fun channel_destroyed(id: address) {
-        event::emit(ChannelDestroyed {
-            id,
-        });
-    }
+public(package) fun channel_created(id: address) {
+    event::emit(ChannelCreated {
+        id,
+    });
+}
 
-    public(package) fun contract_call(
-        source_id: address,
-        destination_chain: String,
-        destination_address: String,
-        payload: vector<u8>,
-        payload_hash: address,
-    ) {
-        event::emit(ContractCall {
-            source_id,
-            destination_chain,
-            destination_address,
-            payload,
-            payload_hash,
-        });
-    }
+public(package) fun channel_destroyed(id: address) {
+    event::emit(ChannelDestroyed {
+        id,
+    });
+}
 
-    public(package) fun message_approved(message: Message) {
-        event::emit(MessageApproved {
-            message,
-        });
-    }
+public(package) fun contract_call(
+    source_id: address,
+    destination_chain: String,
+    destination_address: String,
+    payload: vector<u8>,
+    payload_hash: address,
+) {
+    event::emit(ContractCall {
+        source_id,
+        destination_chain,
+        destination_address,
+        payload,
+        payload_hash,
+    });
+}
 
-    public(package) fun message_executed(message: Message) {
-        event::emit(MessageExecuted {
-            message,
-        });
-    }
+public(package) fun message_approved(message: Message) {
+    event::emit(MessageApproved {
+        message,
+    });
+}
+
+public(package) fun message_executed(message: Message) {
+    event::emit(MessageExecuted {
+        message,
+    });
 }