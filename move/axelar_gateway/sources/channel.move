/// Channels
///
/// Channels allow sending and receiving messages between Sui and other chains.
/// A channel has a unique id and is treated as the destination address by the Axelar protocol.
/// Apps can create a channel and hold on to it for cross-chain messaging.
module axelar_gateway::channel;

use std::ascii::String;
use sui::event;

// -----
// Types
// -----

/// The Channel object. Acts as a destination for the messages sent through
/// the bridge. The `destination_id` is compared against the `id` of the `Channel`
/// when the message is consumed
public struct Channel has key, store {
    /// Unique ID of the channel
    id: UID,
}

/// A HotPotato - this should be received by the application contract and consumed
public struct ApprovedMessage {
    /// Source chain axelar-registered name
    source_chain: String,
    /// Unique ID of the message
    message_id: String,
    /// Address of the source chain, encoded as a string (e.g. EVM address will be hex string 0x1234...abcd)
    source_address: String,
    /// The destination Channel's UID
    destination_id: address,
    /// Message payload
    payload: vector<u8>,
}

// ------
// Errors
// ------

/// If approved message is consumed by an invalid destination id
const EInvalidDestination: u64 = 0;

// ------
// Events
// ------

public struct ChannelCreated has copy, drop {
    id: address,
}

public struct ChannelDestroyed has copy, drop {
    id: address,
}

// ----------------
// Public Functions
// ----------------

/// Create new `Channel` object.
/// Anyone can create their own `Channel` to receive cross-chain messages.
/// In most use cases, a package should create this on init, and hold on to it forever.
public fun new(ctx: &mut TxContext): Channel {
    let id = object::new(ctx);

    event::emit(ChannelCreated { id: id.uid_to_address() });

    Channel {
        id,
    }
}

/// Destroy a `Channel`. Allows apps to destroy the `Channel` object when it's no longer needed.
public fun destroy(self: Channel) {
    let Channel { id } = self;

    event::emit(ChannelDestroyed { id: id.uid_to_address() });

    id.delete();
}

public fun id(self: &Channel): ID {
    object::id(self)
}

public fun to_address(self: &Channel): address {
    object::id_address(self)
}

/// Consume an approved message hot potato object intended for this `Channel`.
public fun consume_approved_message(
    channel: &Channel,
    approved_message: ApprovedMessage,
): (String, String, String, vector<u8>) {
    let ApprovedMessage {
        source_chain,
        message_id,
        source_address,
        destination_id,
        payload,
    } = approved_message;

    // Check if the message is sent to the correct destination.
    assert!(destination_id == object::id_address(channel), EInvalidDestination);

    (
        source_chain,
        message_id,
        source_address,
        payload,
    )
}

// -----------------
// Package Functions
// -----------------

/// Create a new `ApprovedMessage` object to be sent to another chain. Is called
/// by the gateway when a message is "picked up" by the relayer.
public(package) fun create_approved_message(
    source_chain: String,
    message_id: String,
    source_address: String,
    destination_id: address,
    payload: vector<u8>,
): ApprovedMessage {
    ApprovedMessage {
        source_chain,
        message_id,
        source_address,
        destination_id,
        payload,
    }
<<<<<<< HEAD
}

// -----
// Tests
// -----

#[test_only]
public fun new_approved_message(
    source_chain: String,
    message_id: String,
    source_address: String,
    destination_id: address,
    payload: vector<u8>,
): ApprovedMessage {
    ApprovedMessage {
        source_chain,
        message_id,
        source_address,
        destination_id,
        payload,
    }
}

#[test_only]
public fun destroy_for_testing(approved_message: ApprovedMessage) {
    ApprovedMessage {
        source_chain: _,
        message_id: _,
        source_address: _,
        destination_id: _,
        payload: _,
    } = approved_message;
}

#[test]
fun test_new_and_destroy() {
    let ctx = &mut sui::tx_context::dummy();
    let channel: Channel = new(ctx);
    channel.destroy()
}

#[test]
fun test_id() {
    let ctx = &mut sui::tx_context::dummy();
    let channel: Channel = new(ctx);
    assert!(channel.id() == object::id(&channel), 0);
    channel.destroy()
}

#[test]
fun test_to_address() {
    let ctx = &mut sui::tx_context::dummy();
    let channel: Channel = new(ctx);
    assert!(channel.to_address() == object::id_address(&channel), 0);
    channel.destroy()
}

#[test]
fun test_create_approved_message() {
    let input_source_chain = std::ascii::string(b"Source Chain");
    let input_message_id = std::ascii::string(b"message id");
    let input_source_address = std::ascii::string(b"Source Address");
    let input_destination_id = @0x5678;
    let input_payload = b"payload";
    let approved_message: ApprovedMessage = create_approved_message(
        input_source_chain,
        input_message_id,
        input_source_address,
        input_destination_id,
        input_payload,
    );

    let ApprovedMessage {
        source_chain,
        message_id,
        source_address,
        destination_id,
        payload,
    } = approved_message;
    assert!(source_chain == input_source_chain, 0);
    assert!(message_id == input_message_id, 1);
    assert!(source_address == input_source_address, 2);
    assert!(destination_id == input_destination_id, 3);
    assert!(payload == input_payload, 4);
}

#[test]
fun test_consume_approved_message() {
    let ctx = &mut sui::tx_context::dummy();
    let channel: Channel = new(ctx);

    let input_source_chain = std::ascii::string(b"Source Chain");
    let input_message_id = std::ascii::string(b"message id");
    let input_source_address = std::ascii::string(b"Source Address");
    let input_destination_id = channel.to_address();
    let input_payload = b"payload";
    let approved_message: ApprovedMessage = create_approved_message(
        input_source_chain,
        input_message_id,
        input_source_address,
        input_destination_id,
        input_payload,
    );

    let (
        source_chain,
        message_id,
        source_address,
        payload,
    ) = channel.consume_approved_message(approved_message);

    assert!(source_chain == input_source_chain, 1);
    assert!(message_id == input_message_id, 2);
    assert!(source_address == input_source_address, 3);
    assert!(payload == input_payload, 4);

    channel.destroy();
}

#[test]
#[expected_failure(abort_code = EInvalidDestination)]
fun test_consume_approved_message_wrong_destination() {
    let ctx = &mut sui::tx_context::dummy();
    let channel: Channel = new(ctx);

    let source_chain = std::ascii::string(b"Source Chain");
    let message_id = std::ascii::string(b"message id");
    let source_address = std::ascii::string(b"Source Address");
    let destination_id = @0x5678;
    let payload = b"payload";

    let approved_message = create_approved_message(
        source_chain,
        message_id,
        source_address,
        destination_id,
        payload,
    );

    channel.consume_approved_message(approved_message);

    channel.destroy();
=======

    public fun to_address(self: &Channel): address {
        object::id_address(self)
    }

    /// Consume an approved message hot potato object intended for this `Channel`.
    public fun consume_approved_message(
        channel: &Channel,
        approved_message: ApprovedMessage
    ): (String, String, String, vector<u8>) {
        let ApprovedMessage {
            source_chain,
            message_id,
            source_address,
            destination_id,
            payload,
        } = approved_message;

        // Check if the message is sent to the correct destination.
        assert!(destination_id == object::id_address(channel), EInvalidDestination);

        (
            source_chain,
            message_id,
            source_address,
            payload,
        )
    }

    // -----------------
    // Package Functions
    // -----------------

    /// Create a new `ApprovedMessage` object to be sent to another chain. Is called
    /// by the gateway when a message is "picked up" by the relayer.
    public(package) fun create_approved_message(
        source_chain: String,
        message_id: String,
        source_address: String,
        destination_id: address,
        payload: vector<u8>,
    ): ApprovedMessage {
        ApprovedMessage {
            source_chain,
            message_id,
            source_address,
            destination_id,
            payload
        }
    }

    // -----
    // Tests
    // -----

    #[test_only]
    public fun new_approved_message(
        source_chain: String,
        message_id: String,
        source_address: String,
        destination_id: address,
        payload: vector<u8>,
    ): ApprovedMessage {
        ApprovedMessage {
            source_chain,
            message_id,
            source_address,
            destination_id,
            payload
        }
    }

    #[test_only]
    public fun destroy_for_testing(
        approved_message: ApprovedMessage
    ) {
        ApprovedMessage {
            source_chain: _,
            message_id: _,
            source_address: _,
            destination_id: _,
            payload: _,
        } = approved_message;
    }

    #[test]
    fun test_new_and_destroy() {
        let ctx = &mut sui::tx_context::dummy();
        let channel: Channel = new(ctx);
        channel.destroy()
    }

    #[test]
    fun test_id() {
        let ctx = &mut sui::tx_context::dummy();
        let channel: Channel = new(ctx);
        assert!(channel.id() == object::id(&channel), 0);
        channel.destroy()
    }

    #[test]
    fun test_to_address() {
        let ctx = &mut sui::tx_context::dummy();
        let channel: Channel = new(ctx);
        assert!(channel.to_address() == object::id_address(&channel), 0);
        channel.destroy()
    }

    #[test]
    fun test_create_approved_message() {
        let input_source_chain = std::ascii::string(b"Source Chain");
        let input_message_id = std::ascii::string(b"message id");
        let input_source_address = std::ascii::string(b"Source Address");
        let input_destination_id = @0x5678;
        let input_payload = b"payload";
        let approved_message: ApprovedMessage = create_approved_message(
            input_source_chain,
            input_message_id,
            input_source_address,
            input_destination_id,
            input_payload
        );

        let ApprovedMessage {
            source_chain,
            message_id,
            source_address,
            destination_id,
            payload
        } = approved_message;
        assert!(source_chain == input_source_chain, 0);
        assert!(message_id == input_message_id, 1);
        assert!(source_address == input_source_address, 2);
        assert!(destination_id == input_destination_id, 3);
        assert!(payload == input_payload, 4);
    }

    #[test]
    fun test_consume_approved_message() {
        let ctx = &mut sui::tx_context::dummy();
        let channel: Channel = new(ctx);

        let input_source_chain = std::ascii::string(b"Source Chain");
        let input_message_id = std::ascii::string(b"message id");
        let input_source_address = std::ascii::string(b"Source Address");
        let input_destination_id = channel.to_address();
        let input_payload = b"payload";
        let approved_message: ApprovedMessage = create_approved_message(
            input_source_chain,
            input_message_id,
            input_source_address,
            input_destination_id,
            input_payload,
        );

        let (source_chain, message_id, source_address, payload) = channel.consume_approved_message(approved_message);

        assert!(source_chain == input_source_chain, 1);
        assert!(message_id == input_message_id, 2);
        assert!(source_address == input_source_address, 3);
        assert!(payload == input_payload, 4);

        channel.destroy();
    }

    #[test]
    #[expected_failure(abort_code = EInvalidDestination)]
    fun test_consume_approved_message_wrong_destination() {
        let ctx = &mut sui::tx_context::dummy();
        let channel: Channel = new(ctx);

        let source_chain = std::ascii::string(b"Source Chain");
        let message_id = std::ascii::string(b"message id");
        let source_address = std::ascii::string(b"Source Address");
        let destination_id = @0x5678;
        let payload = b"payload";

        let approved_message = create_approved_message(
            source_chain,
            message_id,
            source_address,
            destination_id,
            payload,
        );

        channel.consume_approved_message(approved_message);

        channel.destroy();
    }


>>>>>>> d5bc1e5a
}<|MERGE_RESOLUTION|>--- conflicted
+++ resolved
@@ -68,6 +68,8 @@
     Channel {
         id,
     }
+
+
 }
 
 /// Destroy a `Channel`. Allows apps to destroy the `Channel` object when it's no longer needed.
@@ -131,7 +133,6 @@
         destination_id,
         payload,
     }
-<<<<<<< HEAD
 }
 
 // -----
@@ -274,197 +275,4 @@
     channel.consume_approved_message(approved_message);
 
     channel.destroy();
-=======
-
-    public fun to_address(self: &Channel): address {
-        object::id_address(self)
-    }
-
-    /// Consume an approved message hot potato object intended for this `Channel`.
-    public fun consume_approved_message(
-        channel: &Channel,
-        approved_message: ApprovedMessage
-    ): (String, String, String, vector<u8>) {
-        let ApprovedMessage {
-            source_chain,
-            message_id,
-            source_address,
-            destination_id,
-            payload,
-        } = approved_message;
-
-        // Check if the message is sent to the correct destination.
-        assert!(destination_id == object::id_address(channel), EInvalidDestination);
-
-        (
-            source_chain,
-            message_id,
-            source_address,
-            payload,
-        )
-    }
-
-    // -----------------
-    // Package Functions
-    // -----------------
-
-    /// Create a new `ApprovedMessage` object to be sent to another chain. Is called
-    /// by the gateway when a message is "picked up" by the relayer.
-    public(package) fun create_approved_message(
-        source_chain: String,
-        message_id: String,
-        source_address: String,
-        destination_id: address,
-        payload: vector<u8>,
-    ): ApprovedMessage {
-        ApprovedMessage {
-            source_chain,
-            message_id,
-            source_address,
-            destination_id,
-            payload
-        }
-    }
-
-    // -----
-    // Tests
-    // -----
-
-    #[test_only]
-    public fun new_approved_message(
-        source_chain: String,
-        message_id: String,
-        source_address: String,
-        destination_id: address,
-        payload: vector<u8>,
-    ): ApprovedMessage {
-        ApprovedMessage {
-            source_chain,
-            message_id,
-            source_address,
-            destination_id,
-            payload
-        }
-    }
-
-    #[test_only]
-    public fun destroy_for_testing(
-        approved_message: ApprovedMessage
-    ) {
-        ApprovedMessage {
-            source_chain: _,
-            message_id: _,
-            source_address: _,
-            destination_id: _,
-            payload: _,
-        } = approved_message;
-    }
-
-    #[test]
-    fun test_new_and_destroy() {
-        let ctx = &mut sui::tx_context::dummy();
-        let channel: Channel = new(ctx);
-        channel.destroy()
-    }
-
-    #[test]
-    fun test_id() {
-        let ctx = &mut sui::tx_context::dummy();
-        let channel: Channel = new(ctx);
-        assert!(channel.id() == object::id(&channel), 0);
-        channel.destroy()
-    }
-
-    #[test]
-    fun test_to_address() {
-        let ctx = &mut sui::tx_context::dummy();
-        let channel: Channel = new(ctx);
-        assert!(channel.to_address() == object::id_address(&channel), 0);
-        channel.destroy()
-    }
-
-    #[test]
-    fun test_create_approved_message() {
-        let input_source_chain = std::ascii::string(b"Source Chain");
-        let input_message_id = std::ascii::string(b"message id");
-        let input_source_address = std::ascii::string(b"Source Address");
-        let input_destination_id = @0x5678;
-        let input_payload = b"payload";
-        let approved_message: ApprovedMessage = create_approved_message(
-            input_source_chain,
-            input_message_id,
-            input_source_address,
-            input_destination_id,
-            input_payload
-        );
-
-        let ApprovedMessage {
-            source_chain,
-            message_id,
-            source_address,
-            destination_id,
-            payload
-        } = approved_message;
-        assert!(source_chain == input_source_chain, 0);
-        assert!(message_id == input_message_id, 1);
-        assert!(source_address == input_source_address, 2);
-        assert!(destination_id == input_destination_id, 3);
-        assert!(payload == input_payload, 4);
-    }
-
-    #[test]
-    fun test_consume_approved_message() {
-        let ctx = &mut sui::tx_context::dummy();
-        let channel: Channel = new(ctx);
-
-        let input_source_chain = std::ascii::string(b"Source Chain");
-        let input_message_id = std::ascii::string(b"message id");
-        let input_source_address = std::ascii::string(b"Source Address");
-        let input_destination_id = channel.to_address();
-        let input_payload = b"payload";
-        let approved_message: ApprovedMessage = create_approved_message(
-            input_source_chain,
-            input_message_id,
-            input_source_address,
-            input_destination_id,
-            input_payload,
-        );
-
-        let (source_chain, message_id, source_address, payload) = channel.consume_approved_message(approved_message);
-
-        assert!(source_chain == input_source_chain, 1);
-        assert!(message_id == input_message_id, 2);
-        assert!(source_address == input_source_address, 3);
-        assert!(payload == input_payload, 4);
-
-        channel.destroy();
-    }
-
-    #[test]
-    #[expected_failure(abort_code = EInvalidDestination)]
-    fun test_consume_approved_message_wrong_destination() {
-        let ctx = &mut sui::tx_context::dummy();
-        let channel: Channel = new(ctx);
-
-        let source_chain = std::ascii::string(b"Source Chain");
-        let message_id = std::ascii::string(b"message id");
-        let source_address = std::ascii::string(b"Source Address");
-        let destination_id = @0x5678;
-        let payload = b"payload";
-
-        let approved_message = create_approved_message(
-            source_chain,
-            message_id,
-            source_address,
-            destination_id,
-            payload,
-        );
-
-        channel.consume_approved_message(approved_message);
-
-        channel.destroy();
-    }
-
-
->>>>>>> d5bc1e5a
 }