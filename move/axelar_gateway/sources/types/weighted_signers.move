--- conflicted
+++ resolved
@@ -55,40 +55,6 @@
         threshold,
         nonce,
     }
-}
-
-<<<<<<< HEAD
-public(package) fun hash(self: &WeightedSigners): Bytes32 {
-    bytes32::from_bytes(hash::keccak256(&bcs::to_bytes(self)))
-=======
-    /// -----------------
-    /// Package Functions
-    /// -----------------
-    public(package) fun peel(bcs: &mut BCS): WeightedSigners {
-        let mut signers = vector::empty<WeightedSigner>();
-
-        let mut length = bcs.peel_vec_length();
-        assert!(length > 0, EInvalidLength);
-
-        while (length > 0) {
-            signers.push_back(weighted_signer::peel(bcs));
-
-            length = length - 1;
-        };
-
-        let threshold = bcs.peel_u128();
-        let nonce = bytes32::peel(bcs);
-
-        WeightedSigners {
-            signers,
-            threshold,
-            nonce,
-        }
-    }
-
-    public(package) fun hash(self: &WeightedSigners): Bytes32 {
-        bytes32::from_bytes(hash::keccak256(&bcs::to_bytes(self)))
-    }
 
     #[test_only]
     public fun create_for_testing(
@@ -115,5 +81,8 @@
             nonce,
         }
     }
->>>>>>> d5bc1e5a
+}
+
+public(package) fun hash(self: &WeightedSigners): Bytes32 {
+    bytes32::from_bytes(hash::keccak256(&bcs::to_bytes(self)))
 }