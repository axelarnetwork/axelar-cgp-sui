module axelar_gateway::gateway_v0;

use axelar_gateway::auth::AxelarSigners;
use axelar_gateway::bytes32::Bytes32;
use axelar_gateway::message_status::MessageStatus;
use sui::table::Table;
use version_control::version_control::VersionControl;
use axelar_gateway::gateway_v1::{Self, Gateway_v1};

#[error]
const ENoDataAllowedOnMigrate: vector<u8> = 
    b"no data should be passed to migrate to this version";

// -----
// Types
// -----
/// An object holding the state of the Axelar bridge.
/// The central piece in managing call approval creation and signature
/// verification.
public struct Gateway_v0 has store {
    operator: address,
    messages: Table<Bytes32, MessageStatus>,
    signers: AxelarSigners,
    version_control: VersionControl,
}

public enum CommandType {
    ApproveMessages,
    RotateSigners,
}

// -----------------
// Package Functions
// -----------------
public(package) fun migrate(self: Gateway_v0, version_control: VersionControl): Gateway_v1 {
    let Gateway_v0 {
        operator,
        messages,
        signers,
<<<<<<< HEAD
        version_control: _,
    } = self;
    gateway_v1::new(
=======
        version_control,
    }
}

public(package) fun version_control(self: &Gateway_v0): &VersionControl {
    &self.version_control
}

public(package) fun migrate(self: &mut Gateway_v0, mut version_control: VersionControl, data: vector<u8>) {
    assert!(self.version_control.allowed_functions().length() == version_control.allowed_functions().length() - 1, ECannotMigrateTwice );
    assert!(data.length() == 0, ENoDataAllowedOnMigrate);
    self.version_control = version_control;
}

public(package) fun approve_messages(
    self: &mut Gateway_v0,
    message_data: vector<u8>,
    proof_data: vector<u8>,
) {
    let proof = utils::peel!(proof_data, |bcs| proof::peel(bcs));
    let messages = peel_messages(message_data);

    let _ = self
        .signers
        .validate_proof(
            data_hash(CommandType::ApproveMessages, message_data),
            proof,
        );

    messages.do!(|message| self.approve_message(message));
}

public(package) fun rotate_signers(
    self: &mut Gateway_v0,
    clock: &Clock,
    new_signers_data: vector<u8>,
    proof_data: vector<u8>,
    ctx: &TxContext,
) {
    let weighted_signers = utils::peel!(
        new_signers_data,
        |bcs| weighted_signers::peel(bcs),
    );
    let proof = utils::peel!(proof_data, |bcs| proof::peel(bcs));

    let enforce_rotation_delay = ctx.sender() != self.operator;

    let is_latest_signers = self
        .signers
        .validate_proof(
            data_hash(CommandType::RotateSigners, new_signers_data),
            proof,
        );
    assert!(!enforce_rotation_delay || is_latest_signers, ENotLatestSigners);

    // This will fail if signers are duplicated
    self
        .signers
        .rotate_signers(clock, weighted_signers, enforce_rotation_delay);
}

public(package) fun is_message_approved(
    self: &Gateway_v0,
    source_chain: String,
    message_id: String,
    source_address: String,
    destination_id: address,
    payload_hash: Bytes32,
): bool {
    let message = message::new(
        source_chain,
        message_id,
        source_address,
        destination_id,
        payload_hash,
    );
    let command_id = message.command_id();

    self[command_id] == message_status::approved(message.hash())
}

public(package) fun is_message_executed(
    self: &Gateway_v0,
    source_chain: String,
    message_id: String,
): bool {
    let command_id = message::message_to_command_id(
        source_chain,
        message_id,
    );

    self[command_id] == message_status::executed()
}

/// To execute a message, the relayer will call `take_approved_message`
/// to get the hot potato `ApprovedMessage` object, and then trigger the app's
/// package via discovery.
public(package) fun take_approved_message(
    self: &mut Gateway_v0,
    source_chain: String,
    message_id: String,
    source_address: String,
    destination_id: address,
    payload: vector<u8>,
): ApprovedMessage {
    let command_id = message::message_to_command_id(source_chain, message_id);

    let message = message::new(
        source_chain,
        message_id,
        source_address,
        destination_id,
        bytes32::from_bytes(hash::keccak256(&payload)),
    );

    assert!(
        self[command_id] == message_status::approved(message.hash()),
        EMessageNotApproved,
    );

    let message_status_ref = &mut self[command_id];
    *message_status_ref = message_status::executed();

    events::message_executed(
        message,
    );

    channel::create_approved_message(
        source_chain,
        message_id,
        source_address,
        destination_id,
        payload,
    )
}

public(package) fun send_message(
    _self: &Gateway_v0,
    message: MessageTicket,
    current_version: u64,
) {
    let (
        source_id,
        destination_chain,
        destination_address,
        payload,
        version,
    ) = message.destroy();

    assert!(version <= current_version, ENewerMessage);

    events::contract_call(
        source_id,
        destination_chain,
        destination_address,
        payload,
        address::from_bytes(hash::keccak256(&payload)),
    );
}

public(package) fun allow_function(
    self: &mut Gateway_v0,
    version: u64,
    function_name: String,
) {
    self.version_control.allow_function(version, function_name);
}

public(package) fun disallow_function(
    self: &mut Gateway_v0,
    version: u64,
    function_name: String,
) {
    self.version_control.disallow_function(version, function_name);
}

// -----------------
// Private Functions
// -----------------

#[syntax(index)]
fun borrow(self: &Gateway_v0, command_id: Bytes32): &MessageStatus {
    table::borrow(&self.messages, command_id)
}

#[syntax(index)]
fun borrow_mut(self: &mut Gateway_v0, command_id: Bytes32): &mut MessageStatus {
    table::borrow_mut(&mut self.messages, command_id)
}

fun peel_messages(message_data: vector<u8>): vector<Message> {
    utils::peel!(message_data, |bcs| {
        let messages = vector::tabulate!(
            bcs.peel_vec_length(),
            |_| message::peel(bcs),
        );
        assert!(messages.length() > 0, EZeroMessages);
        messages
    })
}

fun data_hash(command_type: CommandType, data: vector<u8>): Bytes32 {
    let mut typed_data = vector::singleton(command_type.as_u8());
    typed_data.append(data);

    bytes32::from_bytes(hash::keccak256(&typed_data))
}

fun approve_message(self: &mut Gateway_v0, message: message::Message) {
    let command_id = message.command_id();

    // If the message was already approved, ignore it.
    if (self.messages.contains(command_id)) {
        return
    };

    self
        .messages
        .add(
            command_id,
            message_status::approved(message.hash()),
        );

    events::message_approved(
        message,
    );
}

fun as_u8(self: CommandType): u8 {
    match (self) {
        CommandType::ApproveMessages => 0,
        CommandType::RotateSigners => 1,
    }
}

/// ---------
/// Test Only
/// ---------
#[test_only]
use axelar_gateway::weighted_signers::WeightedSigners;
#[test_only]
use sui::bcs;

#[test_only]
public(package) fun messages_mut(
    self: &mut Gateway_v0,
): &mut Table<Bytes32, MessageStatus> {
    &mut self.messages
}

#[test_only]
public(package) fun signers_mut(self: &mut Gateway_v0): &mut AxelarSigners {
    &mut self.signers
}

#[test_only]
public(package) fun destroy_for_testing(
    self: Gateway_v0,
): (address, Table<Bytes32, MessageStatus>, AxelarSigners, VersionControl) {
    let Gateway_v0 {
>>>>>>> e23e6cf4
        operator,
        messages,
        signers,
        version_control,
    )
}<|MERGE_RESOLUTION|>--- conflicted
+++ resolved
@@ -32,280 +32,18 @@
 // -----------------
 // Package Functions
 // -----------------
-public(package) fun migrate(self: Gateway_v0, version_control: VersionControl): Gateway_v1 {
+public(package) fun migrate(self: Gateway_v0, version_control: VersionControl, data: vector<u8>): Gateway_v1 {
     let Gateway_v0 {
         operator,
         messages,
         signers,
-<<<<<<< HEAD
         version_control: _,
     } = self;
     gateway_v1::new(
-=======
-        version_control,
-    }
-}
-
-public(package) fun version_control(self: &Gateway_v0): &VersionControl {
-    &self.version_control
-}
-
-public(package) fun migrate(self: &mut Gateway_v0, mut version_control: VersionControl, data: vector<u8>) {
-    assert!(self.version_control.allowed_functions().length() == version_control.allowed_functions().length() - 1, ECannotMigrateTwice );
-    assert!(data.length() == 0, ENoDataAllowedOnMigrate);
-    self.version_control = version_control;
-}
-
-public(package) fun approve_messages(
-    self: &mut Gateway_v0,
-    message_data: vector<u8>,
-    proof_data: vector<u8>,
-) {
-    let proof = utils::peel!(proof_data, |bcs| proof::peel(bcs));
-    let messages = peel_messages(message_data);
-
-    let _ = self
-        .signers
-        .validate_proof(
-            data_hash(CommandType::ApproveMessages, message_data),
-            proof,
-        );
-
-    messages.do!(|message| self.approve_message(message));
-}
-
-public(package) fun rotate_signers(
-    self: &mut Gateway_v0,
-    clock: &Clock,
-    new_signers_data: vector<u8>,
-    proof_data: vector<u8>,
-    ctx: &TxContext,
-) {
-    let weighted_signers = utils::peel!(
-        new_signers_data,
-        |bcs| weighted_signers::peel(bcs),
-    );
-    let proof = utils::peel!(proof_data, |bcs| proof::peel(bcs));
-
-    let enforce_rotation_delay = ctx.sender() != self.operator;
-
-    let is_latest_signers = self
-        .signers
-        .validate_proof(
-            data_hash(CommandType::RotateSigners, new_signers_data),
-            proof,
-        );
-    assert!(!enforce_rotation_delay || is_latest_signers, ENotLatestSigners);
-
-    // This will fail if signers are duplicated
-    self
-        .signers
-        .rotate_signers(clock, weighted_signers, enforce_rotation_delay);
-}
-
-public(package) fun is_message_approved(
-    self: &Gateway_v0,
-    source_chain: String,
-    message_id: String,
-    source_address: String,
-    destination_id: address,
-    payload_hash: Bytes32,
-): bool {
-    let message = message::new(
-        source_chain,
-        message_id,
-        source_address,
-        destination_id,
-        payload_hash,
-    );
-    let command_id = message.command_id();
-
-    self[command_id] == message_status::approved(message.hash())
-}
-
-public(package) fun is_message_executed(
-    self: &Gateway_v0,
-    source_chain: String,
-    message_id: String,
-): bool {
-    let command_id = message::message_to_command_id(
-        source_chain,
-        message_id,
-    );
-
-    self[command_id] == message_status::executed()
-}
-
-/// To execute a message, the relayer will call `take_approved_message`
-/// to get the hot potato `ApprovedMessage` object, and then trigger the app's
-/// package via discovery.
-public(package) fun take_approved_message(
-    self: &mut Gateway_v0,
-    source_chain: String,
-    message_id: String,
-    source_address: String,
-    destination_id: address,
-    payload: vector<u8>,
-): ApprovedMessage {
-    let command_id = message::message_to_command_id(source_chain, message_id);
-
-    let message = message::new(
-        source_chain,
-        message_id,
-        source_address,
-        destination_id,
-        bytes32::from_bytes(hash::keccak256(&payload)),
-    );
-
-    assert!(
-        self[command_id] == message_status::approved(message.hash()),
-        EMessageNotApproved,
-    );
-
-    let message_status_ref = &mut self[command_id];
-    *message_status_ref = message_status::executed();
-
-    events::message_executed(
-        message,
-    );
-
-    channel::create_approved_message(
-        source_chain,
-        message_id,
-        source_address,
-        destination_id,
-        payload,
-    )
-}
-
-public(package) fun send_message(
-    _self: &Gateway_v0,
-    message: MessageTicket,
-    current_version: u64,
-) {
-    let (
-        source_id,
-        destination_chain,
-        destination_address,
-        payload,
-        version,
-    ) = message.destroy();
-
-    assert!(version <= current_version, ENewerMessage);
-
-    events::contract_call(
-        source_id,
-        destination_chain,
-        destination_address,
-        payload,
-        address::from_bytes(hash::keccak256(&payload)),
-    );
-}
-
-public(package) fun allow_function(
-    self: &mut Gateway_v0,
-    version: u64,
-    function_name: String,
-) {
-    self.version_control.allow_function(version, function_name);
-}
-
-public(package) fun disallow_function(
-    self: &mut Gateway_v0,
-    version: u64,
-    function_name: String,
-) {
-    self.version_control.disallow_function(version, function_name);
-}
-
-// -----------------
-// Private Functions
-// -----------------
-
-#[syntax(index)]
-fun borrow(self: &Gateway_v0, command_id: Bytes32): &MessageStatus {
-    table::borrow(&self.messages, command_id)
-}
-
-#[syntax(index)]
-fun borrow_mut(self: &mut Gateway_v0, command_id: Bytes32): &mut MessageStatus {
-    table::borrow_mut(&mut self.messages, command_id)
-}
-
-fun peel_messages(message_data: vector<u8>): vector<Message> {
-    utils::peel!(message_data, |bcs| {
-        let messages = vector::tabulate!(
-            bcs.peel_vec_length(),
-            |_| message::peel(bcs),
-        );
-        assert!(messages.length() > 0, EZeroMessages);
-        messages
-    })
-}
-
-fun data_hash(command_type: CommandType, data: vector<u8>): Bytes32 {
-    let mut typed_data = vector::singleton(command_type.as_u8());
-    typed_data.append(data);
-
-    bytes32::from_bytes(hash::keccak256(&typed_data))
-}
-
-fun approve_message(self: &mut Gateway_v0, message: message::Message) {
-    let command_id = message.command_id();
-
-    // If the message was already approved, ignore it.
-    if (self.messages.contains(command_id)) {
-        return
-    };
-
-    self
-        .messages
-        .add(
-            command_id,
-            message_status::approved(message.hash()),
-        );
-
-    events::message_approved(
-        message,
-    );
-}
-
-fun as_u8(self: CommandType): u8 {
-    match (self) {
-        CommandType::ApproveMessages => 0,
-        CommandType::RotateSigners => 1,
-    }
-}
-
-/// ---------
-/// Test Only
-/// ---------
-#[test_only]
-use axelar_gateway::weighted_signers::WeightedSigners;
-#[test_only]
-use sui::bcs;
-
-#[test_only]
-public(package) fun messages_mut(
-    self: &mut Gateway_v0,
-): &mut Table<Bytes32, MessageStatus> {
-    &mut self.messages
-}
-
-#[test_only]
-public(package) fun signers_mut(self: &mut Gateway_v0): &mut AxelarSigners {
-    &mut self.signers
-}
-
-#[test_only]
-public(package) fun destroy_for_testing(
-    self: Gateway_v0,
-): (address, Table<Bytes32, MessageStatus>, AxelarSigners, VersionControl) {
-    let Gateway_v0 {
->>>>>>> e23e6cf4
         operator,
         messages,
         signers,
         version_control,
+        data,
     )
 }