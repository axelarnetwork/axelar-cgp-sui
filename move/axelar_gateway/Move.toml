--- conflicted
+++ resolved
@@ -6,10 +6,7 @@
 [dependencies]
 Sui = { git = "https://github.com/MystenLabs/sui.git", subdir = "crates/sui-framework/packages/sui-framework", rev = "mainnet-v1.32.2" }
 VersionControl = { local = "../version_control" }
-<<<<<<< HEAD
-=======
 Utils = { local = "../utils" }
->>>>>>> 1efc3d79
 
 [addresses]
 axelar_gateway = "0xa1"
