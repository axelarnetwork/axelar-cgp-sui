--- conflicted
+++ resolved
@@ -5,11 +5,8 @@
 
 [dependencies]
 Sui = { git = "https://github.com/MystenLabs/sui.git", subdir = "crates/sui-framework/packages/sui-framework", rev = "mainnet-v1.32.2" }
-<<<<<<< HEAD
 VersionControl = { local = "../version_control" }
-=======
 Utils = { local = "../utils" }
->>>>>>> 220ae445
 
 [addresses]
 axelar_gateway = "0xa1"
