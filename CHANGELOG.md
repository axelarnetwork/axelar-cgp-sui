--- conflicted
+++ resolved
@@ -1,12 +1,5 @@
 # @axelar-network/axelar-cgp-sui
 
-<<<<<<< HEAD
-## 1.0.3
-
-### Patch Changes
-
--   11b1a8a: Removing pre-existing dirs before copying a new one in copyMovePackage
-=======
 ## 1.1.3
 
 ### Patch Changes
@@ -42,7 +35,6 @@
 
 - 86f95ea: Removing pre-existing dirs before copying a new one in copyMovePackage
 - 72cd3f9: Using prettier-move formatter for move files
->>>>>>> a617ec57
 
 ## 1.0.2
 
