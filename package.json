--- conflicted
+++ resolved
@@ -5,11 +5,6 @@
     "type": "git",
     "url": "https://github.com/axelarnetwork/axelar-cgp-sui"
   },
-<<<<<<< HEAD
-  "main": "dist/index.js",
-  "scripts": {
-    "build": "./scripts/run.sh build",
-=======
   "files": [
     "dist",
     "move",
@@ -21,22 +16,14 @@
     "build-move": "./scripts/run.sh build",
     "build-ts": "tsc",
     "build": "npm run build-move && npm run build-ts",
->>>>>>> 72579e5c
     "test-move": "./scripts/run.sh test",
     "test-js": "npx mocha",
     "test": "npm run test-move && npm run test-js",
     "coverage": "./scripts/coverage.sh",
-<<<<<<< HEAD
-    "lint": "eslint --fix './src/*.ts' './test/*.js'",
-    "prettier": "prettier --write './src/*.ts' './test/*.js'",
-    "compile": "npx tsc",
-    "postinstall": "npm run compile"
-=======
     "release": "npm run build && changeset publish",
     "cs": "changeset",
     "lint": "eslint --fix './src/*.ts' './test/*.js'",
     "prettier": "prettier --write './src/*.ts' './test/*.js'"
->>>>>>> 72579e5c
   },
   "keywords": [
     "axelar",
@@ -58,28 +45,18 @@
   "devDependencies": {
     "@changesets/cli": "^2.27.6",
     "@ianvs/prettier-plugin-sort-imports": "^4.2.1",
-<<<<<<< HEAD
-    "@types/tmp": "^0.2.6",
-    "@typescript-eslint/eslint-plugin": "^7.13.1",
-    "@typescript-eslint/parser": "^7.13.1",
-=======
     "@types/node": "^20.14.11",
     "@types/tmp": "^0.2.6",
     "@typescript-eslint/eslint-plugin": "^7.13.1",
     "@typescript-eslint/parser": "^7.13.1",
     "chai": "^4.3.7",
->>>>>>> 72579e5c
     "dotenv": "^16.3.1",
     "eslint": "^8.57.0",
     "eslint-config-richardpringle": "^2.0.0",
     "mocha": "^10.4.0",
     "prettier": "^2.8.7",
     "prettier-plugin-sort-imports": "^1.8.5",
-<<<<<<< HEAD
-    "mocha": "^10.4.0"
-=======
     "typescript": "^5.5.3"
->>>>>>> 72579e5c
   },
   "description": "Axelar Sui Move contracts"
 }