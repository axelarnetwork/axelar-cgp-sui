{
  "name": "@axelar-network/axelar-cgp-sui",
  "version": "0.1.0",
  "repository": {
    "type": "git",
    "url": "https://github.com/axelarnetwork/axelar-cgp-sui"
  },
<<<<<<< HEAD
  "files": [
    "scripts",
    "move",
    "!move/**/build"
  ],
  "main": "index.js",
=======
  "main": "dist/index.js",
>>>>>>> 27fcf684
  "scripts": {
    "build": "./scripts/run.sh build",
    "test-move": "./scripts/run.sh test",
    "test-js": "npx mocha",
    "test": "npm run test-move && npm run test-js",
    "coverage": "./scripts/coverage.sh",
<<<<<<< HEAD
    "lint": "eslint --fix './scripts/*.js'",
    "prettier": "prettier --write './scripts/*.js'",
    "cs": "changeset"
=======
    "lint": "eslint --fix './src/*.ts' './test/*.js'",
    "prettier": "prettier --write './src/*.ts' './test/*.js'",
    "compile": "npx tsc",
    "postinstall": "npm run compile"
>>>>>>> 27fcf684
  },
  "keywords": [
    "axelar",
    "sui"
  ],
  "author": "axelar-network",
  "license": "MIT",
  "engines": {
    "node": ">=18"
  },
  "dependencies": {
    "@cosmjs/cosmwasm-stargate": "^0.32.2",
    "@mysten/sui.js": "^0.54.1",
    "child_process": "^1.0.2",
    "ethers": "^5.0.0",
    "fs": "^0.0.1-security",
    "secp256k1": "^5.0.0",
    "tmp": "^0.2.1",
    "typescript": "^5.3.3"
  },
  "devDependencies": {
    "@changesets/cli": "^2.27.6",
    "@ianvs/prettier-plugin-sort-imports": "^4.2.1",
    "@types/tmp": "^0.2.6",
    "@typescript-eslint/eslint-plugin": "^7.13.1",
    "@typescript-eslint/parser": "^7.13.1",
    "dotenv": "^16.3.1",
    "eslint": "^8.57.0",
    "eslint-config-richardpringle": "^2.0.0",
    "mocha": "^10.4.0",
    "prettier": "^2.8.7",
    "prettier-plugin-sort-imports": "^1.8.5",
    "chai": "^4.3.7"
  },
  "description": "Axelar Sui Move contracts"
}<|MERGE_RESOLUTION|>--- conflicted
+++ resolved
@@ -5,32 +5,23 @@
     "type": "git",
     "url": "https://github.com/axelarnetwork/axelar-cgp-sui"
   },
-<<<<<<< HEAD
   "files": [
     "scripts",
     "move",
     "!move/**/build"
   ],
-  "main": "index.js",
-=======
   "main": "dist/index.js",
->>>>>>> 27fcf684
   "scripts": {
     "build": "./scripts/run.sh build",
     "test-move": "./scripts/run.sh test",
     "test-js": "npx mocha",
     "test": "npm run test-move && npm run test-js",
     "coverage": "./scripts/coverage.sh",
-<<<<<<< HEAD
-    "lint": "eslint --fix './scripts/*.js'",
-    "prettier": "prettier --write './scripts/*.js'",
-    "cs": "changeset"
-=======
+    "cs": "changeset",
     "lint": "eslint --fix './src/*.ts' './test/*.js'",
     "prettier": "prettier --write './src/*.ts' './test/*.js'",
     "compile": "npx tsc",
     "postinstall": "npm run compile"
->>>>>>> 27fcf684
   },
   "keywords": [
     "axelar",
