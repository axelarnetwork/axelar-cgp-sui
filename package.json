--- conflicted
+++ resolved
@@ -56,11 +56,7 @@
     "mocha": "^10.4.0",
     "prettier": "^2.8.7",
     "prettier-plugin-sort-imports": "^1.8.5",
-<<<<<<< HEAD
-    "chai": "^4.3.7"
-=======
     "typescript": "^5.5.3"
->>>>>>> 60979268
   },
   "description": "Axelar Sui Move contracts"
 }