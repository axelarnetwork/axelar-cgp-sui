--- conflicted
+++ resolved
@@ -20,12 +20,8 @@
     "node": ">=16"
   },
   "dependencies": {
-<<<<<<< HEAD
     "@mysten/sui.js": "^0.47.0",
-=======
     "@cosmjs/cosmwasm-stargate": "^0.32.2",
-    "@mysten/sui.js": "^0.42.0",
->>>>>>> c6dd087d
     "child_process": "^1.0.2",
     "dotenv": "^16.3.1",
     "ethers": "^5.0.0",
