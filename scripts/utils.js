--- conflicted
+++ resolved
@@ -1,17 +1,13 @@
 const { arrayify } = require('ethers/lib/utils');
-<<<<<<< HEAD
 const fs = require('fs');
 
 const configs = {};
-=======
 const { getFullnodeUrl } = require('@mysten/sui.js/client');
->>>>>>> c6dd087d
 
 function toPure(hexString) {
     return String.fromCharCode(...arrayify(hexString));
 }
 
-<<<<<<< HEAD
 function getModuleNameFromSymbol(symbol) {
     function isNumber(char) {
         return char >= '0' && char <= '9';
@@ -96,7 +92,6 @@
     }
     decodeFields(fields, object);
     return object;
-=======
 function parseEnv(arg) {
     switch (arg?.toLowerCase()) {
         case 'localnet':
@@ -107,18 +102,13 @@
         default:
             return JSON.parse(arg);
   }
->>>>>>> c6dd087d
 }
 
 module.exports = {
     toPure,
-<<<<<<< HEAD
     getModuleNameFromSymbol,
     getConfig,
     setConfig,
     getFullObject,
-};
-=======
     parseEnv,
-}
->>>>>>> c6dd087d
+};