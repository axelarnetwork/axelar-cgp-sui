require('dotenv').config();
const { transferOperatorship, getRandomOperators } = require("./gateway");
const secp256k1 = require('secp256k1');
const { SuiClient } = require('@mysten/sui.js/client');
const { Ed25519Keypair } = require('@mysten/sui.js/keypairs/ed25519');
const fs = require('fs');

(async () => {
<<<<<<< HEAD
    const env = process.argv[2] || 'localnet';
    const axelarInfo = require('../info/axelar.json');
=======
    const env = parseEnv(process.argv[2] || 'localnet');
    const allInfo = require(`../info/axelar.json`);
>>>>>>> c6dd087d
    const privKey = Buffer.from(
        process.env.SUI_PRIVATE_KEY,
        "hex"
    );

    // get the public key in a compressed format
    const keypair = Ed25519Keypair.fromSecretKey(privKey);
    // create a new SuiClient object pointing to the network you want to use
    const client = new SuiClient({ url: env.url });

    const operators = getRandomOperators(5);

    await transferOperatorship(allInfo[env.alias], client, keypair, operators.pubKeys, operators.weights, operators.threshold);

<<<<<<< HEAD
    axelarInfo[env].activeOperators = operators
=======
    allInfo[env.alias].activeOperators = operators
>>>>>>> c6dd087d

    fs.writeFileSync(`info/axelar.json`, JSON.stringify(allInfo, null, 4));
})();<|MERGE_RESOLUTION|>--- conflicted
+++ resolved
@@ -6,13 +6,8 @@
 const fs = require('fs');
 
 (async () => {
-<<<<<<< HEAD
-    const env = process.argv[2] || 'localnet';
-    const axelarInfo = require('../info/axelar.json');
-=======
     const env = parseEnv(process.argv[2] || 'localnet');
     const allInfo = require(`../info/axelar.json`);
->>>>>>> c6dd087d
     const privKey = Buffer.from(
         process.env.SUI_PRIVATE_KEY,
         "hex"
@@ -27,11 +22,7 @@
 
     await transferOperatorship(allInfo[env.alias], client, keypair, operators.pubKeys, operators.weights, operators.threshold);
 
-<<<<<<< HEAD
-    axelarInfo[env].activeOperators = operators
-=======
     allInfo[env.alias].activeOperators = operators
->>>>>>> c6dd087d
 
     fs.writeFileSync(`info/axelar.json`, JSON.stringify(allInfo, null, 4));
 })();